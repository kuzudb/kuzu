#pragma once

#include <memory>
#include <vector>

#include "arrow_array.h"
#include "common/arrow/arrow.h"
#include "common/types/internal_id_t.h"
#include "main/kuzu.h"
#include "pybind_include.h"

using namespace kuzu::main;

class PyQueryResult {
    friend class PyConnection;

public:
    static void initialize(py::handle& m);

    PyQueryResult() = default;
    ~PyQueryResult() = default;

    bool hasNext();

    py::list getNext();

    void close();

    static py::object convertValueToPyObject(const kuzu::common::Value& value);

    py::object getAsDF();

    kuzu::pyarrow::Table getAsArrow(std::int64_t chunkSize);

    py::list getColumnDataTypes();

    py::list getColumnNames();

    void resetIterator();

    bool isSuccess() const;

    std::string getErrorMessage() const;

    double getExecutionTime();

    double getCompilingTime();

    size_t getNumTuples();

private:
    static py::dict convertNodeIdToPyDict(const kuzu::common::nodeID_t& nodeId);

<<<<<<< HEAD
    bool getNextArrowChunk(const std::vector<std::unique_ptr<DataTypeInfo>>& typesInfo,
        py::list& batches, std::int64_t chunk_size);

    py::object getArrowChunks(const std::vector<std::unique_ptr<DataTypeInfo>>& typesInfo,
        std::int64_t chunkSize);
=======
    bool getNextArrowChunk(const std::vector<kuzu::common::LogicalType>& types,
        const std::vector<std::string>& names, py::list& batches, std::int64_t chunk_size);
    py::object getArrowChunks(const std::vector<kuzu::common::LogicalType>& types,
        const std::vector<std::string>& names, std::int64_t chunkSize);
>>>>>>> 2046ad7e

private:
    std::unique_ptr<QueryResult> queryResult;
};<|MERGE_RESOLUTION|>--- conflicted
+++ resolved
@@ -51,18 +51,10 @@
 private:
     static py::dict convertNodeIdToPyDict(const kuzu::common::nodeID_t& nodeId);
 
-<<<<<<< HEAD
-    bool getNextArrowChunk(const std::vector<std::unique_ptr<DataTypeInfo>>& typesInfo,
-        py::list& batches, std::int64_t chunk_size);
-
-    py::object getArrowChunks(const std::vector<std::unique_ptr<DataTypeInfo>>& typesInfo,
-        std::int64_t chunkSize);
-=======
     bool getNextArrowChunk(const std::vector<kuzu::common::LogicalType>& types,
         const std::vector<std::string>& names, py::list& batches, std::int64_t chunk_size);
     py::object getArrowChunks(const std::vector<kuzu::common::LogicalType>& types,
         const std::vector<std::string>& names, std::int64_t chunkSize);
->>>>>>> 2046ad7e
 
 private:
     std::unique_ptr<QueryResult> queryResult;
