--- conflicted
+++ resolved
@@ -18,11 +18,8 @@
 
     std::unique_ptr<PyQueryResult> execute(PyPreparedStatement* preparedStatement,
         const py::dict& params);
-<<<<<<< HEAD
-=======
 
     std::unique_ptr<PyQueryResult> query(const std::string& statement);
->>>>>>> 2046ad7e
 
     void setMaxNumThreadForExec(uint64_t numThreads);
 
