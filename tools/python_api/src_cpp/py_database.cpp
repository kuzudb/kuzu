--- conflicted
+++ resolved
@@ -48,11 +48,7 @@
     auto systemConfig =
         SystemConfig(bufferPoolSize, maxNumThreads, compression, readOnly, maxDBSize);
     database = std::make_unique<Database>(databasePath, systemConfig);
-<<<<<<< HEAD
-    database->addBuiltInFunction(kuzu::PandasScanFunction::name,
-=======
     database->addTableFunction(kuzu::PandasScanFunction::name,
->>>>>>> 2046ad7e
         kuzu::PandasScanFunction::getFunctionSet());
     storageDriver = std::make_unique<kuzu::main::StorageDriver>(database.get());
     py::gil_scoped_acquire acquire;
