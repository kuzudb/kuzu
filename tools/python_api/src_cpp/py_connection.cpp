#include "include/py_connection.h"

#include <utility>

#include "common/string_format.h"
#include "datetime.h" // from Python
#include "cached_import/py_cached_import.h"
#include "main/connection.h"
#include "pandas/pandas_scan.h"
#include "processor/result/factorized_table.h"
#include "common/types/uuid.h"

using namespace kuzu::common;
using namespace kuzu;

void PyConnection::initialize(py::handle& m) {
    py::class_<PyConnection>(m, "Connection")
        .def(py::init<PyDatabase*, uint64_t>(), py::arg("database"), py::arg("num_threads") = 0)
        .def("execute", &PyConnection::execute, py::arg("prepared_statement"),
            py::arg("parameters") = py::dict())
        .def("set_max_threads_for_exec", &PyConnection::setMaxNumThreadForExec,
            py::arg("num_threads"))
        .def("prepare", &PyConnection::prepare, py::arg("query"))
        .def("set_query_timeout", &PyConnection::setQueryTimeout, py::arg("timeout_in_ms"))
        .def("get_num_nodes", &PyConnection::getNumNodes, py::arg("node_name"))
        .def("get_num_rels", &PyConnection::getNumRels, py::arg("rel_name"))
        .def("get_all_edges_for_torch_geometric", &PyConnection::getAllEdgesForTorchGeometric,
            py::arg("np_array"), py::arg("src_table_name"), py::arg("rel_name"),
            py::arg("dst_table_name"), py::arg("query_batch_size"));
    PyDateTime_IMPORT;
}

PyConnection::PyConnection(PyDatabase* pyDatabase, uint64_t numThreads) {
    storageDriver = std::make_unique<kuzu::main::StorageDriver>(pyDatabase->database.get());
    conn = std::make_unique<Connection>(pyDatabase->database.get());
    // TODO(Xiyang): We should implement a generic replacement framework in binder.
    conn->setReplaceFunc(kuzu::replacePD);
    if (numThreads > 0) {
        conn->setMaxNumThreadForExec(numThreads);
    }
}

void PyConnection::setQueryTimeout(uint64_t timeoutInMS) {
    conn->setQueryTimeOut(timeoutInMS);
}

static std::unordered_map<std::string, std::unique_ptr<Value>> transformPythonParameters(
    const py::dict& params, Connection* conn);

std::unique_ptr<PyQueryResult> PyConnection::execute(
    PyPreparedStatement* preparedStatement, const py::dict& params) {
    auto parameters = transformPythonParameters(params, conn.get());
    py::gil_scoped_release release;
    auto queryResult =
        conn->executeWithParams(preparedStatement->preparedStatement.get(), std::move(parameters));
    py::gil_scoped_acquire acquire;
    if (!queryResult->isSuccess()) {
        throw std::runtime_error(queryResult->getErrorMessage());
    }
    auto pyQueryResult = std::make_unique<PyQueryResult>();
    pyQueryResult->queryResult = std::move(queryResult);
    return pyQueryResult;
}

void PyConnection::setMaxNumThreadForExec(uint64_t numThreads) {
    conn->setMaxNumThreadForExec(numThreads);
}

PyPreparedStatement PyConnection::prepare(const std::string& query) {
    auto preparedStatement = conn->prepare(query);
    PyPreparedStatement pyPreparedStatement;
    pyPreparedStatement.preparedStatement = std::move(preparedStatement);
    return pyPreparedStatement;
}

uint64_t PyConnection::getNumNodes(const std::string& nodeName) {
    return storageDriver->getNumNodes(nodeName);
}

uint64_t PyConnection::getNumRels(const std::string& relName) {
    return storageDriver->getNumRels(relName);
}

void PyConnection::getAllEdgesForTorchGeometric(py::array_t<int64_t>& npArray,
    const std::string& srcTableName, const std::string& relName, const std::string& dstTableName,
    size_t queryBatchSize) {
    // Get the number of nodes in the dst table for batching.
    auto numDstNodes = getNumNodes(dstTableName);
    uint64_t batches = numDstNodes / queryBatchSize;
    if (numDstNodes % queryBatchSize != 0) {
        batches += 1;
    }
    auto numRels = getNumRels(relName);

    auto bufferInfo = npArray.request();
    auto buffer = (int64_t*)bufferInfo.ptr;

    // Set the number of threads to 1 for fetching edges to ensure ordering.
    auto numThreadsForExec = conn->getMaxNumThreadForExec();
    conn->setMaxNumThreadForExec(1);
    // Run queries in batch to fetch edges.
    auto queryString = "MATCH (a:{})-[:{}]->(b:{}) WHERE offset(id(b)) >= $s AND offset(id(b)) < "
                       "$e RETURN offset(id(a)), offset(id(b))";
    auto query = stringFormat(queryString, srcTableName, relName, dstTableName);
    auto preparedStatement = conn->prepare(query);
    auto srcBuffer = buffer;
    auto dstBuffer = buffer + numRels;
    for (uint64_t batch = 0; batch < batches; ++batch) {
        // Must be int64_t for parameter typing.
        int64_t start = batch * queryBatchSize;
        int64_t end = (batch + 1) * queryBatchSize;
        end = (uint64_t)end > numDstNodes ? numDstNodes : end;
        std::unordered_map<std::string, std::unique_ptr<Value>> parameters;
        parameters["s"] = std::make_unique<Value>(start);
        parameters["e"] = std::make_unique<Value>(end);
        auto result = conn->executeWithParams(preparedStatement.get(), std::move(parameters));
        if (!result->isSuccess()) {
            throw std::runtime_error(result->getErrorMessage());
        }
        auto table = result->getTable();
        auto tableSchema = table->getTableSchema();
        if (tableSchema->getColumn(0)->isFlat() && !tableSchema->getColumn(1)->isFlat()) {
            for (auto i = 0u; i < table->getNumTuples(); ++i) {
                auto tuple = table->getTuple(i);
                auto overflowValue = (overflow_value_t*)(tuple + tableSchema->getColOffset(1));
                for (auto j = 0u; j < overflowValue->numElements; ++j) {
                    srcBuffer[j] = *(int64_t*)(tuple + tableSchema->getColOffset(0));
                }
                for (auto j = 0u; j < overflowValue->numElements; ++j) {
                    dstBuffer[j] = ((int64_t*)overflowValue->value)[j];
                }
                srcBuffer += overflowValue->numElements;
                dstBuffer += overflowValue->numElements;
            }
        } else if (tableSchema->getColumn(1)->isFlat() && !tableSchema->getColumn(0)->isFlat()) {
            for (auto i = 0u; i < table->getNumTuples(); ++i) {
                auto tuple = table->getTuple(i);
                auto overflowValue = (overflow_value_t*)(tuple + tableSchema->getColOffset(0));
                for (auto j = 0u; j < overflowValue->numElements; ++j) {
                    srcBuffer[j] = ((int64_t*)overflowValue->value)[j];
                }
                for (auto j = 0u; j < overflowValue->numElements; ++j) {
                    dstBuffer[j] = *(int64_t*)(tuple + tableSchema->getColOffset(1));
                }
                srcBuffer += overflowValue->numElements;
                dstBuffer += overflowValue->numElements;
            }
        } else {
            throw std::runtime_error("Wrong result table schema.");
        }
    }
    conn->setMaxNumThreadForExec(numThreadsForExec);
}

bool PyConnection::isPandasDataframe(const py::object& object) {
    return py::isinstance(object, importCache->pandas.DataFrame());
}

static Value transformPythonValue(py::handle val);

std::unordered_map<std::string, std::unique_ptr<Value>> transformPythonParameters(
    const py::dict& params, Connection* conn) {
    std::unordered_map<std::string, std::unique_ptr<Value>> result;
    for (auto& [key, value] : params) {
        if (!py::isinstance<py::str>(key)) {
            // TODO(Chang): remove ROLLBACK once we can guarantee database is deleted after conn
            conn->query("ROLLBACK");
            throw std::runtime_error("Parameter name must be of type string but get " +
                                     py::str(key.get_type()).cast<std::string>());
        }
        auto name = key.cast<std::string>();
        auto val = std::make_unique<Value>(transformPythonValue(value));
        result.insert({name, std::move(val)});
    }
    return result;
}

Value transformPythonValue(py::handle val) {
<<<<<<< HEAD
    auto datetime_datetime = importCache->datetime.datetime();
    auto time_delta = importCache->datetime.timedelta();
    auto datetime_date = importCache->datetime.date();

=======
    auto datetime_mod = py::module::import("datetime");
    auto datetime_datetime = datetime_mod.attr("datetime");
    auto time_delta = datetime_mod.attr("timedelta");
    auto datetime_date = datetime_mod.attr("date");
    auto uuid = py::module::import("uuid").attr("UUID");
>>>>>>> 93fc6e2a
    if (py::isinstance<py::bool_>(val)) {
        return Value::createValue<bool>(val.cast<bool>());
    } else if (py::isinstance<py::int_>(val)) {
        return Value::createValue<int64_t>(val.cast<int64_t>());
    } else if (py::isinstance<py::float_>(val)) {
        return Value::createValue<double>(val.cast<double>());
    } else if (py::isinstance<py::str>(val)) {
        return Value::createValue<std::string>(val.cast<std::string>());
    } else if (py::isinstance(val, datetime_datetime)) {
        auto ptr = val.ptr();
        auto year = PyDateTime_GET_YEAR(ptr);
        auto month = PyDateTime_GET_MONTH(ptr);
        auto day = PyDateTime_GET_DAY(ptr);
        auto hour = PyDateTime_DATE_GET_HOUR(ptr);
        auto minute = PyDateTime_DATE_GET_MINUTE(ptr);
        auto second = PyDateTime_DATE_GET_SECOND(ptr);
        auto micros = PyDateTime_DATE_GET_MICROSECOND(ptr);
        auto date = Date::fromDate(year, month, day);
        auto time = Time::FromTime(hour, minute, second, micros);
        return Value::createValue<timestamp_t>(Timestamp::fromDateTime(date, time));
    } else if (py::isinstance(val, datetime_date)) {
        auto ptr = val.ptr();
        auto year = PyDateTime_GET_YEAR(ptr);
        auto month = PyDateTime_GET_MONTH(ptr);
        auto day = PyDateTime_GET_DAY(ptr);
        return Value::createValue<date_t>(Date::fromDate(year, month, day));
    } else if (py::isinstance(val, time_delta)) {
        auto ptr = val.ptr();
        auto days = PyDateTime_DELTA_GET_DAYS(ptr);
        auto seconds = PyDateTime_DELTA_GET_SECONDS(ptr);
        auto microseconds = PyDateTime_DELTA_GET_MICROSECONDS(ptr);
        interval_t interval;
        Interval::addition(interval, days, "days");
        Interval::addition(interval, seconds, "seconds");
        Interval::addition(interval, microseconds, "microseconds");
        return Value::createValue<interval_t>(interval);
    } else if (py::isinstance(val, uuid)) {
        auto strVal = py::str(val).cast<std::string>();
        auto uuidVal = UUID::fromString(strVal);
        ku_uuid_t uuidToAppend;
        uuidToAppend.value = uuidVal;
        return Value{uuidToAppend};
    } else {
        throw std::runtime_error(
            "Unknown parameter type " + py::str(val.get_type()).cast<std::string>());
    }
}<|MERGE_RESOLUTION|>--- conflicted
+++ resolved
@@ -176,18 +176,10 @@
 }
 
 Value transformPythonValue(py::handle val) {
-<<<<<<< HEAD
     auto datetime_datetime = importCache->datetime.datetime();
     auto time_delta = importCache->datetime.timedelta();
     auto datetime_date = importCache->datetime.date();
-
-=======
-    auto datetime_mod = py::module::import("datetime");
-    auto datetime_datetime = datetime_mod.attr("datetime");
-    auto time_delta = datetime_mod.attr("timedelta");
-    auto datetime_date = datetime_mod.attr("date");
-    auto uuid = py::module::import("uuid").attr("UUID");
->>>>>>> 93fc6e2a
+    auto uuid = importCache->uuid.UUID();
     if (py::isinstance<py::bool_>(val)) {
         return Value::createValue<bool>(val.cast<bool>());
     } else if (py::isinstance<py::int_>(val)) {
