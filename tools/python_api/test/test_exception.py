--- conflicted
+++ resolved
@@ -17,13 +17,8 @@
         conn.execute("MATCH (a:person) RETURN a.dummy;")
 
 
-<<<<<<< HEAD
 def test_db_path_exception() -> None:
-    path = '/:* /? " < > |'
-=======
-def test_db_path_exception():
     path = ""
->>>>>>> 8f5f64a9
     if sys.platform == "win32":
         error_message = "Failed to create directory"
     else:
