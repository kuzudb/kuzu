--- conflicted
+++ resolved
@@ -40,12 +40,8 @@
       databasePath,
       bufferManagerSize,
       enableCompression,
-<<<<<<< HEAD
-      readOnly
-=======
       readOnly,
       maxDBSize
->>>>>>> ea4b95b9
     );
     this._isInitialized = false;
     this._initPromise = null;
