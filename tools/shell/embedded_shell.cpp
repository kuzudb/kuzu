#include "embedded_shell.h"

#ifndef _WIN32
#include <termios.h>
#include <unistd.h>
#else
#include <windows.h>
#endif
#include <algorithm>
#include <array>
#include <cctype>
#include <csignal>
#include <regex>
#include <sstream>

#include "catalog/catalog.h"
#include "catalog/catalog_entry/node_table_catalog_entry.h"
#include "catalog/catalog_entry/rel_table_catalog_entry.h"
#include "common/exception/parser.h"
#include "transaction/transaction.h"
#include "utf8proc.h"
#include "utf8proc_wrapper.h"

using namespace kuzu::common;
using namespace kuzu::utf8proc;

namespace kuzu {
namespace main {

#ifdef _WIN32
#ifndef STDIN_FILENO
#define STDIN_FILENO (_fileno(stdin))
#endif
#ifndef STDOUT_FILENO
#define STDOUT_FILENO (_fileno(stdout))
#endif
#endif

// prompt for user input
const char* PROMPT = "kuzu> ";
const char* ALTPROMPT = "..> ";

// build-in shell command
struct ShellCommand {
    const char* HELP = ":help";
    const char* CLEAR = ":clear";
    const char* QUIT = ":quit";
    const char* MAX_ROWS = ":max_rows";
    const char* MAX_WIDTH = ":max_width";
    const std::array<const char*, 5> commandList = {HELP, CLEAR, QUIT, MAX_ROWS, MAX_WIDTH};
} shellCommand;

const char* TAB = "    ";

const std::array<const char*, 107> keywordList = {"CALL", "CREATE", "DELETE", "DETACH", "EXISTS",
    "FOREACH", "LOAD", "MATCH", "MERGE", "OPTIONAL", "REMOVE", "RETURN", "SET", "START", "UNION",
    "UNWIND", "WITH", "LIMIT", "ORDER", "SKIP", "WHERE", "YIELD", "ASC", "ASCENDING", "ASSERT",
    "BY", "CSV", "DESC", "DESCENDING", "ON", "ALL", "CASE", "ELSE", "END", "THEN", "WHEN", "AND",
    "AS", "REL", "TABLE", "CONTAINS", "DISTINCT", "ENDS", "IN", "IS", "NOT", "OR", "STARTS", "XOR",
    "CONSTRAINT", "DROP", "EXISTS", "INDEX", "NODE", "KEY", "UNIQUE", "INDEX", "JOIN", "PERIODIC",
    "COMMIT", "SCAN", "USING", "FALSE", "NULL", "TRUE", "ADD", "DO", "FOR", "MANDATORY", "OF",
    "REQUIRE", "SCALAR", "EXPLAIN", "PROFILE", "HEADERS", "FROM", "FIELDTERMINATOR", "STAR",
    "MINUS", "COUNT", "PRIMARY", "COPY", "RDFGRAPH", "ALTER", "RENAME", "COMMENT", "MACRO", "GLOB",
    "COLUMN", "GROUP", "DEFAULT", "TO", "BEGIN", "TRANSACTION", "READ", "ONLY", "WRITE",
    "COMMIT_SKIP_CHECKPOINT", "ROLLBACK", "ROLLBACK_SKIP_CHECKPOINT", "INSTALL", "EXTENSION",
    "SHORTEST", "ATTACH", "IMPORT", "EXPORT", "USE"};

const char* keywordColorPrefix = "\033[32m\033[1m";
const char* keywordResetPostfix = "\033[39m\033[22m";

// NOLINTNEXTLINE(cert-err58-cpp): OK to have a global regex, even if the constructor allocates.
const std::regex specialChars{R"([-[\]{}()*+?.,\^$|#\s])"};

std::vector<std::string> nodeTableNames;
std::vector<std::string> relTableNames;

bool continueLine = false;
std::string currLine;

const int defaultMaxRows = 20;

static Connection* globalConnection;

#ifndef _WIN32
struct termios orig_termios;
bool noEcho = false;
#else
DWORD oldOutputCP;
#endif

void EmbeddedShell::updateTableNames() {
    nodeTableNames.clear();
    relTableNames.clear();
    for (auto& nodeTableEntry :
        database->catalog->getNodeTableEntries(&transaction::DUMMY_READ_TRANSACTION)) {
        nodeTableNames.push_back(nodeTableEntry->getName());
    }
    for (auto& relTableEntry :
        database->catalog->getRelTableEntries(&transaction::DUMMY_READ_TRANSACTION)) {
        relTableNames.push_back(relTableEntry->getName());
    }
}

void addTableCompletion(const std::string& buf, const std::string& tableName,
    linenoiseCompletions* lc) {
    std::string prefix, suffix;
    auto prefixPos = buf.rfind(':') + 1;
    prefix = buf.substr(0, prefixPos);
    suffix = buf.substr(prefixPos);
    if (suffix == tableName.substr(0, suffix.length())) {
        linenoiseAddCompletion(lc, (prefix + tableName).c_str());
    }
}

void completion(const char* buffer, linenoiseCompletions* lc) {
    std::string buf = std::string(buffer);

    // Command completion.
    if (buf[0] == ':') {
        for (auto& command : shellCommand.commandList) {
            if (regex_search(command, std::regex("^" + buf))) {
                linenoiseAddCompletion(lc, command);
            }
        }
        return;
    }

    // Node table name completion. Match patterns that include an open bracket `(` with no closing
    // bracket `)`, and a colon `:` sometime after the open bracket.
    if (regex_search(buf, std::regex("^[^]*\\([^\\)]*:[^\\)]*$"))) {
        for (auto& node : nodeTableNames) {
            addTableCompletion(buf, node, lc);
        }
        return;
    }

    // Rel table name completion. Matches patterns that
    // include an open square bracket `[` with no closing
    // bracket `]` and a colon `:` sometime after the open bracket.
    if (regex_search(buf, std::regex("^[^]*\\[[^\\]]*:[^\\]]*$"))) {
        for (auto& rel : relTableNames) {
            addTableCompletion(buf, rel, lc);
        }
        return;
    }

    // Keyword completion.
    std::string prefix;
    auto lastKeywordPos = buf.rfind(' ') + 1;
    if (lastKeywordPos != std::string::npos) {
        prefix = buf.substr(0, lastKeywordPos);
        buf = buf.substr(lastKeywordPos);
    }
    if (buf.empty()) {
        return;
    }
    for (std::string keyword : keywordList) {
        std::string bufEscaped = regex_replace(buf, specialChars, R"(\$&)");
        if (regex_search(keyword, std::regex("^" + bufEscaped, std::regex_constants::icase))) {
            if (islower(buf[0])) {
                transform(keyword.begin(), keyword.end(), keyword.begin(), ::tolower);
            }
            linenoiseAddCompletion(lc, (prefix + keyword).c_str());
        }
    }
}

void highlight(char* buffer, char* resultBuf, uint32_t renderWidth, uint32_t cursorPos) {
    std::string buf(buffer);
    auto bufLen = buf.length();
    std::ostringstream highlightBuffer;
    std::string word;
    std::vector<std::string> tokenList;
    if (cursorPos > renderWidth) {
        uint32_t counter = 0;
        uint32_t thisChar = 0;
        uint32_t lineLen = 0;
        while (counter < cursorPos) {
            counter += Utf8Proc::renderWidth(buffer, thisChar);
            thisChar = utf8proc_next_grapheme(buffer, bufLen, thisChar);
        }
        lineLen = thisChar;
        while (counter > cursorPos - renderWidth + 1) {
            counter -= Utf8Proc::renderWidth(buffer, thisChar);
            thisChar = Utf8Proc::previousGraphemeCluster(buffer, bufLen, thisChar);
        }
        lineLen -= thisChar;
        buf = buf.substr(thisChar, lineLen);
    } else if (buf.length() > renderWidth) {
        uint32_t counter = 0;
        uint32_t lineLen = 0;
        while (counter < renderWidth) {
            counter += Utf8Proc::renderWidth(buffer, lineLen);
            lineLen = utf8proc_next_grapheme(buffer, bufLen, lineLen);
        }
        buf = buf.substr(0, lineLen);
    }
    for (auto i = 0u; i < buf.length(); i++) {
        if ((buf[i] != ' ' && !word.empty() && word[0] == ' ') ||
            (buf[i] == ' ' && !word.empty() && word[0] != ' ')) {
            tokenList.emplace_back(word);
            word = "";
        }
        word += buf[i];
    }
    tokenList.emplace_back(word);
    for (std::string& token : tokenList) {
        if (token.find(' ') == std::string::npos) {
            for (const std::string keyword : keywordList) {
                if (regex_search(token,
                        std::regex("^" + keyword + "$", std::regex_constants::icase)) ||
                    regex_search(token,
                        std::regex("^" + keyword + "\\(", std::regex_constants::icase)) ||
                    regex_search(token,
                        std::regex("\\(" + keyword + "$", std::regex_constants::icase))) {
                    token = regex_replace(token,
                        std::regex(std::string("(").append(keyword).append(")"),
                            std::regex_constants::icase),
                        std::string(keywordColorPrefix).append("$1").append(keywordResetPostfix));
                    break;
                }
            }
        }
        highlightBuffer << token;
    }
    // Linenoise allocates a fixed size buffer for the current line's contents, and doesn't export
    // the length.
    constexpr uint64_t LINENOISE_MAX_LINE = 4096;
    strncpy(resultBuf, highlightBuffer.str().c_str(), LINENOISE_MAX_LINE - 1);
}

uint64_t damerauLevenshteinDistance(const std::string& s1, const std::string& s2) {
    const uint64_t m = s1.size(), n = s2.size();
    std::vector<std::vector<uint64_t>> dp(m + 1, std::vector<uint64_t>(n + 1, 0));
    for (uint64_t i = 0; i <= m; i++) {
        dp[i][0] = i;
    }
    for (uint64_t j = 0; j <= n; j++) {
        dp[0][j] = j;
    }
    for (uint64_t i = 1; i <= m; i++) {
        for (uint64_t j = 1; j <= n; j++) {
            if (s1[i - 1] == s2[j - 1]) {
                dp[i][j] = dp[i - 1][j - 1];
                if (i > 1 && j > 1 && s1[i - 1] == s2[j - 2] && s1[i - 2] == s2[j - 1]) {
                    dp[i][j] = std::min(dp[i][j], dp[i - 2][j - 2]);
                }
            } else {
                dp[i][j] = 1 + std::min({dp[i - 1][j], dp[i][j - 1], dp[i - 1][j - 1]});
                if (i > 1 && j > 1 && s1[i - 1] == s2[j - 2] && s1[i - 2] == s2[j - 1]) {
                    dp[i][j] = std::min(dp[i][j], dp[i - 2][j - 2] + 1);
                }
            }
        }
    }
    return dp[m][n];
}

std::string findClosestCommand(std::string lineStr) {
    std::string closestCommand = "";
    uint64_t editDistance = INT_MAX;
    for (auto& command : shellCommand.commandList) {
        auto distance = damerauLevenshteinDistance(command, lineStr);
        if (distance < editDistance) {
            editDistance = distance;
            closestCommand = command;
        }
    }
    return closestCommand;
}

int EmbeddedShell::processShellCommands(std::string lineStr) {
    if (lineStr == shellCommand.HELP) {
        printHelp();
    } else if (lineStr == shellCommand.CLEAR) {
        linenoiseClearScreen();
    } else if (lineStr == shellCommand.QUIT) {
        return -1;
    } else if (lineStr.rfind(shellCommand.MAX_ROWS) == 0) {
        setMaxRows(lineStr.substr(strlen(shellCommand.MAX_ROWS)));
    } else if (lineStr.rfind(shellCommand.MAX_WIDTH) == 0) {
        setMaxWidth(lineStr.substr(strlen(shellCommand.MAX_WIDTH)));
    } else {
        printf("Error: Unknown command: \"%s\". Enter \":help\" for help\n", lineStr.c_str());
        printf("Did you mean: \"%s\"?\n", findClosestCommand(lineStr).c_str());
    }
    return 0;
}

EmbeddedShell::EmbeddedShell(const std::string& databasePath, const SystemConfig& systemConfig,
    const char* pathToHistory) {
    path_to_history = pathToHistory;
    linenoiseHistoryLoad(path_to_history);
    linenoiseSetCompletionCallback(completion);
    linenoiseSetHighlightCallback(highlight);
    database = std::make_unique<Database>(databasePath, systemConfig);
    conn = std::make_unique<Connection>(database.get());
    globalConnection = conn.get();
    maxRowSize = defaultMaxRows;
    maxPrintWidth = 0; // Will be determined when printing
    updateTableNames();
    KU_ASSERT(signal(SIGINT, interruptHandler) != SIG_ERR);
}

void EmbeddedShell::run() {
    char* line;
    std::string query;
    std::stringstream ss;
    const char ctrl_c = '\3';
    int numCtrlC = 0;

#ifndef _WIN32
    struct termios raw;
    if (isatty(STDIN_FILENO)) {
        if (tcgetattr(STDIN_FILENO, &orig_termios) == -1) {
            errno = ENOTTY;
            return;
        }
        raw = orig_termios;
        raw.c_lflag &= ~ECHO;

        if (tcsetattr(STDIN_FILENO, TCSANOW, &raw) < 0) {
            errno = ENOTTY;
            return;
        }
        noEcho = true;
    }
#else
    oldOutputCP = GetConsoleOutputCP();
    SetConsoleOutputCP(CP_UTF8);
#endif

    while ((line = linenoise(continueLine ? ALTPROMPT : PROMPT)) != nullptr) {
        auto lineStr = std::string(line);
        lineStr = lineStr.erase(lineStr.find_last_not_of(" \t\n\r\f\v") + 1);
        if (!lineStr.empty() && lineStr[0] == ctrl_c) {
            if (!continueLine && lineStr[1] == '\0') {
                numCtrlC++;
                if (numCtrlC >= 2) {
                    free(line);
                    break;
                }
            }
            currLine = "";
            continueLine = false;
            free(line);
            continue;
        }
        numCtrlC = 0;
        if (continueLine) {
            lineStr = std::move(currLine) + std::move(lineStr);
            currLine = "";
            continueLine = false;
        }
        if (!continueLine && lineStr[0] == ':' && processShellCommands(lineStr) < 0) {
            free(line);
            break;
        } else if (!lineStr.empty() && lineStr.back() == ';') {
            ss.clear();
            ss.str(lineStr);
            while (getline(ss, query, ';')) {
                auto queryResult = conn->query(query);
                if (queryResult->isSuccess()) {
                    printExecutionResult(*queryResult);
                } else {
                    std::string errMsg = queryResult->getErrorMessage();
                    printf("Error: %s\n", errMsg.c_str());
                    if (errMsg.find(ParserException::ERROR_PREFIX) == 0) {
                        std::string trimmedLineStr = lineStr;
                        trimmedLineStr.erase(0, trimmedLineStr.find_first_not_of(" \t\n\r\f\v"));
                        if (trimmedLineStr.find(' ') == std::string::npos) {
<<<<<<< HEAD
                            printf("\"%s\" is not a valid Cypher query. Did you mean to issue a CLI command, e.g., \"%s\"?\n",
                                    lineStr.c_str(), findClosestCommand(lineStr).c_str());
=======
                            printf("Error: \"%s\" is not a valid Cypher query. Did you mean to "
                                   "issue a CLI command, e.g., \"%s\"?\n",
                                lineStr.c_str(), findClosestCommand(lineStr).c_str());
>>>>>>> 559b352d
                        }
                    }
                }
            }
        } else if (!lineStr.empty() && lineStr[0] != ':') {
            continueLine = true;
            currLine += lineStr + " ";
        }
        updateTableNames();

        if (!continueLine) {
            linenoiseHistoryAdd(lineStr.c_str());
        }
        linenoiseHistorySave(path_to_history);
        free(line);
    }
#ifndef _WIN32
    /* Don't even check the return value as it's too late. */
    if (noEcho && tcsetattr(STDIN_FILENO, TCSANOW, &orig_termios) != -1)
        noEcho = false;
#else
    SetConsoleOutputCP(oldOutputCP);
#endif
}

void EmbeddedShell::interruptHandler(int /*signal*/) {
    globalConnection->interrupt();
#ifndef _WIN32
    /* Don't even check the return value as it's too late. */
    if (noEcho && tcsetattr(STDIN_FILENO, TCSANOW, &orig_termios) != -1)
        noEcho = false;
#else
    SetConsoleOutputCP(oldOutputCP);
#endif
}

void EmbeddedShell::setMaxRows(const std::string& maxRowsString) {
    uint64_t parsedMaxRows = 0;
    try {
        parsedMaxRows = stoull(maxRowsString);
    } catch (std::exception& e) {
        printf("Cannot parse '%s' as number of rows. Expect integer.\n", maxRowsString.c_str());
        return;
    }
    maxRowSize = parsedMaxRows == 0 ? defaultMaxRows : parsedMaxRows;
    printf("maxRows set as %" PRIu64 "\n", maxRowSize);
}

void EmbeddedShell::setMaxWidth(const std::string& maxWidthString) {
    uint32_t parsedMaxWidth = 0;
    try {
        parsedMaxWidth = stoul(maxWidthString);
    } catch (std::exception& e) {
        printf("Cannot parse '%s' as number of characters. Expect integer.\n",
            maxWidthString.c_str());
        return;
    }
    maxPrintWidth = parsedMaxWidth;
    printf("maxWidth set as %d\n", parsedMaxWidth);
}

void EmbeddedShell::printHelp() {
    printf("%s%s %sget command list\n", TAB, shellCommand.HELP, TAB);
    printf("%s%s %sclear shell\n", TAB, shellCommand.CLEAR, TAB);
    printf("%s%s %sexit from shell\n", TAB, shellCommand.QUIT, TAB);
    printf("%s%s [max_rows] %sset maximum number of rows for display (default: 20)\n", TAB,
        shellCommand.MAX_ROWS, TAB);
    printf("%s%s [max_width] %sset maximum width in characters for display\n", TAB,
        shellCommand.MAX_WIDTH, TAB);
    printf("\n");
    printf("%sNote: you can change and see several system configurations, such as num-threads, \n",
        TAB);
    printf("%s%s  timeout, and progress_bar using Cypher CALL statements.\n", TAB, TAB);
    printf("%s%s  e.g. CALL THREADS=5; or CALL current_setting('threads') return *;\n", TAB, TAB);
    printf("%s%s  See: https://docs.kuzudb.com/cypher/configuration\n", TAB, TAB);
}

void EmbeddedShell::printExecutionResult(QueryResult& queryResult) const {
    auto querySummary = queryResult.getQuerySummary();
    if (querySummary->isExplain()) {
        printf("%s", queryResult.getNext()->toString().c_str());
    } else {
        constexpr uint32_t SMALL_TABLE_SEPERATOR_LENGTH = 3;
        const uint32_t minTruncatedWidth = 20;
        uint64_t numTuples = queryResult.getNumTuples();
        std::vector<uint32_t> colsWidth(queryResult.getNumColumns(), 2);
        for (auto i = 0u; i < colsWidth.size(); i++) {
            colsWidth[i] = queryResult.getColumnNames()[i].length() + 2;
        }
        std::string lineSeparator;
        uint64_t rowCount = 0;
        while (queryResult.hasNext()) {
            if (numTuples > maxRowSize && rowCount >= (maxRowSize / 2) + (maxRowSize % 2 != 0) &&
                rowCount < numTuples - maxRowSize / 2) {
                auto tuple = queryResult.getNext();
                rowCount++;
                continue;
            }
            auto tuple = queryResult.getNext();
            for (auto i = 0u; i < colsWidth.size(); i++) {
                if (tuple->getValue(i)->isNull()) {
                    continue;
                }
                std::string tupleString = tuple->getValue(i)->toString();
                uint32_t fieldLen = 0;
                uint32_t chrIter = 0;
                while (chrIter < tupleString.length()) {
                    fieldLen += Utf8Proc::renderWidth(tupleString.c_str(), chrIter);
                    chrIter =
                        utf8proc_next_grapheme(tupleString.c_str(), tupleString.length(), chrIter);
                }
                // An extra 2 spaces are added for an extra space on either
                // side of the std::string.
                colsWidth[i] = std::max(colsWidth[i], fieldLen + 2);
            }
            rowCount++;
        }

        uint32_t sumGoal = minTruncatedWidth;
        uint32_t maxWidth = minTruncatedWidth;
        if (colsWidth.size() == 1) {
            uint32_t minDisplayWidth = minTruncatedWidth + SMALL_TABLE_SEPERATOR_LENGTH;
            if (maxPrintWidth > minDisplayWidth) {
                sumGoal = maxPrintWidth - 2;
            } else {
                sumGoal = std::max(
                    (uint32_t)(getColumns(STDIN_FILENO, STDOUT_FILENO) - colsWidth.size() - 1),
                    minDisplayWidth);
            }
        } else if (colsWidth.size() > 1) {
            uint32_t minDisplayWidth = SMALL_TABLE_SEPERATOR_LENGTH + minTruncatedWidth * 2;
            if (maxPrintWidth > minDisplayWidth) {
                sumGoal = maxPrintWidth - colsWidth.size() - 1;
            } else {
                // make sure there is space for the first and last column
                sumGoal = std::max(
                    (uint32_t)(getColumns(STDIN_FILENO, STDOUT_FILENO) - colsWidth.size() - 1),
                    minDisplayWidth);
            }
        } else if (maxPrintWidth > minTruncatedWidth) {
            sumGoal = maxPrintWidth;
        }
        uint32_t sum = 0;
        std::vector<uint32_t> maxValueIndex;
        uint32_t secondHighestValue = 0;
        for (auto i = 0u; i < colsWidth.size(); i++) {
            if (maxValueIndex.empty() || colsWidth[i] == colsWidth[maxValueIndex[0]]) {
                maxValueIndex.push_back(i);
                maxWidth = colsWidth[maxValueIndex[0]];
            } else if (colsWidth[i] > colsWidth[maxValueIndex[0]]) {
                secondHighestValue = colsWidth[maxValueIndex[0]];
                maxValueIndex.clear();
                maxValueIndex.push_back(i);
                maxWidth = colsWidth[maxValueIndex[0]];
            } else if (colsWidth[i] > secondHighestValue) {
                secondHighestValue = colsWidth[i];
            }
            sum += colsWidth[i];
        }

        while (sum > sumGoal) {
            uint32_t truncationValue = ((sum - sumGoal) / maxValueIndex.size()) +
                                       ((sum - sumGoal) % maxValueIndex.size() != 0);
            uint32_t newValue = 0;
            if (truncationValue < colsWidth[maxValueIndex[0]]) {
                newValue = colsWidth[maxValueIndex[0]] - truncationValue;
            }
            uint32_t oldValue = colsWidth[maxValueIndex[0]];
            if (secondHighestValue < minTruncatedWidth + 2 && newValue < minTruncatedWidth + 2) {
                newValue = minTruncatedWidth + 2;
            } else {
                uint32_t sumDifference =
                    sum - ((oldValue - secondHighestValue) * maxValueIndex.size());
                if (sumDifference > sumGoal) {
                    newValue = secondHighestValue;
                }
            }
            for (auto i = 0u; i < maxValueIndex.size(); i++) {
                colsWidth[maxValueIndex[i]] = newValue;
            }
            maxWidth = newValue - 2;
            sum -= (oldValue - newValue) * maxValueIndex.size();
            if (newValue == minTruncatedWidth + 2) {
                break;
            }

            maxValueIndex.clear();
            secondHighestValue = 0;
            for (auto i = 0u; i < colsWidth.size(); i++) {
                if (maxValueIndex.empty() || colsWidth[i] == colsWidth[maxValueIndex[0]]) {
                    maxValueIndex.push_back(i);
                } else if (colsWidth[i] > colsWidth[maxValueIndex[0]]) {
                    secondHighestValue = colsWidth[maxValueIndex[0]];
                    maxValueIndex.clear();
                    maxValueIndex.push_back(i);
                } else if (colsWidth[i] > secondHighestValue) {
                    secondHighestValue = colsWidth[i];
                }
            }
        }

        int k = 0;
        int j = colsWidth.size() - 1;
        bool colTruncated = false;
        uint64_t colsPrinted = 0;
        uint32_t lineSeparatorLen = 1u;
        for (auto i = 0u; i < colsWidth.size(); i++) {
            if (k <= j) {
                if ((lineSeparatorLen + colsWidth[k] < sumGoal + colsWidth.size() - 5) ||
                    (lineSeparatorLen + colsWidth[k] < sumGoal + colsWidth.size() + 1 &&
                        (colTruncated || k == j))) {
                    lineSeparatorLen += colsWidth[k] + 1;
                    k++;
                    colsPrinted++;
                } else if (!colTruncated) {
                    lineSeparatorLen += 6;
                    colTruncated = true;
                }
            }
            if (j >= k) {
                if ((lineSeparatorLen + colsWidth[j] < sumGoal + colsWidth.size() - 5) ||
                    (lineSeparatorLen + colsWidth[j] < sumGoal + colsWidth.size() + 1 &&
                        (colTruncated || j == k))) {
                    lineSeparatorLen += colsWidth[j] + 1;
                    j--;
                    colsPrinted++;
                } else if (!colTruncated) {
                    lineSeparatorLen += 6;
                    colTruncated = true;
                }
            }
        }

        lineSeparator = std::string(lineSeparatorLen, '-');
        printf("%s\n", lineSeparator.c_str());

        if (queryResult.getNumColumns() != 0 && !queryResult.getColumnNames()[0].empty()) {
            std::string printString = "";
            for (auto i = 0; i < k; i++) {
                printString += "| ";
                printString += queryResult.getColumnNames()[i];
                printString +=
                    std::string(colsWidth[i] - queryResult.getColumnNames()[i].length() - 1, ' ');
            }
            if (j >= k) {
                printString += "| ... ";
            }
            for (auto i = j + 1; i < (int)colsWidth.size(); i++) {
                printString += "| ";
                printString += queryResult.getColumnNames()[i];
                printString +=
                    std::string(colsWidth[i] - queryResult.getColumnNames()[i].length() - 1, ' ');
            }
            printf("%s|\n", printString.c_str());
            printf("%s\n", lineSeparator.c_str());
        }

        queryResult.resetIterator();
        rowCount = 0;
        bool rowTruncated = false;
        while (queryResult.hasNext()) {
            if (numTuples > maxRowSize && rowCount >= (maxRowSize / 2) + (maxRowSize % 2 != 0) &&
                rowCount < numTuples - maxRowSize / 2) {
                auto tuple = queryResult.getNext();
                if (!rowTruncated) {
                    rowTruncated = true;
                    uint32_t spacesToPrint = (lineSeparatorLen / 2) - 1;
                    for (auto i = 0u; i < 3; i++) {
                        std::string printString = "|";
                        printString += std::string(spacesToPrint, ' ');
                        printString += ".";
                        if (lineSeparatorLen % 2 == 1) {
                            printString += " ";
                        }
                        printString += std::string(spacesToPrint - 1, ' ');
                        printf("%s|\n", printString.c_str());
                    }
                    printf("%s\n", lineSeparator.c_str());
                }
                rowCount++;
                continue;
            }
            auto tuple = queryResult.getNext();
            auto result = tuple->toString(colsWidth, "|", maxWidth);
            uint64_t startPos = 0;
            std::vector<std::string> colResults;
            for (auto i = 0u; i < colsWidth.size(); i++) {
                uint32_t chrIter = startPos;
                uint32_t fieldLen = 0;
                while (fieldLen < colsWidth[i]) {
                    fieldLen += Utf8Proc::renderWidth(result.c_str(), chrIter);
                    chrIter = utf8proc_next_grapheme(result.c_str(), result.length(), chrIter);
                }
                colResults.push_back(result.substr(startPos, chrIter - startPos));
                // new start position is after the | seperating results
                startPos = chrIter + 1;
            }
            std::string printString = "|";
            for (auto i = 0; i < k; i++) {
                printString += colResults[i] + "|";
            }
            if (j >= k) {
                printString += " ... |";
            }
            for (auto i = j + 1; i < (int)colResults.size(); i++) {
                printString += colResults[i] + "|";
            }
            printf("%s\n", printString.c_str());
            printf("%s\n", lineSeparator.c_str());
            rowCount++;
        }

        // print query result (numFlatTuples & tuples)
        if (numTuples == 1) {
            printf("(1 tuple)\n");
        } else {
            printf("(%" PRIu64 " tuples", numTuples);
            if (rowTruncated) {
                printf(", %" PRIu64 " shown", maxRowSize);
            }
            printf(")\n");
        }
        if (colsWidth.size() == 1) {
            printf("(1 column)\n");
        } else {
            printf("(%" PRIu64 " columns", (uint64_t)colsWidth.size());
            if (colTruncated) {
                printf(", %" PRIu64 " shown", colsPrinted);
            }
            printf(")\n");
        }
        printf("Time: %.2fms (compiling), %.2fms (executing)\n", querySummary->getCompilingTime(),
            querySummary->getExecutionTime());
    }
}

} // namespace main
} // namespace kuzu<|MERGE_RESOLUTION|>--- conflicted
+++ resolved
@@ -369,14 +369,9 @@
                         std::string trimmedLineStr = lineStr;
                         trimmedLineStr.erase(0, trimmedLineStr.find_first_not_of(" \t\n\r\f\v"));
                         if (trimmedLineStr.find(' ') == std::string::npos) {
-<<<<<<< HEAD
-                            printf("\"%s\" is not a valid Cypher query. Did you mean to issue a CLI command, e.g., \"%s\"?\n",
+                            printf("\"%s\" is not a valid Cypher query. Did you mean to issue a "
+                                      "CLI command, e.g., \"%s\"?\n",
                                     lineStr.c_str(), findClosestCommand(lineStr).c_str());
-=======
-                            printf("Error: \"%s\" is not a valid Cypher query. Did you mean to "
-                                   "issue a CLI command, e.g., \"%s\"?\n",
-                                lineStr.c_str(), findClosestCommand(lineStr).c_str());
->>>>>>> 559b352d
                         }
                     }
                 }
