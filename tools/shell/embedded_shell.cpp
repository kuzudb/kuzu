#include "embedded_shell.h"

#ifndef _WIN32
#include <termios.h>
#include <unistd.h>
#else
#include <windows.h>
#endif
#include <algorithm>
#include <array>
#include <cctype>
#include <csignal>
#include <iomanip>
#include <regex>
#include <sstream>

#include "catalog/catalog.h"
#include "catalog/catalog_entry/node_table_catalog_entry.h"
#include "catalog/catalog_entry/rel_table_catalog_entry.h"
#include "common/exception/parser.h"
#include "keywords.h"
#include "transaction/transaction.h"
#include "utf8proc.h"
#include "utf8proc_wrapper.h"

using namespace kuzu::common;
using namespace kuzu::utf8proc;

namespace kuzu {
namespace main {

#ifdef _WIN32
#ifndef STDIN_FILENO
#define STDIN_FILENO (_fileno(stdin))
#endif
#ifndef STDOUT_FILENO
#define STDOUT_FILENO (_fileno(stdout))
#endif
#endif

// prompt for user input
const char* PROMPT = "kuzu> ";
const char* ALTPROMPT = "..> ";
const char* CONPROMPT = "\u00B7 ";
const char* SCONPROMPT = "\u2023 ";

// build-in shell command
struct ShellCommand {
    const char* HELP = ":help";
    const char* CLEAR = ":clear";
    const char* QUIT = ":quit";
    const char* MAX_ROWS = ":max_rows";
    const char* MAX_WIDTH = ":max_width";
    const char* MODE = ":mode";
    const char* STATS = ":stats";
    const char* MULTI = ":multiline";
    const char* SINGLE = ":singleline";
    const char* HIGHLIGHT = ":highlight";
    const char* ERRORS = ":render_errors";
    const std::array<const char*, 11> commandList = {HELP, CLEAR, QUIT, MAX_ROWS, MAX_WIDTH, MODE,
        STATS, MULTI, SINGLE, HIGHLIGHT, ERRORS};
} shellCommand;

const char* TAB = "    ";

const std::array<const char*, _keywordListLength> keywordList = _keywordList;

const char* keywordColorPrefix = "\033[32m\033[1m";
const char* keywordResetPostfix = "\033[39m\033[22m";

// NOLINTNEXTLINE(cert-err58-cpp): OK to have a global regex, even if the constructor allocates.
const std::regex specialChars{R"([-[\]{}()*+?.,\^$|#\s])"};

std::vector<std::string> nodeTableNames;
std::vector<std::string> relTableNames;

bool continueLine = false;
std::string currLine;
std::string historyLine;

static Connection* globalConnection;

#ifndef _WIN32
struct termios orig_termios;
bool noEcho = false;
#else
DWORD oldOutputCP;
#endif

void EmbeddedShell::updateTableNames() {
    nodeTableNames.clear();
    relTableNames.clear();
    for (auto& nodeTableEntry :
        database->catalog->getNodeTableEntries(&transaction::DUMMY_TRANSACTION)) {
        nodeTableNames.push_back(nodeTableEntry->getName());
    }
    for (auto& relTableEntry :
        database->catalog->getRelTableEntries(&transaction::DUMMY_TRANSACTION)) {
        relTableNames.push_back(relTableEntry->getName());
    }
}

void addTableCompletion(const std::string& buf, const std::string& tableName,
    linenoiseCompletions* lc) {
    std::string prefix, suffix;
    auto prefixPos = buf.rfind(':') + 1;
    prefix = buf.substr(0, prefixPos);
    suffix = buf.substr(prefixPos);
    if (suffix == tableName.substr(0, suffix.length())) {
        linenoiseAddCompletion(lc, (prefix + tableName).c_str());
    }
}

void completion(const char* buffer, linenoiseCompletions* lc) {
    std::string buf = std::string(buffer);

    // Command completion.
    if (buf[0] == ':') {
        for (auto& command : shellCommand.commandList) {
            if (regex_search(command, std::regex("^" + buf))) {
                linenoiseAddCompletion(lc, command);
            }
        }
        return;
    }

    // Node table name completion. Match patterns that include an open bracket `(` with no closing
    // bracket `)`, and a colon `:` sometime after the open bracket.
    if (regex_search(buf, std::regex("^[^]*\\([^\\)]*:[^\\)]*$"))) {
        for (auto& node : nodeTableNames) {
            addTableCompletion(buf, node, lc);
        }
        return;
    }

    // Rel table name completion. Matches patterns that
    // include an open square bracket `[` with no closing
    // bracket `]` and a colon `:` sometime after the open bracket.
    if (regex_search(buf, std::regex("^[^]*\\[[^\\]]*:[^\\]]*$"))) {
        for (auto& rel : relTableNames) {
            addTableCompletion(buf, rel, lc);
        }
        return;
    }

    // Keyword completion.
    std::string prefix;
    auto lastKeywordPos = buf.rfind(' ') + 1;
    if (lastKeywordPos != std::string::npos) {
        prefix = buf.substr(0, lastKeywordPos);
        buf = buf.substr(lastKeywordPos);
    }
    if (buf.empty()) {
        return;
    }
    for (std::string keyword : keywordList) {
        std::string bufEscaped = regex_replace(buf, specialChars, R"(\$&)");
        if (regex_search(keyword, std::regex("^" + bufEscaped, std::regex_constants::icase))) {
            if (islower(buf[0])) {
                transform(keyword.begin(), keyword.end(), keyword.begin(), ::tolower);
            }
            linenoiseAddCompletion(lc, (prefix + keyword).c_str());
        }
    }
}

uint64_t damerauLevenshteinDistance(const std::string& s1, const std::string& s2) {
    const uint64_t m = s1.size(), n = s2.size();
    std::vector<std::vector<uint64_t>> dp(m + 1, std::vector<uint64_t>(n + 1, 0));
    for (uint64_t i = 0; i <= m; i++) {
        dp[i][0] = i;
    }
    for (uint64_t j = 0; j <= n; j++) {
        dp[0][j] = j;
    }
    for (uint64_t i = 1; i <= m; i++) {
        for (uint64_t j = 1; j <= n; j++) {
            if (s1[i - 1] == s2[j - 1]) {
                dp[i][j] = dp[i - 1][j - 1];
                if (i > 1 && j > 1 && s1[i - 1] == s2[j - 2] && s1[i - 2] == s2[j - 1]) {
                    dp[i][j] = std::min(dp[i][j], dp[i - 2][j - 2]);
                }
            } else {
                dp[i][j] = 1 + std::min({dp[i - 1][j], dp[i][j - 1], dp[i - 1][j - 1]});
                if (i > 1 && j > 1 && s1[i - 1] == s2[j - 2] && s1[i - 2] == s2[j - 1]) {
                    dp[i][j] = std::min(dp[i][j], dp[i - 2][j - 2] + 1);
                }
            }
        }
    }
    return dp[m][n];
}

std::string findClosestCommand(std::string lineStr) {
    std::string closestCommand = "";
    uint64_t editDistance = INT_MAX;
    for (auto& command : shellCommand.commandList) {
        auto distance = damerauLevenshteinDistance(command, lineStr);
        if (distance < editDistance) {
            editDistance = distance;
            closestCommand = command;
        }
    }
    return closestCommand;
}

int EmbeddedShell::processShellCommands(std::string lineStr) {
    std::istringstream iss(lineStr);
    std::string command, arg;
    iss >> command >> arg;
    if (command == shellCommand.HELP) {
        printHelp();
    } else if (command == shellCommand.CLEAR) {
        linenoiseClearScreen();
    } else if (command == shellCommand.QUIT) {
        return -1;
    } else if (command == shellCommand.MAX_ROWS) {
        setMaxRows(arg);
    } else if (command == shellCommand.MAX_WIDTH) {
        setMaxWidth(arg);
    } else if (command == shellCommand.MODE) {
        setMode(arg);
    } else if (command == shellCommand.STATS) {
        setStats(arg);
    } else if (command == shellCommand.MULTI) {
        setLinenoiseMode(1);
    } else if (command == shellCommand.SINGLE) {
        setLinenoiseMode(0);
    } else if (command == shellCommand.HIGHLIGHT) {
        setHighlighting(arg);
    } else if (command == shellCommand.ERRORS) {
        setErrors(arg);
    } else {
        printf("Error: Unknown command: \"%s\". Enter \":help\" for help\n", lineStr.c_str());
        printf("Did you mean: \"%s\"?\n", findClosestCommand(lineStr).c_str());
    }
    return 0;
}

EmbeddedShell::EmbeddedShell(std::shared_ptr<Database> database, std::shared_ptr<Connection> conn,
    ShellConfig& shellConfig) {
    path_to_history = shellConfig.path_to_history;
    linenoiseHistoryLoad(path_to_history);
    linenoiseSetCompletionCallback(completion);
    this->database = database;
    this->conn = conn;
    globalConnection = conn.get();
    maxRowSize = shellConfig.maxRowSize;
    maxPrintWidth = shellConfig.maxPrintWidth;
    drawingCharacters = std::move(shellConfig.drawingCharacters);
    stats = shellConfig.stats;
    updateTableNames();
    KU_ASSERT(signal(SIGINT, interruptHandler) != SIG_ERR);
}

std::vector<std::unique_ptr<QueryResult>> EmbeddedShell::processInput(std::string input) {
    std::string query;
    std::stringstream ss;
    std::vector<std::unique_ptr<QueryResult>> queryResults;
    historyLine = "";
    // Append rest of multiline query to current input line
    if (continueLine) {
        input = std::move(currLine) + std::move(input);
        currLine = "";
        continueLine = false;
    }
    input = input.erase(input.find_last_not_of(" \t\n\r\f\v") + 1);
    // process shell commands
    if (!continueLine && input[0] == ':') {
        processShellCommands(input);
        // process queries
    } else if (!input.empty() && cypherComplete((char*)input.c_str())) {
        ss.clear();
        ss.str(input);
        while (getline(ss, query, ';')) {
            queryResults.push_back(conn->query(query));
        }
        // set up multiline query if current query doesn't end with a semicolon
    } else if (!input.empty() && input[0] != ':') {
        continueLine = true;
        currLine += input + "\n";
    }
    updateTableNames();
    historyLine = input;
    return queryResults;
}

void EmbeddedShell::printErrorMessage(std::string input, QueryResult& queryResult) {
    input = input.erase(input.find_last_not_of(" \t\n\r\f\v") + 1);
    std::string errMsg = queryResult.getErrorMessage();
    printf("Error: %s\n", errMsg.c_str());
    if (errMsg.find(ParserException::ERROR_PREFIX) == 0) {
        std::string trimmedinput = input;
        trimmedinput.erase(0, trimmedinput.find_first_not_of(" \t\n\r\f\v"));
        if (trimmedinput.find_first_of(" \t\n\r\f\v") == std::string::npos) {
            printf("\"%s\" is not a valid Cypher query. Did you mean to issue a "
                   "CLI command, e.g., \"%s\"?\n",
                input.c_str(), findClosestCommand(input).c_str());
        }
    }
}

void EmbeddedShell::run() {
    char* line;
    const char ctrl_c = '\3';
    int numCtrlC = 0;
    continueLine = false;
    currLine = "";

#ifndef _WIN32
    struct termios raw;
    if (isatty(STDIN_FILENO)) {
        if (tcgetattr(STDIN_FILENO, &orig_termios) == -1) {
            errno = ENOTTY;
            return;
        }
        raw = orig_termios;
        raw.c_lflag &= ~ECHO;

        if (tcsetattr(STDIN_FILENO, TCSANOW, &raw) < 0) {
            errno = ENOTTY;
            return;
        }
        noEcho = true;
    }
#else
    oldOutputCP = GetConsoleOutputCP();
    SetConsoleOutputCP(CP_UTF8);
#endif

    while (
        (line = linenoise(continueLine ? ALTPROMPT : PROMPT, CONPROMPT, SCONPROMPT)) != nullptr) {
        auto lineStr = std::string(line);
        lineStr = lineStr.erase(lineStr.find_last_not_of(" \t\n\r\f\v") + 1);
        if (!lineStr.empty() && lineStr[0] == ctrl_c) {
            if (!continueLine && lineStr[1] == '\0') {
                numCtrlC++;
                if (numCtrlC >= 2) {
                    free(line);
                    break;
                }
            }
            currLine = "";
            continueLine = false;
            free(line);
            continue;
        }
        numCtrlC = 0;
        auto queryResults = processInput(lineStr);
        if (queryResults.empty()) {
            std::istringstream iss(lineStr);
            std::string command;
            iss >> command;
            if (command == shellCommand.QUIT) {
                free(line);
                break;
            }
        }
        for (auto& queryResult : queryResults) {
            if (queryResult->isSuccess()) {
                printExecutionResult(*queryResult);
            } else {
                printErrorMessage(lineStr, *queryResult);
            }
        }
        if (!continueLine && !historyLine.empty()) {
            linenoiseHistoryAdd(historyLine.c_str());
        }
        linenoiseHistorySave(path_to_history);
        free(line);
    }
#ifndef _WIN32
    /* Don't even check the return value as it's too late. */
    if (noEcho && tcsetattr(STDIN_FILENO, TCSANOW, &orig_termios) != -1)
        noEcho = false;
#else
    SetConsoleOutputCP(oldOutputCP);
#endif
}

void EmbeddedShell::interruptHandler(int /*signal*/) {
    globalConnection->interrupt();
#ifndef _WIN32
    /* Don't even check the return value as it's too late. */
    if (noEcho && tcsetattr(STDIN_FILENO, TCSANOW, &orig_termios) != -1)
        noEcho = false;
#else
    SetConsoleOutputCP(oldOutputCP);
#endif
}

void EmbeddedShell::setLinenoiseMode(int mode) {
    linenoiseSetMultiLine(mode, path_to_history);
    if (mode == 0) {
        printf("Single line mode enabled\n");
    } else {
        printf("Multi line mode enabled\n");
    }
}

void EmbeddedShell::setMaxRows(const std::string& maxRowsString) {
    uint64_t parsedMaxRows = 0;
    try {
        parsedMaxRows = stoull(maxRowsString);
    } catch (std::exception& e) {
        printf("Cannot parse '%s' as number of rows. Expect integer.\n", maxRowsString.c_str());
        return;
    }
    maxRowSize = parsedMaxRows == 0 ? defaultMaxRows : parsedMaxRows;
    printf("maxRows set as %" PRIu64 "\n", maxRowSize);
}

void EmbeddedShell::setMaxWidth(const std::string& maxWidthString) {
    uint32_t parsedMaxWidth = 0;
    try {
        parsedMaxWidth = stoul(maxWidthString);
    } catch (std::exception& e) {
        printf("Cannot parse '%s' as number of characters. Expect integer.\n",
            maxWidthString.c_str());
        return;
    }
    maxPrintWidth = parsedMaxWidth;
    printf("maxWidth set as %d\n", parsedMaxWidth);
}

void printModeInfo() {
    printf("Available output modes:\n");
    printf("%sbox (default):%sTables using unicode box-drawing characters\n", TAB, TAB);
    printf("%scolumn:%sOutput in columns\n", TAB, TAB);
    printf("%scsv:%sComma-separated values\n", TAB, TAB);
    printf("%shtml:%sHTML table\n", TAB, TAB);
    printf("%sjson:%sResults in a JSON array\n", TAB, TAB);
    printf("%sjsonlines:%sResults in a NDJSON format\n", TAB, TAB);
    printf("%slatex:%sLaTeX tabular environment code\n", TAB, TAB);
    printf("%sline:%sOne value per line\n", TAB, TAB);
    printf("%slist:%sValues delimited by \"|\"\n", TAB, TAB);
    printf("%smarkdown:%sMarkdown table\n", TAB, TAB);
    printf("%stable:%sTables using ASCII characters\n", TAB, TAB);
    printf("%stsv:%sTab-separated values\n", TAB, TAB);
    printf("%strash:%sNo output\n", TAB, TAB);
}

void EmbeddedShell::setMode(const std::string& modeString) {
    if (modeString.empty()) {
        printModeInfo();
        return;
    }
    switch (PrintTypeUtils::fromString(modeString)) {
    case PrintType::BOX:
        drawingCharacters = std::make_unique<BoxDrawingCharacters>();
        break;
    case PrintType::TABLE:
        drawingCharacters = std::make_unique<TableDrawingCharacters>();
        break;
    case PrintType::CSV:
        drawingCharacters = std::make_unique<CSVDrawingCharacters>();
        break;
    case PrintType::TSV:
        drawingCharacters = std::make_unique<TSVDrawingCharacters>();
        break;
    case PrintType::MARKDOWN:
        drawingCharacters = std::make_unique<MarkdownDrawingCharacters>();
        break;
    case PrintType::COLUMN:
        drawingCharacters = std::make_unique<ColumnDrawingCharacters>();
        break;
    case PrintType::LIST:
        drawingCharacters = std::make_unique<ListDrawingCharacters>();
        break;
    case PrintType::TRASH:
        drawingCharacters = std::make_unique<TrashDrawingCharacters>();
        break;
    case PrintType::JSON:
        drawingCharacters = std::make_unique<JSONDrawingCharacters>();
        break;
    case PrintType::JSONLINES:
        drawingCharacters = std::make_unique<JSONLinesDrawingCharacters>();
        break;
    case PrintType::HTML:
        drawingCharacters = std::make_unique<HTMLDrawingCharacters>();
        break;
    case PrintType::LATEX:
        drawingCharacters = std::make_unique<LatexDrawingCharacters>();
        break;
    case PrintType::LINE:
        drawingCharacters = std::make_unique<LineDrawingCharacters>();
        break;
    default:
        printf("Cannot parse '%s' as output mode.\n\n", modeString.c_str());
        printModeInfo();
        return;
    }
    printf("mode set as %s\n", modeString.c_str());
}

void EmbeddedShell::setStats(const std::string& statsString) {
    std::string statsStringLower = statsString;
    std::transform(statsStringLower.begin(), statsStringLower.end(), statsStringLower.begin(),
        [](unsigned char c) { return std::tolower(c); });
    if (statsStringLower == "on") {
        stats = true;
    } else if (statsStringLower == "off") {
        stats = false;
    } else {
        printf("Cannot parse '%s' to toggle stats. Expect 'on' or 'off'.\n", statsString.c_str());
        return;
    }
    printf("stats set as %s\n", stats ? "on" : "off");
}

void EmbeddedShell::setHighlighting(const std::string& highlightString) {
    std::string highlightStringLower = highlightString;
    std::transform(highlightStringLower.begin(), highlightStringLower.end(),
        highlightStringLower.begin(), [](unsigned char c) { return std::tolower(c); });
    if (highlightStringLower == "on") {
        linenoiseSetHighlighting(1);
        printf("enabled syntax highlighting\n");
    } else if (highlightStringLower == "off") {
        linenoiseSetHighlighting(0);
        printf("disabled syntax highlighting\n");
    } else {
        printf("Cannot parse '%s' to toggle highlighting. Expect 'on' or 'off'.\n",
            highlightString.c_str());
        return;
    }
}

void EmbeddedShell::setErrors(const std::string& errorsString) {
    std::string errorsStringLower = errorsString;
    std::transform(errorsStringLower.begin(), errorsStringLower.end(), errorsStringLower.begin(),
        [](unsigned char c) { return std::tolower(c); });
    if (errorsStringLower == "on") {
        linenoiseSetErrors(1);
        printf("enabled error highlighting\n");
    } else if (errorsStringLower == "off") {
        linenoiseSetErrors(0);
        printf("disabled error highlighting\n");
    } else {
        printf("Cannot parse '%s' to toggle error highlighting. Expect 'on' or 'off'.\n",
            errorsStringLower.c_str());
        return;
    }
}

void EmbeddedShell::printHelp() {
    printf("%s%s %sget command list\n", TAB, shellCommand.HELP, TAB);
    printf("%s%s %sclear shell\n", TAB, shellCommand.CLEAR, TAB);
    printf("%s%s %sexit from shell\n", TAB, shellCommand.QUIT, TAB);
    printf("%s%s [max_rows] %sset maximum number of rows for display (default: 20)\n", TAB,
        shellCommand.MAX_ROWS, TAB);
    printf("%s%s [max_width] %sset maximum width in characters for display\n", TAB,
        shellCommand.MAX_WIDTH, TAB);
    printf("%s%s [mode] %sset output mode (default: box)\n", TAB, shellCommand.MODE, TAB);
    printf("%s%s [on|off] %stoggle query stats on or off\n", TAB, shellCommand.STATS, TAB);
<<<<<<< HEAD
    printf("%s%s %sset multiline mode (default)\n", TAB, shellCommand.MULTI, TAB);
    printf("%s%s %sset singleline mode\n", TAB, shellCommand.SINGLE, TAB);
=======
    printf("%s%s %sset multiline mode\n", TAB, shellCommand.MULTI, TAB);
    printf("%s%s %sset singleline mode (default)\n", TAB, shellCommand.SINGLE, TAB);
    printf("%s%s [on|off] %stoggle syntax highlighting on or off\n", TAB, shellCommand.HIGHLIGHT,
        TAB);
    printf("%s%s [on|off] %stoggle error highlighting on or off\n", TAB, shellCommand.ERRORS, TAB);
>>>>>>> 28512ca8
    printf("\n");
    printf("%sNote: you can change and see several system configurations, such as num-threads, \n",
        TAB);
    printf("%s%s  timeout, and progress_bar using Cypher CALL statements.\n", TAB, TAB);
    printf("%s%s  e.g. CALL THREADS=5; or CALL current_setting('threads') return *;\n", TAB, TAB);
    const char* url = "https://docs.kuzudb.com/cypher/configuration";
    printf("%s%s  See: \x1B]8;;%s\x1B\\%s\x1B]8;;\x1B\\\n", TAB, TAB, url, url);
}

std::string escapeJsonString(const std::string& str) {
    std::ostringstream escaped;
    for (char c : str) {
        switch (c) {
        case '"':
            escaped << "\\\"";
            break;
        case '\\':
            escaped << "\\\\";
            break;
        case '\b':
            escaped << "\\b";
            break;
        case '\f':
            escaped << "\\f";
            break;
        case '\n':
            escaped << "\\n";
            break;
        case '\r':
            escaped << "\\r";
            break;
        case '\t':
            escaped << "\\t";
            break;
        default:
            if ('\x00' <= c && c <= '\x1f') {
                escaped << "\\u" << std::hex << std::setw(4) << std::setfill('0') << (int)c;
            } else {
                escaped << c;
            }
        }
    }
    return escaped.str();
}

std::string EmbeddedShell::printJsonExecutionResult(QueryResult& queryResult) const {
    auto colNames = queryResult.getColumnNames();
    auto jsonDrawingCharacters =
        common::ku_dynamic_cast<DrawingCharacters*, JSONDrawingCharacters*>(
            drawingCharacters.get());
    bool jsonLines = jsonDrawingCharacters->printType == PrintType::JSONLINES;
    std::string printString = "";
    if (!jsonLines) {
        printString = jsonDrawingCharacters->ArrayOpen;
    }
    while (queryResult.hasNext()) {
        auto tuple = queryResult.getNext();
        printString += jsonDrawingCharacters->ObjectOpen;
        for (auto i = 0u; i < queryResult.getNumColumns(); i++) {
            printString += jsonDrawingCharacters->KeyValue;
            printString += escapeJsonString(colNames[i]);
            printString += jsonDrawingCharacters->KeyValue;
            printString += jsonDrawingCharacters->KeyDelimiter;
            printString += jsonDrawingCharacters->KeyValue;
            printString += escapeJsonString(tuple->getValue(i)->toString());
            printString += jsonDrawingCharacters->KeyValue;
            if (i != queryResult.getNumColumns() - 1) {
                printString += jsonDrawingCharacters->TupleDelimiter;
            }
        }
        printString += jsonDrawingCharacters->ObjectClose;
        if (queryResult.hasNext()) {
            if (!jsonLines) {
                printString += jsonDrawingCharacters->TupleDelimiter;
            }
            printString += "\n";
        }
    }
    if (!jsonLines) {
        printString += jsonDrawingCharacters->ArrayClose;
    }
    printString += "\n";
    return printString;
}

std::string escapeHtmlString(const std::string& str) {
    std::ostringstream escaped;
    for (char c : str) {
        switch (c) {
        case '&':
            escaped << "&amp;";
            break;
        case '\"':
            escaped << "&quot;";
            break;
        case '\'':
            escaped << "&apos;";
            break;
        case '<':
            escaped << "&lt;";
            break;
        case '>':
            escaped << "&gt;";
            break;
        default:
            escaped << c;
        }
    }
    return escaped.str();
}

std::string EmbeddedShell::printHtmlExecutionResult(QueryResult& queryResult) const {
    auto colNames = queryResult.getColumnNames();
    auto htmlDrawingCharacters =
        common::ku_dynamic_cast<DrawingCharacters*, HTMLDrawingCharacters*>(
            drawingCharacters.get());
    std::string printString = htmlDrawingCharacters->TableOpen;
    printString += "\n";
    printString += htmlDrawingCharacters->RowOpen;
    printString += "\n";
    for (auto i = 0u; i < queryResult.getNumColumns(); i++) {
        printString += htmlDrawingCharacters->HeaderOpen;
        printString += escapeHtmlString(colNames[i]);
        printString += htmlDrawingCharacters->HeaderClose;
    }
    printString += "\n";
    printString += htmlDrawingCharacters->RowClose;
    printString += "\n";
    while (queryResult.hasNext()) {
        auto tuple = queryResult.getNext();
        printString += htmlDrawingCharacters->RowOpen;
        printString += "\n";
        for (auto i = 0u; i < queryResult.getNumColumns(); i++) {
            printString += htmlDrawingCharacters->CellOpen;
            printString += escapeHtmlString(tuple->getValue(i)->toString());
            printString += htmlDrawingCharacters->CellClose;
        }
        printString += htmlDrawingCharacters->RowClose;
        printString += "\n";
    }
    printString += htmlDrawingCharacters->TableClose;
    printString += "\n";
    return printString;
}

std::string escapeLatexString(const std::string& str) {
    std::ostringstream escaped;
    for (char c : str) {
        switch (c) {
        case '&':
            escaped << "\\&";
            break;
        case '%':
            escaped << "\\%";
            break;
        case '$':
            escaped << "\\$";
            break;
        case '#':
            escaped << "\\#";
            break;
        case '_':
            escaped << "\\_";
            break;
        case '{':
            escaped << "\\{";
            break;
        case '}':
            escaped << "\\}";
            break;
        case '~':
            escaped << "\\textasciitilde{}";
            break;
        case '^':
            escaped << "\\textasciicircum{}";
            break;
        case '\\':
            escaped << "\\textbackslash{}";
            break;
        case '<':
            escaped << "\\textless{}";
            break;
        case '>':
            escaped << "\\textgreater{}";
            break;
        default:
            escaped << c;
        }
    }
    return escaped.str();
}

std::string EmbeddedShell::printLatexExecutionResult(QueryResult& queryResult) const {
    auto colNames = queryResult.getColumnNames();
    auto latexDrawingCharacters =
        common::ku_dynamic_cast<DrawingCharacters*, LatexDrawingCharacters*>(
            drawingCharacters.get());
    std::string printString = latexDrawingCharacters->TableOpen;
    printString += latexDrawingCharacters->AlignOpen;
    for (auto i = 0u; i < queryResult.getNumColumns(); i++) {
        printString += latexDrawingCharacters->ColumnAlign;
    }
    printString += latexDrawingCharacters->AlignClose;
    printString += "\n";
    printString += latexDrawingCharacters->Line;
    printString += "\n";
    for (auto i = 0u; i < queryResult.getNumColumns(); i++) {
        printString += escapeLatexString(colNames[i]);
        if (i != queryResult.getNumColumns() - 1) {
            printString += latexDrawingCharacters->TupleDelimiter;
        }
    }
    printString += latexDrawingCharacters->EndLine;
    printString += "\n";
    printString += latexDrawingCharacters->Line;
    printString += "\n";
    while (queryResult.hasNext()) {
        auto tuple = queryResult.getNext();
        for (auto i = 0u; i < queryResult.getNumColumns(); i++) {
            printString += escapeLatexString(tuple->getValue(i)->toString());
            if (i != queryResult.getNumColumns() - 1) {
                printString += latexDrawingCharacters->TupleDelimiter;
            }
        }
        printString += latexDrawingCharacters->EndLine;
        printString += "\n";
    }
    printString += latexDrawingCharacters->Line;
    printString += "\n";
    printString += latexDrawingCharacters->TableClose;
    printString += "\n";
    return printString;
}

std::string EmbeddedShell::printLineExecutionResult(QueryResult& queryResult) const {
    auto colNames = queryResult.getColumnNames();
    std::string printString = "";
    while (queryResult.hasNext()) {
        auto tuple = queryResult.getNext();
        for (auto i = 0u; i < queryResult.getNumColumns(); i++) {
            printString += colNames[i];
            printString += drawingCharacters->TupleDelimiter;
            printString += tuple->getValue(i)->toString();
            printString += "\n";
        }
        printString += "\n";
    }
    return printString;
}

std::string escapeCsvString(const std::string& field, const std::string& delimiter) {
    bool needsQuoting =
        field.find_first_of("\"" + delimiter + "\n") != std::string::npos || field.empty();
    if (!needsQuoting) {
        return field;
    }

    std::ostringstream quotedField;
    quotedField << '"';
    for (char c : field) {
        if (c == '"') {
            quotedField << "\"\"";
        } else {
            quotedField << c;
        }
    }
    quotedField << '"';
    return quotedField.str();
}

void EmbeddedShell::printExecutionResult(QueryResult& queryResult) const {
    auto querySummary = queryResult.getQuerySummary();
    if (querySummary->isExplain()) {
        printf("%s", queryResult.getNext()->toString().c_str());
        return;
    }
    if (PrintTypeUtils::isTableType(drawingCharacters->printType)) {
        printTruncatedExecutionResult(queryResult);
        return;
    }
    std::string printString = "";
    if (drawingCharacters->printType == PrintType::JSON ||
        drawingCharacters->printType == PrintType::JSONLINES) {
        printString = printJsonExecutionResult(queryResult);
    } else if (drawingCharacters->printType == PrintType::HTML) {
        printString = printHtmlExecutionResult(queryResult);
    } else if (drawingCharacters->printType == PrintType::LATEX) {
        printString = printLatexExecutionResult(queryResult);
    } else if (drawingCharacters->printType == PrintType::LINE) {
        printString = printLineExecutionResult(queryResult);
    } else if (drawingCharacters->printType != PrintType::TRASH) {
        for (auto i = 0u; i < queryResult.getNumColumns(); i++) {
            printString +=
                escapeCsvString(queryResult.getColumnNames()[i], drawingCharacters->TupleDelimiter);
            if (i != queryResult.getNumColumns() - 1) {
                printString += drawingCharacters->TupleDelimiter;
            }
        }
        printString += "\n";
        while (queryResult.hasNext()) {
            auto tuple = queryResult.getNext();
            for (auto i = 0u; i < queryResult.getNumColumns(); i++) {
                std::string field = tuple->getValue(i)->toString();
                printString += escapeCsvString(field, drawingCharacters->TupleDelimiter);
                if (i != queryResult.getNumColumns() - 1) {
                    printString += drawingCharacters->TupleDelimiter;
                }
            }
            printString += "\n";
        }
    }
    printf("%s", printString.c_str());
    if (stats) {
        if (queryResult.getNumTuples() == 1) {
            printf("(1 tuple)\n");
        } else {
            printf("(%" PRIu64 " tuples)\n", queryResult.getNumTuples());
        }
        if (queryResult.getNumColumns() == 1) {
            printf("(1 column)\n");
        } else {
            printf("(%" PRIu64 " columns)\n", static_cast<uint64_t>(queryResult.getNumColumns()));
        }
        printf("Time: %.2fms (compiling), %.2fms (executing)\n", querySummary->getCompilingTime(),
            querySummary->getExecutionTime());
    }
}

void EmbeddedShell::printTruncatedExecutionResult(QueryResult& queryResult) const {
    auto tableDrawingCharacters =
        common::ku_dynamic_cast<DrawingCharacters*, BaseTableDrawingCharacters*>(
            drawingCharacters.get());
    auto querySummary = queryResult.getQuerySummary();
    constexpr uint32_t SMALL_TABLE_SEPERATOR_LENGTH = 3;
    const uint32_t minTruncatedWidth = 20;
    uint64_t numTuples = queryResult.getNumTuples();
    std::vector<uint32_t> colsWidth(queryResult.getNumColumns(), 2);
    // calculate the width of each column name/type
    for (auto i = 0u; i < colsWidth.size(); i++) {
        colsWidth[i] = std::max(queryResult.getColumnNames()[i].length(),
                           queryResult.getColumnDataTypes()[i].toString().length()) +
                       2;
    }
    uint64_t rowCount = 0;
    // calculate the width of each tuple value
    while (queryResult.hasNext()) {
        if (numTuples > maxRowSize && rowCount >= (maxRowSize / 2) + (maxRowSize % 2 != 0) &&
            rowCount < numTuples - maxRowSize / 2) {
            auto tuple = queryResult.getNext();
            rowCount++;
            continue;
        }
        auto tuple = queryResult.getNext();
        for (auto i = 0u; i < colsWidth.size(); i++) {
            if (tuple->getValue(i)->isNull()) {
                continue;
            }
            std::string tupleString = tuple->getValue(i)->toString();
            uint32_t fieldLen = 0;
            uint32_t chrIter = 0;
            while (chrIter < tupleString.length()) {
                fieldLen += Utf8Proc::renderWidth(tupleString.c_str(), chrIter);
                chrIter =
                    utf8proc_next_grapheme(tupleString.c_str(), tupleString.length(), chrIter);
            }
            // An extra 2 spaces are added for an extra space on either
            // side of the std::string.
            colsWidth[i] = std::max(colsWidth[i], fieldLen + 2);
        }
        rowCount++;
    }

    // calculate the maximum width of the table
    uint32_t sumGoal = minTruncatedWidth;
    uint32_t maxWidth = minTruncatedWidth;
    if (colsWidth.size() == 1) {
        uint32_t minDisplayWidth = minTruncatedWidth + SMALL_TABLE_SEPERATOR_LENGTH;
        if (maxPrintWidth > minDisplayWidth) {
            sumGoal = maxPrintWidth - 2;
        } else {
            sumGoal =
                std::max((uint32_t)(getColumns(STDIN_FILENO, STDOUT_FILENO) - colsWidth.size() - 1),
                    minDisplayWidth);
        }
    } else if (colsWidth.size() > 1) {
        uint32_t minDisplayWidth = SMALL_TABLE_SEPERATOR_LENGTH + minTruncatedWidth * 2;
        if (maxPrintWidth > minDisplayWidth) {
            sumGoal = maxPrintWidth - colsWidth.size() - 1;
        } else {
            // make sure there is space for the first and last column
            sumGoal =
                std::max((uint32_t)(getColumns(STDIN_FILENO, STDOUT_FILENO) - colsWidth.size() - 1),
                    minDisplayWidth);
        }
    } else if (maxPrintWidth > minTruncatedWidth) {
        sumGoal = maxPrintWidth;
    }
    uint32_t sum = 0;
    std::vector<uint32_t> maxValueIndex;
    uint32_t secondHighestValue = 0;
    for (auto i = 0u; i < colsWidth.size(); i++) {
        if (maxValueIndex.empty() || colsWidth[i] == colsWidth[maxValueIndex[0]]) {
            maxValueIndex.push_back(i);
            maxWidth = colsWidth[maxValueIndex[0]];
        } else if (colsWidth[i] > colsWidth[maxValueIndex[0]]) {
            secondHighestValue = colsWidth[maxValueIndex[0]];
            maxValueIndex.clear();
            maxValueIndex.push_back(i);
            maxWidth = colsWidth[maxValueIndex[0]];
        } else if (colsWidth[i] > secondHighestValue) {
            secondHighestValue = colsWidth[i];
        }
        sum += colsWidth[i];
    }

    // truncate columns
    while (sum > sumGoal) {
        uint32_t truncationValue = ((sum - sumGoal) / maxValueIndex.size()) +
                                   ((sum - sumGoal) % maxValueIndex.size() != 0);
        uint32_t newValue = 0;
        if (truncationValue < colsWidth[maxValueIndex[0]]) {
            newValue = colsWidth[maxValueIndex[0]] - truncationValue;
        }
        uint32_t oldValue = colsWidth[maxValueIndex[0]];
        if (secondHighestValue < minTruncatedWidth + 2 && newValue < minTruncatedWidth + 2) {
            newValue = minTruncatedWidth + 2;
        } else {
            uint32_t sumDifference = sum - ((oldValue - secondHighestValue) * maxValueIndex.size());
            if (sumDifference > sumGoal) {
                newValue = secondHighestValue;
            }
        }
        for (auto i = 0u; i < maxValueIndex.size(); i++) {
            colsWidth[maxValueIndex[i]] = newValue;
        }
        maxWidth = newValue - 2;
        sum -= (oldValue - newValue) * maxValueIndex.size();
        if (newValue == minTruncatedWidth + 2) {
            break;
        }

        maxValueIndex.clear();
        secondHighestValue = 0;
        for (auto i = 0u; i < colsWidth.size(); i++) {
            if (maxValueIndex.empty() || colsWidth[i] == colsWidth[maxValueIndex[0]]) {
                maxValueIndex.push_back(i);
            } else if (colsWidth[i] > colsWidth[maxValueIndex[0]]) {
                secondHighestValue = colsWidth[maxValueIndex[0]];
                maxValueIndex.clear();
                maxValueIndex.push_back(i);
            } else if (colsWidth[i] > secondHighestValue) {
                secondHighestValue = colsWidth[i];
            }
        }
    }

    // remove columns
    uint32_t k = 0;
    uint32_t j = colsWidth.size() - 1;
    bool colTruncated = false;
    uint64_t colsPrinted = 0;
    uint32_t lineSeparatorLen = 1u;
    for (auto i = 0u; i < colsWidth.size(); i++) {
        if (k <= j) {
            if ((lineSeparatorLen + colsWidth[k] < sumGoal + colsWidth.size() - 5) ||
                (lineSeparatorLen + colsWidth[k] < sumGoal + colsWidth.size() + 1 &&
                    (colTruncated || k == j))) {
                lineSeparatorLen += colsWidth[k] + 1;
                k++;
                colsPrinted++;
            } else if (!colTruncated) {
                lineSeparatorLen += 6;
                colTruncated = true;
            }
        }
        if (j >= k) {
            if ((lineSeparatorLen + colsWidth[j] < sumGoal + colsWidth.size() - 5) ||
                (lineSeparatorLen + colsWidth[j] < sumGoal + colsWidth.size() + 1 &&
                    (colTruncated || j == k))) {
                lineSeparatorLen += colsWidth[j] + 1;
                j--;
                colsPrinted++;
            } else if (!colTruncated) {
                lineSeparatorLen += 6;
                colTruncated = true;
            }
        }
    }

    if (queryResult.getNumColumns() != 0 && tableDrawingCharacters->TopLine) {
        std::string printString;
        printString += tableDrawingCharacters->DownAndRight;
        for (auto i = 0u; i < k; i++) {
            for (auto l = 0u; l < colsWidth[i]; l++) {
                printString += tableDrawingCharacters->Horizontal;
            }
            if (i != colsWidth.size() - 1) {
                printString += tableDrawingCharacters->DownAndHorizontal;
            }
        }
        if (j >= k) {
            printString += tableDrawingCharacters->Horizontal;
            printString += tableDrawingCharacters->Horizontal;
            printString += tableDrawingCharacters->Horizontal;
            printString += tableDrawingCharacters->Horizontal;
            printString += tableDrawingCharacters->Horizontal;
            printString += tableDrawingCharacters->DownAndHorizontal;
        }
        for (auto i = j + 1; i < colsWidth.size(); i++) {
            for (auto l = 0u; l < colsWidth[i]; l++) {
                printString += tableDrawingCharacters->Horizontal;
            }
            if (i != colsWidth.size() - 1) {
                printString += tableDrawingCharacters->DownAndHorizontal;
            }
        }
        printString += tableDrawingCharacters->DownAndLeft;
        printf("%s\n", printString.c_str());
    }

    if (queryResult.getNumColumns() != 0 && !queryResult.getColumnNames()[0].empty()) {
        std::string printString;
        printString += tableDrawingCharacters->Vertical;
        for (auto i = 0u; i < k; i++) {
            std::string columnName = queryResult.getColumnNames()[i];
            if (columnName.length() > colsWidth[i] - 2) {
                columnName =
                    columnName.substr(0, colsWidth[i] - 5) + tableDrawingCharacters->Truncation;
            }
            printString += " ";
            printString += columnName;
            printString += std::string(colsWidth[i] - columnName.length() - 1, ' ');
            if (i != k - 1) {
                printString += tableDrawingCharacters->Vertical;
            }
        }
        if (j >= k) {
            printString += tableDrawingCharacters->Vertical;
            printString += " ";
            printString += tableDrawingCharacters->Truncation;
            printString += " ";
        }
        for (auto i = j + 1; i < colsWidth.size(); i++) {
            std::string columnName = queryResult.getColumnNames()[i];
            if (columnName.length() > colsWidth[i] - 2) {
                columnName =
                    columnName.substr(0, colsWidth[i] - 5) + tableDrawingCharacters->Truncation;
            }
            printString += tableDrawingCharacters->Vertical;
            printString += " ";
            printString += columnName;
            printString += std::string(colsWidth[i] - columnName.length() - 1, ' ');
        }
        printString += tableDrawingCharacters->Vertical;
        if (tableDrawingCharacters->Types) {
            printString += "\n";
            printString += tableDrawingCharacters->Vertical;
            for (auto i = 0u; i < k; i++) {
                std::string columnType = queryResult.getColumnDataTypes()[i].toString();
                if (columnType.length() > colsWidth[i] - 2) {
                    columnType =
                        columnType.substr(0, colsWidth[i] - 5) + tableDrawingCharacters->Truncation;
                }
                printString += " ";
                printString += columnType;
                printString += std::string(colsWidth[i] - columnType.length() - 1, ' ');
                if (i != k - 1) {
                    printString += tableDrawingCharacters->Vertical;
                }
            }
            if (j >= k) {
                printString += tableDrawingCharacters->Vertical;
                printString += "     ";
            }
            for (auto i = j + 1; i < colsWidth.size(); i++) {
                std::string columnType = queryResult.getColumnDataTypes()[i].toString();
                if (columnType.length() > colsWidth[i] - 2) {
                    columnType =
                        columnType.substr(0, colsWidth[i] - 5) + tableDrawingCharacters->Truncation;
                }
                printString += tableDrawingCharacters->Vertical;
                printString += " ";
                printString += columnType;
                printString += std::string(colsWidth[i] - columnType.length() - 1, ' ');
            }
            printString += tableDrawingCharacters->Vertical;
        }
        printf("%s\n", printString.c_str());
    }

    if (queryResult.getNumColumns() != 0) {
        std::string printString;
        printString += tableDrawingCharacters->VerticalAndRight;
        for (auto i = 0u; i < k; i++) {
            for (auto l = 0u; l < colsWidth[i]; l++) {
                printString += tableDrawingCharacters->Horizontal;
            }
            if (i != colsWidth.size() - 1) {
                printString += tableDrawingCharacters->VerticalAndHorizontal;
            }
        }
        if (j >= k) {
            printString += tableDrawingCharacters->Horizontal;
            printString += tableDrawingCharacters->Horizontal;
            printString += tableDrawingCharacters->Horizontal;
            printString += tableDrawingCharacters->Horizontal;
            printString += tableDrawingCharacters->Horizontal;
            printString += tableDrawingCharacters->VerticalAndHorizontal;
        }
        for (auto i = j + 1; i < colsWidth.size(); i++) {
            for (auto l = 0u; l < colsWidth[i]; l++) {
                printString += tableDrawingCharacters->Horizontal;
            }
            if (i != colsWidth.size() - 1) {
                printString += tableDrawingCharacters->VerticalAndHorizontal;
            }
        }
        printString += tableDrawingCharacters->VerticalAndLeft;
        printf("%s\n", printString.c_str());
    }

    queryResult.resetIterator();
    rowCount = 0;
    bool rowTruncated = false;
    while (queryResult.hasNext()) {
        if (numTuples > maxRowSize && rowCount >= (maxRowSize / 2) + (maxRowSize % 2 != 0) &&
            rowCount < numTuples - maxRowSize / 2) {
            auto tuple = queryResult.getNext();
            if (!rowTruncated) {
                rowTruncated = true;
                for (auto i = 0u; i < 3u; i++) {
                    std::string printString;
                    printString += tableDrawingCharacters->Vertical;
                    for (auto l = 0u; l < k; l++) {
                        uint32_t spacesToPrint = (colsWidth[l] / 2);
                        printString += std::string(spacesToPrint - 1, ' ');
                        printString += tableDrawingCharacters->MiddleDot;
                        if (colsWidth[l] % 2 == 1) {
                            printString += " ";
                        }
                        printString += std::string(spacesToPrint, ' ');
                        if (l != k - 1) {
                            printString += tableDrawingCharacters->Vertical;
                        }
                    }
                    if (j >= k) {
                        printString += tableDrawingCharacters->Vertical;
                        printString += "  ";
                        printString += tableDrawingCharacters->MiddleDot;
                        printString += "  ";
                    }
                    for (auto l = j + 1; l < colsWidth.size(); l++) {
                        uint32_t spacesToPrint = (colsWidth[l] / 2);
                        printString += tableDrawingCharacters->Vertical;
                        printString += std::string(spacesToPrint - 1, ' ');
                        printString += tableDrawingCharacters->MiddleDot;
                        if (colsWidth[l] % 2 == 1) {
                            printString += " ";
                        }
                        printString += std::string(spacesToPrint, ' ');
                    }
                    printString += tableDrawingCharacters->Vertical;
                    printf("%s\n", printString.c_str());
                }
            }
            rowCount++;
            continue;
        }
        auto tuple = queryResult.getNext();
        auto result = tuple->toString(colsWidth, tableDrawingCharacters->TupleDelimiter, maxWidth);
        std::string printString;
        uint64_t startPos = 0;
        std::vector<std::string> colResults;
        for (auto i = 0u; i < colsWidth.size(); i++) {
            uint32_t chrIter = startPos;
            uint32_t fieldLen = 0;
            while (fieldLen < colsWidth[i]) {
                fieldLen += Utf8Proc::renderWidth(result.c_str(), chrIter);
                chrIter = utf8proc_next_grapheme(result.c_str(), result.length(), chrIter);
            }
            colResults.push_back(result.substr(startPos, chrIter - startPos));
            // new start position is after the | seperating results
            startPos = chrIter + 1;
        }
        printString += tableDrawingCharacters->Vertical;
        for (auto i = 0u; i < k; i++) {
            printString += colResults[i];
            if (i != k - 1) {
                printString += tableDrawingCharacters->Vertical;
            }
        }
        if (j >= k) {
            printString += tableDrawingCharacters->Vertical;
            printString += " ";
            printString += tableDrawingCharacters->Truncation;
            printString += " ";
        }
        for (auto i = j + 1; i < colResults.size(); i++) {
            printString += tableDrawingCharacters->Vertical;
            printString += colResults[i];
        }
        printString += tableDrawingCharacters->Vertical;
        printf("%s\n", printString.c_str());
        rowCount++;
    }

    if (queryResult.getNumColumns() != 0 && tableDrawingCharacters->BottomLine) {
        std::string printString;
        printString += tableDrawingCharacters->UpAndRight;
        for (auto i = 0u; i < k; i++) {
            for (auto l = 0u; l < colsWidth[i]; l++) {
                printString += tableDrawingCharacters->Horizontal;
            }
            if (i != colsWidth.size() - 1) {
                printString += tableDrawingCharacters->UpAndHorizontal;
            }
        }
        if (j >= k) {
            printString += tableDrawingCharacters->Horizontal;
            printString += tableDrawingCharacters->Horizontal;
            printString += tableDrawingCharacters->Horizontal;
            printString += tableDrawingCharacters->Horizontal;
            printString += tableDrawingCharacters->Horizontal;
            printString += tableDrawingCharacters->UpAndHorizontal;
        }
        for (auto i = j + 1; i < colsWidth.size(); i++) {
            for (auto l = 0u; l < colsWidth[i]; l++) {
                printString += tableDrawingCharacters->Horizontal;
            }
            if (i != colsWidth.size() - 1) {
                printString += tableDrawingCharacters->UpAndHorizontal;
            }
        }
        printString += tableDrawingCharacters->UpAndLeft;
        printf("%s\n", printString.c_str());
    }

    // print query result (numFlatTuples & tuples)
    if (stats) {
        if (numTuples == 1) {
            printf("(1 tuple)\n");
        } else {
            printf("(%" PRIu64 " tuples", numTuples);
            if (rowTruncated) {
                printf(", %" PRIu64 " shown", maxRowSize);
            }
            printf(")\n");
        }
        if (colsWidth.size() == 1) {
            printf("(1 column)\n");
        } else {
            printf("(%" PRIu64 " columns", (uint64_t)colsWidth.size());
            if (colTruncated) {
                printf(", %" PRIu64 " shown", colsPrinted);
            }
            printf(")\n");
        }
        printf("Time: %.2fms (compiling), %.2fms (executing)\n", querySummary->getCompilingTime(),
            querySummary->getExecutionTime());
    }
}

} // namespace main
} // namespace kuzu<|MERGE_RESOLUTION|>--- conflicted
+++ resolved
@@ -552,16 +552,11 @@
         shellCommand.MAX_WIDTH, TAB);
     printf("%s%s [mode] %sset output mode (default: box)\n", TAB, shellCommand.MODE, TAB);
     printf("%s%s [on|off] %stoggle query stats on or off\n", TAB, shellCommand.STATS, TAB);
-<<<<<<< HEAD
     printf("%s%s %sset multiline mode (default)\n", TAB, shellCommand.MULTI, TAB);
     printf("%s%s %sset singleline mode\n", TAB, shellCommand.SINGLE, TAB);
-=======
-    printf("%s%s %sset multiline mode\n", TAB, shellCommand.MULTI, TAB);
-    printf("%s%s %sset singleline mode (default)\n", TAB, shellCommand.SINGLE, TAB);
     printf("%s%s [on|off] %stoggle syntax highlighting on or off\n", TAB, shellCommand.HIGHLIGHT,
         TAB);
     printf("%s%s [on|off] %stoggle error highlighting on or off\n", TAB, shellCommand.ERRORS, TAB);
->>>>>>> 28512ca8
     printf("\n");
     printf("%sNote: you can change and see several system configurations, such as num-threads, \n",
         TAB);
