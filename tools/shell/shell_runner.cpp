--- conflicted
+++ resolved
@@ -90,17 +90,14 @@
     args::ValueFlag<std::string> mode(parser, "", "Set the output mode of the shell",
         {'m', "mode"});
     args::Flag stats(parser, "no_stats", "Disable query stats", {'s', "no_stats", "nostats"});
-<<<<<<< HEAD
     args::Flag progress_bar(parser, "no_progress_bar", "Disable query progress bar",
         {'b', "no_progress_bar", "noprogressbar"});
     args::ValueFlag<uint32_t> maxRowsFlag(parser, "", "Maximum number of rows to display",
         {"max_rows", "maxrows"});
     args::ValueFlag<uint32_t> maxWidthFlag(parser, "", "Maximum width of the output",
         {"max_width", "maxwidth"});
-=======
     args::ValueFlag<std::string> init(parser, "", "Path to file with script to run on startup",
         {'i', "init"});
->>>>>>> b5792994
 
     std::vector<std::string> lCaseArgsStrings;
     for (auto i = 0; i < argc; ++i) {
@@ -187,21 +184,16 @@
         std::cerr << e.what() << '\n';
         return 1;
     }
-<<<<<<< HEAD
     if (!progress_bar) {
         conn->getClientContext()->getClientConfigUnsafe()->enableProgressBar = true;
         conn->getClientContext()->getProgressBar()->toggleProgressBarPrinting(true);
     }
-    if (DBConfig::isDBPathInMemory(databasePath)) {
-        std::cout << "Opened the database under in-memory mode." << '\n';
-    } else {
-        std::cout << "Opened the database at path: " << databasePath << " in "
-                  << (readOnlyMode ? "read-only mode" : "read-write mode") << "." << '\n';
-=======
+
+    try {
+        auto shell = EmbeddedShell(database, conn, shellConfig);
     std::string initFile = ".kuzurc";
     if (init) {
         initFile = args::get(init);
->>>>>>> b5792994
     }
     try {
         auto shell = EmbeddedShell(database, conn, shellConfig);
