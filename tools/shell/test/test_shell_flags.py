--- conflicted
+++ resolved
@@ -493,7 +493,6 @@
 @pytest.mark.parametrize(
     "flag",
     [
-<<<<<<< HEAD
         "--max_rows",
         "--maxrows",
     ],
@@ -589,7 +588,21 @@
     result.check_stdout("True")
 
     # progress bar off
-=======
+    test = (
+        ShellTest()
+        .add_argument(temp_db)
+        .add_argument(flag)
+        .statement("CALL current_setting('progress_bar') RETURN *;")
+    )
+    result = test.run()
+    print(result.stdout)
+    print(result.stderr)
+    result.check_stdout("False")
+
+
+@pytest.mark.parametrize(
+    "flag",
+    [
         "-i",
         "--init",
     ],
@@ -612,19 +625,10 @@
     result.check_not_stdout("marries")
 
     # with init
->>>>>>> b5792994
-    test = (
-        ShellTest()
-        .add_argument(temp_db)
-        .add_argument(flag)
-<<<<<<< HEAD
-        .statement("CALL current_setting('progress_bar') RETURN *;")
-    )
-    result = test.run()
-    print(result.stdout)
-    print(result.stderr)
-    result.check_stdout("False")
-=======
+    test = (
+        ShellTest()
+        .add_argument(temp_db)
+        .add_argument(flag)
         .add_argument(init_path)
         .statement("CALL show_tables() RETURN *;")
     )
@@ -637,7 +641,6 @@
     result.check_stdout("workAt")
     result.check_stdout("meets")
     result.check_stdout("marries")
->>>>>>> b5792994
 
 
 def test_bad_flag(temp_db) -> None:
