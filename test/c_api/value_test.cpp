--- conflicted
+++ resolved
@@ -622,7 +622,6 @@
     kuzu_value value;
     ASSERT_EQ(kuzu_flat_tuple_get_value(&flatTuple, 0, &value), KuzuSuccess);
 
-<<<<<<< HEAD
     kuzu_value mapValue;
     ASSERT_EQ(kuzu_value_get_map_field_value(&value, 0, &mapValue), KuzuSuccess);
     kuzu_logical_type mapType;
@@ -635,39 +634,6 @@
     ASSERT_EQ(kuzu_value_get_map_field_value(&value, 1, &mapValue), KuzuError);
     
     kuzu_data_type_destroy(&mapType);
-=======
-    kuzu_value fieldValue;
-    ASSERT_EQ(kuzu_value_get_map_field_value(&value, 0, &fieldValue), KuzuSuccess);
-    kuzu_logical_type fieldType;
-    kuzu_value_get_data_type(&fieldValue, &fieldType);
-    ASSERT_EQ(kuzu_data_type_get_id(&fieldType), KUZU_STRUCT);
-    char* fieldName;
-    ASSERT_EQ(kuzu_value_get_struct_field_name(&fieldValue, 0, &fieldName), KuzuSuccess);
-    ASSERT_STREQ(fieldName, "KEY");
-
-    kuzu_value structFieldValue;
-    ASSERT_EQ(kuzu_value_get_struct_field_value(&fieldValue, 0, &structFieldValue), KuzuSuccess);
-    kuzu_logical_type structFieldType;
-    kuzu_value_get_data_type(&structFieldValue, &structFieldType);
-    ASSERT_EQ(kuzu_data_type_get_id(&structFieldType), KUZU_STRING);
-    char* structFieldKey;
-    ASSERT_EQ(kuzu_value_get_string(&structFieldValue, &structFieldKey), KuzuSuccess);
-    ASSERT_STREQ(structFieldKey, "audience1");
-
-    ASSERT_EQ(kuzu_value_get_struct_field_value(&fieldValue, 1, &structFieldValue), KuzuSuccess);
-    kuzu_value_get_data_type(&structFieldValue, &structFieldType);
-    ASSERT_EQ(kuzu_data_type_get_id(&structFieldType), KUZU_INT64);
-    int64_t structFieldNum;
-    ASSERT_EQ(kuzu_value_get_int64(&structFieldValue, &structFieldNum), KuzuSuccess);
-    ASSERT_EQ(structFieldNum, 33);
-
-    ASSERT_EQ(kuzu_value_get_struct_field_value(&fieldValue, 2, &structFieldValue), KuzuError);
-    ASSERT_EQ(kuzu_value_get_map_field_value(&value, 1, &fieldValue), KuzuError);
-
-    kuzu_value_destroy(&fieldValue);
-    kuzu_value_destroy(&structFieldValue);
-    kuzu_data_type_destroy(&fieldType);
->>>>>>> 2742b92c
     kuzu_query_result_destroy(&result);
     kuzu_value_destroy(&mapValue);
     kuzu_value_destroy(&value);
