#include "c_api_test/c_api_test.h"

using namespace kuzu::main;
using namespace kuzu::testing;

class CApiPreparedStatementTest : public CApiTest {
public:
    std::string getInputDir() override {
        return TestHelper::appendKuzuRootPath("dataset/tinysnb/");
    }
};

TEST_F(CApiPreparedStatementTest, IsSuccess) {
    kuzu_prepared_statement preparedStatement;
    kuzu_state state;
    auto connection = getConnection();
    auto query = "MATCH (a:person) WHERE a.isStudent = $1 RETURN COUNT(*)";
    state = kuzu_connection_prepare(connection, query, &preparedStatement);
    ASSERT_EQ(state, KuzuSuccess);
    ASSERT_NE(preparedStatement._prepared_statement, nullptr);
    ASSERT_TRUE(kuzu_prepared_statement_is_success(&preparedStatement));
    kuzu_prepared_statement_destroy(&preparedStatement);

    query = "MATCH (a:personnnn) WHERE a.isStudent = $1 RETURN COUNT(*)";
    state = kuzu_connection_prepare(connection, query, &preparedStatement);
    ASSERT_EQ(state, KuzuSuccess);
    ASSERT_NE(preparedStatement._prepared_statement, nullptr);
    ASSERT_FALSE(kuzu_prepared_statement_is_success(&preparedStatement));
    kuzu_prepared_statement_destroy(&preparedStatement);
}

TEST_F(CApiPreparedStatementTest, GetErrorMessage) {
    kuzu_prepared_statement preparedStatement;
    kuzu_state state;
    auto connection = getConnection();
    auto query = "MATCH (a:person) WHERE a.isStudent = $1 RETURN COUNT(*)";
    state = kuzu_connection_prepare(connection, query, &preparedStatement);
    ASSERT_EQ(state, KuzuSuccess);
    ASSERT_NE(preparedStatement._prepared_statement, nullptr);
    char* message;
    state = kuzu_prepared_statement_get_error_message(&preparedStatement, &message);
    ASSERT_EQ(state, KuzuError);
    kuzu_prepared_statement_destroy(&preparedStatement);

    query = "MATCH (a:personnnn) WHERE a.isStudent = $1 RETURN COUNT(*)";
    state = kuzu_connection_prepare(connection, query, &preparedStatement);
    ASSERT_EQ(state, KuzuSuccess);
    ASSERT_NE(preparedStatement._prepared_statement, nullptr);
    state = kuzu_prepared_statement_get_error_message(&preparedStatement, &message);
    ASSERT_EQ(state, KuzuSuccess);
    ASSERT_EQ(std::string(message), "Binder exception: Table personnnn does not exist.");
    kuzu_prepared_statement_destroy(&preparedStatement);
    kuzu_destroy_string(message);
}

<<<<<<< HEAD
TEST_F(CApiPreparedStatementTest, AllowActiveTransaction) {
    kuzu_prepared_statement preparedStatement;
    kuzu_state state;
    auto connection = getConnection();
    auto query = "MATCH (a:person) WHERE a.isStudent = $1 RETURN COUNT(*)";
    state = kuzu_connection_prepare(connection, query, &preparedStatement);
    ASSERT_EQ(state, KuzuSuccess);
    ASSERT_NE(preparedStatement._prepared_statement, nullptr);
    ASSERT_TRUE(kuzu_prepared_statement_is_success(&preparedStatement));
    ASSERT_TRUE(kuzu_prepared_statement_allow_active_transaction(&preparedStatement));
    kuzu_prepared_statement_destroy(&preparedStatement);

    query = "create node table npytable (id INT64,i64 INT64[12],PRIMARY KEY(id));";
    state = kuzu_connection_prepare(connection, query, &preparedStatement);
    ASSERT_EQ(state, KuzuSuccess);
    ASSERT_NE(preparedStatement._prepared_statement, nullptr);
    ASSERT_TRUE(kuzu_prepared_statement_is_success(&preparedStatement));
    ASSERT_FALSE(kuzu_prepared_statement_allow_active_transaction(&preparedStatement));
    kuzu_prepared_statement_destroy(&preparedStatement);
}

=======
>>>>>>> 62b05906
TEST_F(CApiPreparedStatementTest, BindBool) {
    kuzu_prepared_statement preparedStatement;
    kuzu_query_result result;
    kuzu_state state;
    auto connection = getConnection();
    auto query = "MATCH (a:person) WHERE a.isStudent = $1 RETURN COUNT(*)";
    state = kuzu_connection_prepare(connection, query, &preparedStatement);
    ASSERT_EQ(state, KuzuSuccess);
    ASSERT_EQ(kuzu_prepared_statement_bind_bool(&preparedStatement, "1", true), KuzuSuccess);
    state = kuzu_connection_execute(connection, &preparedStatement, &result);
    ASSERT_EQ(state, KuzuSuccess);
    ASSERT_NE(result._query_result, nullptr);
    ASSERT_EQ(kuzu_query_result_get_num_tuples(&result), 1);
    ASSERT_EQ(kuzu_query_result_get_num_columns(&result), 1);
    ASSERT_TRUE(kuzu_query_result_is_success(&result));
    ASSERT_TRUE(kuzu_query_result_has_next(&result));
    auto resultCpp = static_cast<QueryResult*>(result._query_result);
    auto tuple = resultCpp->getNext();
    auto value = tuple->getValue(0)->getValue<int64_t>();
    ASSERT_EQ(value, 3);
    kuzu_query_result_destroy(&result);
    kuzu_prepared_statement_destroy(&preparedStatement);
}

TEST_F(CApiPreparedStatementTest, BindInt64) {
    kuzu_prepared_statement preparedStatement;
    kuzu_query_result result;
    kuzu_state state;
    auto connection = getConnection();
    auto query = "MATCH (a:person) WHERE a.age > $1 RETURN COUNT(*)";
    state = kuzu_connection_prepare(connection, query, &preparedStatement);
    ASSERT_EQ(state, KuzuSuccess);
    ASSERT_EQ(kuzu_prepared_statement_bind_int64(&preparedStatement, "1", 30), KuzuSuccess);
    state = kuzu_connection_execute(connection, &preparedStatement, &result);
    ASSERT_EQ(state, KuzuSuccess);
    ASSERT_NE(result._query_result, nullptr);
    ASSERT_EQ(kuzu_query_result_get_num_tuples(&result), 1);
    ASSERT_EQ(kuzu_query_result_get_num_columns(&result), 1);
    ASSERT_TRUE(kuzu_query_result_is_success(&result));
    ASSERT_TRUE(kuzu_query_result_has_next(&result));
    auto resultCpp = static_cast<QueryResult*>(result._query_result);
    auto tuple = resultCpp->getNext();
    auto value = tuple->getValue(0)->getValue<int64_t>();
    ASSERT_EQ(value, 4);
    kuzu_query_result_destroy(&result);
    kuzu_prepared_statement_destroy(&preparedStatement);
}

TEST_F(CApiPreparedStatementTest, BindInt32) {
    kuzu_prepared_statement preparedStatement;
    kuzu_query_result result;
    kuzu_state state;
    auto connection = getConnection();
    auto query = "MATCH (a:movies) WHERE a.length > $1 RETURN COUNT(*)";
    state = kuzu_connection_prepare(connection, query, &preparedStatement);
    ASSERT_EQ(state, KuzuSuccess);
    ASSERT_EQ(kuzu_prepared_statement_bind_int32(&preparedStatement, "1", 200), KuzuSuccess);
    state = kuzu_connection_execute(connection, &preparedStatement, &result);
    ASSERT_EQ(state, KuzuSuccess);
    ASSERT_NE(result._query_result, nullptr);
    ASSERT_EQ(kuzu_query_result_get_num_tuples(&result), 1);
    ASSERT_EQ(kuzu_query_result_get_num_columns(&result), 1);
    ASSERT_TRUE(kuzu_query_result_is_success(&result));
    ASSERT_TRUE(kuzu_query_result_has_next(&result));
    auto resultCpp = static_cast<QueryResult*>(result._query_result);
    auto tuple = resultCpp->getNext();
    auto value = tuple->getValue(0)->getValue<int64_t>();
    ASSERT_EQ(value, 2);
    kuzu_query_result_destroy(&result);
    kuzu_prepared_statement_destroy(&preparedStatement);
}

TEST_F(CApiPreparedStatementTest, BindInt16) {
    kuzu_prepared_statement preparedStatement;
    kuzu_query_result result;
    kuzu_state state;
    auto connection = getConnection();
    auto query =
        "MATCH (a:person) -[s:studyAt]-> (b:organisation) WHERE s.length > $1 RETURN COUNT(*)";
    state = kuzu_connection_prepare(connection, query, &preparedStatement);
    ASSERT_EQ(state, KuzuSuccess);
    ASSERT_EQ(kuzu_prepared_statement_bind_int16(&preparedStatement, "1", 10), KuzuSuccess);
    state = kuzu_connection_execute(connection, &preparedStatement, &result);
    ASSERT_EQ(state, KuzuSuccess);
    ASSERT_NE(result._query_result, nullptr);
    ASSERT_EQ(kuzu_query_result_get_num_tuples(&result), 1);
    ASSERT_EQ(kuzu_query_result_get_num_columns(&result), 1);
    ASSERT_TRUE(kuzu_query_result_is_success(&result));
    ASSERT_TRUE(kuzu_query_result_has_next(&result));
    auto resultCpp = static_cast<QueryResult*>(result._query_result);
    auto tuple = resultCpp->getNext();
    auto value = tuple->getValue(0)->getValue<int64_t>();
    ASSERT_EQ(value, 2);
    kuzu_query_result_destroy(&result);
    kuzu_prepared_statement_destroy(&preparedStatement);
}

TEST_F(CApiPreparedStatementTest, BindInt8) {
    kuzu_prepared_statement preparedStatement;
    kuzu_query_result result;
    kuzu_state state;
    auto connection = getConnection();
    auto query =
        "MATCH (a:person) -[s:studyAt]-> (b:organisation) WHERE s.level > $1 RETURN COUNT(*)";
    state = kuzu_connection_prepare(connection, query, &preparedStatement);
    ASSERT_EQ(state, KuzuSuccess);
    ASSERT_EQ(kuzu_prepared_statement_bind_int8(&preparedStatement, "1", 3), KuzuSuccess);
    state = kuzu_connection_execute(connection, &preparedStatement, &result);
    ASSERT_EQ(state, KuzuSuccess);
    ASSERT_NE(result._query_result, nullptr);
    ASSERT_EQ(kuzu_query_result_get_num_tuples(&result), 1);
    ASSERT_EQ(kuzu_query_result_get_num_columns(&result), 1);
    ASSERT_TRUE(kuzu_query_result_is_success(&result));
    ASSERT_TRUE(kuzu_query_result_has_next(&result));
    auto resultCpp = static_cast<QueryResult*>(result._query_result);
    auto tuple = resultCpp->getNext();
    auto value = tuple->getValue(0)->getValue<int64_t>();
    ASSERT_EQ(value, 2);
    kuzu_query_result_destroy(&result);
    kuzu_prepared_statement_destroy(&preparedStatement);
}

TEST_F(CApiPreparedStatementTest, BindUInt64) {
    kuzu_prepared_statement preparedStatement;
    kuzu_query_result result;
    kuzu_state state;
    auto connection = getConnection();
    auto query =
        "MATCH (a:person) -[s:studyAt]-> (b:organisation) WHERE s.code > $1 RETURN COUNT(*)";
    state = kuzu_connection_prepare(connection, query, &preparedStatement);
    ASSERT_EQ(kuzu_prepared_statement_bind_uint64(&preparedStatement, "1", 100), KuzuSuccess);
    state = kuzu_connection_execute(connection, &preparedStatement, &result);
    ASSERT_EQ(state, KuzuSuccess);
    ASSERT_NE(result._query_result, nullptr);
    ASSERT_EQ(kuzu_query_result_get_num_tuples(&result), 1);
    ASSERT_EQ(kuzu_query_result_get_num_columns(&result), 1);
    ASSERT_TRUE(kuzu_query_result_is_success(&result));
    ASSERT_TRUE(kuzu_query_result_has_next(&result));
    auto resultCpp = static_cast<QueryResult*>(result._query_result);
    auto tuple = resultCpp->getNext();
    auto value = tuple->getValue(0)->getValue<int64_t>();
    ASSERT_EQ(value, 2);
    kuzu_query_result_destroy(&result);
    kuzu_prepared_statement_destroy(&preparedStatement);
}

TEST_F(CApiPreparedStatementTest, BindUInt32) {
    kuzu_prepared_statement preparedStatement;
    kuzu_query_result result;
    kuzu_state state;
    auto connection = getConnection();
    auto query =
        "MATCH (a:person) -[s:studyAt]-> (b:organisation) WHERE s.temprature> $1 RETURN COUNT(*)";
    state = kuzu_connection_prepare(connection, query, &preparedStatement);
    ASSERT_EQ(state, KuzuSuccess);
    ASSERT_EQ(kuzu_prepared_statement_bind_uint32(&preparedStatement, "1", 10), KuzuSuccess);
    state = kuzu_connection_execute(connection, &preparedStatement, &result);
    ASSERT_EQ(state, KuzuSuccess);
    ASSERT_NE(result._query_result, nullptr);
    ASSERT_EQ(kuzu_query_result_get_num_tuples(&result), 1);
    ASSERT_EQ(kuzu_query_result_get_num_columns(&result), 1);
    ASSERT_TRUE(kuzu_query_result_is_success(&result));
    ASSERT_TRUE(kuzu_query_result_has_next(&result));
    auto resultCpp = static_cast<QueryResult*>(result._query_result);
    auto tuple = resultCpp->getNext();
    auto value = tuple->getValue(0)->getValue<int64_t>();
    ASSERT_EQ(value, 2);
    kuzu_query_result_destroy(&result);
    kuzu_prepared_statement_destroy(&preparedStatement);
}

TEST_F(CApiPreparedStatementTest, BindUInt16) {
    kuzu_prepared_statement preparedStatement;
    kuzu_query_result result;
    kuzu_state state;
    auto connection = getConnection();
    auto query =
        "MATCH (a:person) -[s:studyAt]-> (b:organisation) WHERE s.ulength> $1 RETURN COUNT(*)";
    state = kuzu_connection_prepare(connection, query, &preparedStatement);
    ASSERT_EQ(state, KuzuSuccess);
    ASSERT_EQ(kuzu_prepared_statement_bind_uint16(&preparedStatement, "1", 100), KuzuSuccess);
    state = kuzu_connection_execute(connection, &preparedStatement, &result);
    ASSERT_EQ(state, KuzuSuccess);
    ASSERT_NE(result._query_result, nullptr);
    ASSERT_EQ(kuzu_query_result_get_num_tuples(&result), 1);
    ASSERT_EQ(kuzu_query_result_get_num_columns(&result), 1);
    ASSERT_TRUE(kuzu_query_result_is_success(&result));
    ASSERT_TRUE(kuzu_query_result_has_next(&result));
    auto resultCpp = static_cast<QueryResult*>(result._query_result);
    auto tuple = resultCpp->getNext();
    auto value = tuple->getValue(0)->getValue<int64_t>();
    ASSERT_EQ(value, 2);
    kuzu_query_result_destroy(&result);
    kuzu_prepared_statement_destroy(&preparedStatement);
}

TEST_F(CApiPreparedStatementTest, BindUInt8) {
    kuzu_prepared_statement preparedStatement;
    kuzu_query_result result;
    kuzu_state state;
    auto connection = getConnection();
    auto query =
        "MATCH (a:person) -[s:studyAt]-> (b:organisation) WHERE s.ulevel> $1 RETURN COUNT(*)";
    state = kuzu_connection_prepare(connection, query, &preparedStatement);
    ASSERT_EQ(state, KuzuSuccess);
    ASSERT_EQ(kuzu_prepared_statement_bind_uint8(&preparedStatement, "1", 14), KuzuSuccess);
    state = kuzu_connection_execute(connection, &preparedStatement, &result);
    ASSERT_EQ(state, KuzuSuccess);
    ASSERT_NE(result._query_result, nullptr);
    ASSERT_EQ(kuzu_query_result_get_num_tuples(&result), 1);
    ASSERT_EQ(kuzu_query_result_get_num_columns(&result), 1);
    ASSERT_TRUE(kuzu_query_result_is_success(&result));
    ASSERT_TRUE(kuzu_query_result_has_next(&result));
    auto resultCpp = static_cast<QueryResult*>(result._query_result);
    auto tuple = resultCpp->getNext();
    auto value = tuple->getValue(0)->getValue<int64_t>();
    ASSERT_EQ(value, 2);
    kuzu_query_result_destroy(&result);
    kuzu_prepared_statement_destroy(&preparedStatement);
}

TEST_F(CApiPreparedStatementTest, BindDouble) {
    kuzu_prepared_statement preparedStatement;
    kuzu_query_result result;
    kuzu_state state;
    auto connection = getConnection();
    auto query = "MATCH (a:person) WHERE a.eyeSight > $1 RETURN COUNT(*)";
    state = kuzu_connection_prepare(connection, query, &preparedStatement);
    ASSERT_EQ(state, KuzuSuccess);
    ASSERT_EQ(kuzu_prepared_statement_bind_double(&preparedStatement, "1", 4.5), KuzuSuccess);
    state = kuzu_connection_execute(connection, &preparedStatement, &result);
    ASSERT_EQ(state, KuzuSuccess);
    ASSERT_NE(result._query_result, nullptr);
    ASSERT_EQ(kuzu_query_result_get_num_tuples(&result), 1);
    ASSERT_EQ(kuzu_query_result_get_num_columns(&result), 1);
    ASSERT_TRUE(kuzu_query_result_is_success(&result));
    ASSERT_TRUE(kuzu_query_result_has_next(&result));
    auto resultCpp = static_cast<QueryResult*>(result._query_result);
    auto tuple = resultCpp->getNext();
    auto value = tuple->getValue(0)->getValue<int64_t>();
    ASSERT_EQ(value, 7);
    kuzu_query_result_destroy(&result);
    kuzu_prepared_statement_destroy(&preparedStatement);
}

TEST_F(CApiPreparedStatementTest, BindFloat) {
    kuzu_prepared_statement preparedStatement;
    kuzu_query_result result;
    kuzu_state state;
    auto connection = getConnection();
    auto query = "MATCH (a:person) WHERE a.height < $1 RETURN COUNT(*)";
    state = kuzu_connection_prepare(connection, query, &preparedStatement);
    ASSERT_EQ(state, KuzuSuccess);
    ASSERT_EQ(kuzu_prepared_statement_bind_float(&preparedStatement, "1", 1.0), KuzuSuccess);
    state = kuzu_connection_execute(connection, &preparedStatement, &result);
    ASSERT_EQ(state, KuzuSuccess);
    ASSERT_NE(result._query_result, nullptr);
    ASSERT_EQ(kuzu_query_result_get_num_tuples(&result), 1);
    ASSERT_EQ(kuzu_query_result_get_num_columns(&result), 1);
    ASSERT_TRUE(kuzu_query_result_is_success(&result));
    ASSERT_TRUE(kuzu_query_result_has_next(&result));
    auto resultCpp = static_cast<QueryResult*>(result._query_result);
    auto tuple = resultCpp->getNext();
    auto value = tuple->getValue(0)->getValue<int64_t>();
    ASSERT_EQ(value, 1);
    kuzu_query_result_destroy(&result);
    kuzu_prepared_statement_destroy(&preparedStatement);
}

TEST_F(CApiPreparedStatementTest, BindString) {
    kuzu_prepared_statement preparedStatement;
    kuzu_query_result result;
    kuzu_state state;
    auto connection = getConnection();
    auto query = "MATCH (a:person) WHERE a.fName = $1 RETURN COUNT(*)";
    state = kuzu_connection_prepare(connection, query, &preparedStatement);
    ASSERT_EQ(state, KuzuSuccess);
    ASSERT_TRUE(kuzu_prepared_statement_is_success(&preparedStatement));
    ASSERT_EQ(kuzu_prepared_statement_bind_string(&preparedStatement, "1", "Alice"), KuzuSuccess);
    state = kuzu_connection_execute(connection, &preparedStatement, &result);
    ASSERT_EQ(state, KuzuSuccess);
    ASSERT_NE(result._query_result, nullptr);
    ASSERT_EQ(kuzu_query_result_get_num_tuples(&result), 1);
    ASSERT_EQ(kuzu_query_result_get_num_columns(&result), 1);
    ASSERT_TRUE(kuzu_query_result_is_success(&result));
    ASSERT_TRUE(kuzu_query_result_has_next(&result));
    auto resultCpp = static_cast<QueryResult*>(result._query_result);
    auto tuple = resultCpp->getNext();
    auto value = tuple->getValue(0)->getValue<int64_t>();
    ASSERT_EQ(value, 1);
    kuzu_query_result_destroy(&result);
    kuzu_prepared_statement_destroy(&preparedStatement);
}

TEST_F(CApiPreparedStatementTest, BindDate) {
    kuzu_prepared_statement preparedStatement;
    kuzu_query_result result;
    kuzu_state state;
    auto connection = getConnection();
    auto query = "MATCH (a:person) WHERE a.birthdate > $1 RETURN COUNT(*)";
    state = kuzu_connection_prepare(connection, query, &preparedStatement);
    ASSERT_EQ(state, KuzuSuccess);
    ASSERT_TRUE(kuzu_prepared_statement_is_success(&preparedStatement));
    auto date = kuzu_date_t{0};
    ASSERT_EQ(kuzu_prepared_statement_bind_date(&preparedStatement, "1", date), KuzuSuccess);
    state = kuzu_connection_execute(connection, &preparedStatement, &result);
    ASSERT_EQ(state, KuzuSuccess);
    ASSERT_NE(result._query_result, nullptr);
    ASSERT_EQ(kuzu_query_result_get_num_tuples(&result), 1);
    ASSERT_EQ(kuzu_query_result_get_num_columns(&result), 1);
    ASSERT_TRUE(kuzu_query_result_is_success(&result));
    ASSERT_TRUE(kuzu_query_result_has_next(&result));
    auto resultCpp = static_cast<QueryResult*>(result._query_result);
    auto tuple = resultCpp->getNext();
    auto value = tuple->getValue(0)->getValue<int64_t>();
    ASSERT_EQ(value, 4);
    kuzu_query_result_destroy(&result);
    kuzu_prepared_statement_destroy(&preparedStatement);
}

TEST_F(CApiPreparedStatementTest, BindTimestamp) {
    kuzu_prepared_statement preparedStatement;
    kuzu_query_result result;
    kuzu_state state;
    auto connection = getConnection();
    auto query = "MATCH (a:person) WHERE a.registerTime > $1 and cast(a.registerTime, "
                 "\"timestamp_ns\") > $2 and cast(a.registerTime, \"timestamp_ms\") > "
                 "$3 and cast(a.registerTime, \"timestamp_sec\") > $4 and cast(a.registerTime, "
                 "\"timestamp_tz\") > $5 RETURN COUNT(*)";
    state = kuzu_connection_prepare(connection, query, &preparedStatement);
    ASSERT_EQ(state, KuzuSuccess);
    ASSERT_TRUE(kuzu_prepared_statement_is_success(&preparedStatement));
    auto timestamp = kuzu_timestamp_t{0};
    auto timestamp_ns = kuzu_timestamp_ns_t{1};
    auto timestamp_ms = kuzu_timestamp_ms_t{2};
    auto timestamp_sec = kuzu_timestamp_sec_t{3};
    auto timestamp_tz = kuzu_timestamp_tz_t{4};
    ASSERT_EQ(kuzu_prepared_statement_bind_timestamp(&preparedStatement, "1", timestamp),
        KuzuSuccess);
    ASSERT_EQ(kuzu_prepared_statement_bind_timestamp_ns(&preparedStatement, "2", timestamp_ns),
        KuzuSuccess);
    ASSERT_EQ(kuzu_prepared_statement_bind_timestamp_ms(&preparedStatement, "3", timestamp_ms),
        KuzuSuccess);
    ASSERT_EQ(kuzu_prepared_statement_bind_timestamp_sec(&preparedStatement, "4", timestamp_sec),
        KuzuSuccess);
    ASSERT_EQ(kuzu_prepared_statement_bind_timestamp_tz(&preparedStatement, "5", timestamp_tz),
        KuzuSuccess);
    state = kuzu_connection_execute(connection, &preparedStatement, &result);
    ASSERT_EQ(state, KuzuSuccess);
    ASSERT_NE(result._query_result, nullptr);
    ASSERT_EQ(kuzu_query_result_get_num_tuples(&result), 1);
    ASSERT_EQ(kuzu_query_result_get_num_columns(&result), 1);
    ASSERT_TRUE(kuzu_query_result_is_success(&result));
    ASSERT_TRUE(kuzu_query_result_has_next(&result));
    auto resultCpp = static_cast<QueryResult*>(result._query_result);
    auto tuple = resultCpp->getNext();
    auto value = tuple->getValue(0)->getValue<int64_t>();
    ASSERT_EQ(value, 7);
    kuzu_query_result_destroy(&result);
    kuzu_prepared_statement_destroy(&preparedStatement);
}

TEST_F(CApiPreparedStatementTest, BindInteval) {
    kuzu_prepared_statement preparedStatement;
    kuzu_query_result result;
    kuzu_state state;
    auto connection = getConnection();
    auto query = "MATCH (a:person) WHERE a.lastJobDuration > $1 RETURN COUNT(*)";
    state = kuzu_connection_prepare(connection, query, &preparedStatement);
    ASSERT_EQ(state, KuzuSuccess);
    ASSERT_TRUE(kuzu_prepared_statement_is_success(&preparedStatement));
    auto interval = kuzu_interval_t{0, 0, 0};
    ASSERT_EQ(kuzu_prepared_statement_bind_interval(&preparedStatement, "1", interval),
        KuzuSuccess);
    state = kuzu_connection_execute(connection, &preparedStatement, &result);
    ASSERT_EQ(state, KuzuSuccess);
    ASSERT_NE(result._query_result, nullptr);
    ASSERT_EQ(kuzu_query_result_get_num_tuples(&result), 1);
    ASSERT_EQ(kuzu_query_result_get_num_columns(&result), 1);
    ASSERT_TRUE(kuzu_query_result_is_success(&result));
    ASSERT_TRUE(kuzu_query_result_has_next(&result));
    auto resultCpp = static_cast<QueryResult*>(result._query_result);
    auto tuple = resultCpp->getNext();
    auto value = tuple->getValue(0)->getValue<int64_t>();
    ASSERT_EQ(value, 8);
    kuzu_query_result_destroy(&result);
    kuzu_prepared_statement_destroy(&preparedStatement);
}

TEST_F(CApiPreparedStatementTest, BindValue) {
    kuzu_prepared_statement preparedStatement;
    kuzu_query_result result;
    kuzu_state state;
    auto connection = getConnection();
    auto query = "MATCH (a:person) WHERE a.registerTime > $1 RETURN COUNT(*)";
    state = kuzu_connection_prepare(connection, query, &preparedStatement);
    ASSERT_EQ(state, KuzuSuccess);
    ASSERT_TRUE(kuzu_prepared_statement_is_success(&preparedStatement));
    auto timestamp = kuzu_timestamp_t{0};
    auto timestampValue = kuzu_value_create_timestamp(timestamp);
    ASSERT_EQ(kuzu_prepared_statement_bind_value(&preparedStatement, "1", timestampValue),
        KuzuSuccess);
    kuzu_value_destroy(timestampValue);
    state = kuzu_connection_execute(connection, &preparedStatement, &result);
    ASSERT_EQ(state, KuzuSuccess);
    ASSERT_NE(result._query_result, nullptr);
    ASSERT_EQ(kuzu_query_result_get_num_tuples(&result), 1);
    ASSERT_EQ(kuzu_query_result_get_num_columns(&result), 1);
    ASSERT_TRUE(kuzu_query_result_is_success(&result));
    ASSERT_TRUE(kuzu_query_result_has_next(&result));
    auto resultCpp = static_cast<QueryResult*>(result._query_result);
    auto tuple = resultCpp->getNext();
    auto value = tuple->getValue(0)->getValue<int64_t>();
    ASSERT_EQ(value, 7);
    kuzu_query_result_destroy(&result);
    kuzu_prepared_statement_destroy(&preparedStatement);
}<|MERGE_RESOLUTION|>--- conflicted
+++ resolved
@@ -53,30 +53,6 @@
     kuzu_destroy_string(message);
 }
 
-<<<<<<< HEAD
-TEST_F(CApiPreparedStatementTest, AllowActiveTransaction) {
-    kuzu_prepared_statement preparedStatement;
-    kuzu_state state;
-    auto connection = getConnection();
-    auto query = "MATCH (a:person) WHERE a.isStudent = $1 RETURN COUNT(*)";
-    state = kuzu_connection_prepare(connection, query, &preparedStatement);
-    ASSERT_EQ(state, KuzuSuccess);
-    ASSERT_NE(preparedStatement._prepared_statement, nullptr);
-    ASSERT_TRUE(kuzu_prepared_statement_is_success(&preparedStatement));
-    ASSERT_TRUE(kuzu_prepared_statement_allow_active_transaction(&preparedStatement));
-    kuzu_prepared_statement_destroy(&preparedStatement);
-
-    query = "create node table npytable (id INT64,i64 INT64[12],PRIMARY KEY(id));";
-    state = kuzu_connection_prepare(connection, query, &preparedStatement);
-    ASSERT_EQ(state, KuzuSuccess);
-    ASSERT_NE(preparedStatement._prepared_statement, nullptr);
-    ASSERT_TRUE(kuzu_prepared_statement_is_success(&preparedStatement));
-    ASSERT_FALSE(kuzu_prepared_statement_allow_active_transaction(&preparedStatement));
-    kuzu_prepared_statement_destroy(&preparedStatement);
-}
-
-=======
->>>>>>> 62b05906
 TEST_F(CApiPreparedStatementTest, BindBool) {
     kuzu_prepared_statement preparedStatement;
     kuzu_query_result result;
