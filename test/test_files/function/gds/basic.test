--- conflicted
+++ resolved
@@ -94,7 +94,6 @@
 #|ABFsUni|0
 #|CsWork|1
 #|DEsWork|1
-<<<<<<< HEAD
 -STATEMENT PROJECT GRAPH PK (person, knows) CALL k_core_decomposition(PK) RETURN _node.fName, k_degree;
 ---- 8
 Alice|6
@@ -105,10 +104,7 @@
 Farooq|1
 Greg|1
 Hubert Blaine Wolfeschlegelsteinhausenbergerdorff|0
--STATEMENT PROJECT GRAPH PK (person, knows) CALL page_rank(PK) RETURN _node.fName, rank;
-=======
 -STATEMENT CALL page_rank(PK) RETURN _node.fName, rank;
->>>>>>> 54602495
 ---- 8
 Alice|0.125000
 Bob|0.125000
