-GROUP CopyNodeFromParquetTest
-DATASET PARQUET copy-test/node/parquet
<<<<<<< HEAD
=======
-SKIP
# FIXME: Found a concurrent bug. Fix later.
>>>>>>> 864923b0

--

-CASE CopyNodeTest

-LOG SubsetTest
-STATEMENT MATCH (row:tableOfTypes) WHERE row.id >= 20 AND row.id <= 24 RETURN row.id, row.int64Column, row.doubleColumn, row.booleanColumn, row.dateColumn, row.timestampColumn, row.stringColumn, row.listOfInt64, row.listOfString, row.listOfListOfInt64, row.fixedSizeList, row.listOfFixedSizeList, row.structColumn;
---- 5
20|0|57.579280|True|2094-08-19|1731-09-26 03:30:08|OdM|[85,11,98,6]|[wl7evae,lLtQIMJI,vNvYnjt27]|[[131,129]]|[297,283,26]|[[36,165,199],[182,108,165],[17,120,181],[193,171,93]]|{ID: 717, name: 3oOf}
21|7|64.630960|False|2090-07-13|1307-01-26 03:31:08|AjbxHQThEtDDlOjbzMjCQSXlvGQEjcFLykESrnFHwPKX|[53,44,76,78]|[V0yNTz60W2i4J,LN3F2erCELm]|[[191,62],[64,259,183,130,116],[49,29,222,249,128],[222,169,22,80],[206,59]]|[114,108,207]|[[53,135,64],[173,101,155],[173,161,11],[140,113,18]]|{ID: 956, name: GNX5sv9V}
22|71|37.963386|True|2048-04-24|1455-07-26 03:07:03|dRvHHdyNXYfSUcicaxBoQEKQUfgex|[74]|[GOLV1]|[[139,156,218],[148,187,62],[158,118],[297,151]]|[258,1,50]|[[34,123,13],[84,122,133]]|{ID: 838, name: gRdEkZSI8qQ7dIH}
23|58|42.774957|False|2043-08-19|1181-10-16 18:19:43|ISImRVpUjynGMFRQyYmeIUVjM|[16,38,98,61,2]|[EzPWolZ2iCsga46o,lbhcKq7DDPeiX,yaxsyrbzolAyVWlxj,5Rlse62CKuIitVf4,yKOx0P]|[[95,209,75,7],[197],[69,244],[164,160,153,125]]|[55,59,114]|[[80,52,187],[64,175,142],[148,141,185],[90,51,49]]|{ID: 682, name: 06SBnT}
24|75|53.813224|False|1971-12-05|1942-10-24 09:30:16|naDlQ|[94,17,22]|[gVYovI30hQyC,b6OpP]|[[81,66],[255,44],[37]]|[262,288,66]|[[34,178,128]]|{ID: 185, name: 7xymBThq}

-LOG CheckNumLinesTest
-STATEMENT MATCH (row:tableOfTypes) RETURN count(*)
---- 1
49999

-LOG CountTrueTest
-STATEMENT MATCH (row:tableOfTypes) WHERE row.booleanColumn = True RETURN count(*)
---- 1
24997

-LOG CountFalseTest
-STATEMENT MATCH (row:tableOfTypes) WHERE row.booleanColumn = False RETURN count(*)
---- 1
25002

-LOG CheckSumTest
-STATEMENT MATCH (row:tableOfTypes) RETURN sum(row.id), sum(row.int64Column), sum(row.doubleColumn)
---- 1
1249925001|2500180|2504542.349696

-LOG EmptyStringTest
-STATEMENT MATCH (row:tableOfTypes) WHERE row.id = 49992 RETURN row.id, row.int64Column, row.doubleColumn, row.booleanColumn, row.dateColumn, row.timestampColumn, row.stringColumn;
---- 1
49992|50|31.582059|False|2056-05-02|1551-07-19 16:28:31|

-LOG FloatTest
-STATEMENT MATCH (row:tableOfTypes) WHERE row.doubleColumn = 68.73718401556897 RETURN row.dateColumn;
---- 1
2055-08-09

-LOG DateTest
-STATEMENT MATCH (row:tableOfTypes) WHERE row.id = 25531 RETURN row.id, row.int64Column, row.doubleColumn, row.booleanColumn, row.dateColumn, row.timestampColumn, row.stringColumn;
---- 1
25531|77|28.417543|False|2040-07-09|1895-03-13 04:31:22|XB

-LOG IntervalTest
-STATEMENT MATCH (row:tableOfTypes) WHERE 0 <= row.doubleColumn AND row.doubleColumn <= 10 AND 0 <= row.int64Column AND row.int64Column <= 10 RETURN count(*);
---- 1
546<|MERGE_RESOLUTION|>--- conflicted
+++ resolved
@@ -1,10 +1,7 @@
 -GROUP CopyNodeFromParquetTest
 -DATASET PARQUET copy-test/node/parquet
-<<<<<<< HEAD
-=======
 -SKIP
 # FIXME: Found a concurrent bug. Fix later.
->>>>>>> 864923b0
 
 --
 
