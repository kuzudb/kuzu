--- conflicted
+++ resolved
@@ -63,10 +63,7 @@
         conn.get(), 0 /* node offset */, "age", std::vector<std::string>{"70"});
 }
 
-<<<<<<< HEAD
-=======
 // TODO(Guodong): FIXME: Fix all disabled tests.
->>>>>>> 864923b0
 // TEST_F(SetNodeStructuredPropTransactionTest,
 //    SingleTransactionReadWriteToStringStructuredNodePropertyNonNullTest) {
 //    conn->beginWriteTransaction();
