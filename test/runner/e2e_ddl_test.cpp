--- conflicted
+++ resolved
@@ -273,17 +273,11 @@
         auto preparedStatement = conn->prepare(query);
         conn->beginWriteTransaction();
         auto mapper = PlanMapper(
-<<<<<<< HEAD
             *getStorageManager(*database), getMemoryManager(*database), getCatalog(*database),
             clientContext->numThreadsForExecution);
-        auto physicalPlan = mapper.mapLogicalPlanToPhysical(
-            preparedStatement->logicalPlans[0].get(), preparedStatement->getExpressionsToCollect());
-=======
-            *getStorageManager(*database), getMemoryManager(*database), getCatalog(*database));
         auto physicalPlan =
             mapper.mapLogicalPlanToPhysical(preparedStatement->logicalPlans[0].get(),
                 preparedStatement->statementResult->getColumns());
->>>>>>> 7438d295
         executionContext->clientContext->activeQuery = std::make_unique<ActiveQuery>();
         getQueryProcessor(*database)->execute(physicalPlan.get(), executionContext.get());
     }
