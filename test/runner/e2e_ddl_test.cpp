--- conflicted
+++ resolved
@@ -595,13 +595,9 @@
     dropRelTableProperty(TransactionTestType::RECOVERY);
 }
 
-<<<<<<< HEAD
-// TEST_F(TinySnbDDLTest, AddInt64PropertyToPersonTableWithoutDefaultValueNormalExecution) {
-=======
 // TODO(Guodong): FIXME: Fix all disabled tests. Also, ddl tests need to refactored to not rely on
 // checking file existence. TEST_F(TinySnbDDLTest,
 // AddInt64PropertyToPersonTableWithoutDefaultValueNormalExecution) {
->>>>>>> 864923b0
 //    addPropertyToPersonTableWithoutDefaultValue(
 //        "INT64" /* propertyType */, TransactionTestType::NORMAL_EXECUTION);
 //}
