#include <set>

#include "graph_test/graph_test.h"
#include "processor/mapper/plan_mapper.h"
#include "processor/processor.h"

using namespace kuzu::catalog;
using namespace kuzu::common;
using namespace kuzu::processor;
using namespace kuzu::storage;
using namespace kuzu::testing;

namespace kuzu {
namespace testing {

class TinySnbCopyCSVTransactionTest : public EmptyDBTest {

public:
    void SetUp() override {
        EmptyDBTest::SetUp();
        createDBAndConn();
        catalog = getCatalog(*database);
        profiler = std::make_unique<Profiler>();
        clientContext = std::make_unique<ClientContext>();
        executionContext = std::make_unique<ExecutionContext>(1 /* numThreads */, profiler.get(),
            getMemoryManager(*database), getBufferManager(*database), clientContext.get());
    }

    void initWithoutLoadingGraph() {
        createDBAndConn();
        catalog = getCatalog(*database);
    }

    void validateTinysnbPersonAgeProperty() {
        std::multiset<int, std::greater<>> expectedResult = {20, 20, 25, 30, 35, 40, 45, 83};
        std::multiset<int, std::greater<>> actualResult;
        auto queryResult = conn->query("match (p:person) return p.age");
        while (queryResult->hasNext()) {
            auto tuple = queryResult->getNext();
            actualResult.insert(tuple->getValue(0)->getValue<int64_t>());
        }
        ASSERT_EQ(expectedResult, actualResult);
    }

    void validateDatabaseStateBeforeCheckPointCopyNode(table_id_t tableID) {
        auto nodeTableSchema =
            (NodeTableSchema*)catalog->getReadOnlyVersion()->getTableSchema(tableID);
        validateNodeColumnFilesExistence(
            nodeTableSchema, DBFileType::ORIGINAL, true /* existence */);
        ASSERT_EQ(std::make_unique<Connection>(database.get())
                      ->query("MATCH (p:person) return *")
                      ->getNumTuples(),
            0);
        ASSERT_EQ(getStorageManager(*database)
                      ->getNodesStore()
                      .getNodesStatisticsAndDeletedIDs()
                      .getMaxNodeOffset(transaction::TransactionType::READ_ONLY, tableID),
            UINT64_MAX);
    }

    void validateDatabaseStateAfterCheckPointCopyNode(table_id_t tableID) {
        auto nodeTableSchema =
            (NodeTableSchema*)catalog->getReadOnlyVersion()->getTableSchema(tableID);
        validateNodeColumnFilesExistence(
            nodeTableSchema, DBFileType::ORIGINAL, true /* existence */);
        validateTinysnbPersonAgeProperty();
        ASSERT_EQ(getStorageManager(*database)
                      ->getNodesStore()
                      .getNodesStatisticsAndDeletedIDs()
                      .getMaxNodeOffset(transaction::TransactionType::READ_ONLY, tableID),
            7);
    }

    void copyNodeCSVCommitAndRecoveryTest(TransactionTestType transactionTestType) {
        conn->query(createPersonTableCMD);
        auto preparedStatement = conn->prepare(copyPersonTableCMD);
        conn->beginWriteTransaction();
        auto mapper = PlanMapper(
<<<<<<< HEAD
            *getStorageManager(*database), getMemoryManager(*database), getCatalog(*database),
            clientContext->numThreadsForExecution);
        auto physicalPlan = mapper.mapLogicalPlanToPhysical(
            preparedStatement->logicalPlans[0].get(), preparedStatement->getExpressionsToCollect());
=======
            *getStorageManager(*database), getMemoryManager(*database), getCatalog(*database));
        auto physicalPlan =
            mapper.mapLogicalPlanToPhysical(preparedStatement->logicalPlans[0].get(),
                preparedStatement->statementResult->getColumns());
>>>>>>> 7438d295
        clientContext->activeQuery = std::make_unique<ActiveQuery>();
        getQueryProcessor(*database)->execute(physicalPlan.get(), executionContext.get());
        auto tableID = catalog->getReadOnlyVersion()->getTableID("person");
        validateDatabaseStateBeforeCheckPointCopyNode(tableID);
        if (transactionTestType == TransactionTestType::RECOVERY) {
            commitButSkipCheckpointingForTestingRecovery(*conn);
            validateDatabaseStateBeforeCheckPointCopyNode(tableID);
            physicalPlan.reset();
            initWithoutLoadingGraph();
            validateDatabaseStateAfterCheckPointCopyNode(tableID);
        } else {
            conn->commit();
            validateDatabaseStateAfterCheckPointCopyNode(tableID);
        }
    }

    void validateTinysnbKnowsDateProperty() {
        std::multiset<date_t, std::greater<>> expectedResult = {
            Date::FromCString("1905-12-12", strlen("1905-12-12")),
            Date::FromCString("1905-12-12", strlen("1905-12-12")),
            Date::FromCString("1950-05-14", strlen("1950-05-14")),
            Date::FromCString("1950-05-14", strlen("1950-05-14")),
            Date::FromCString("1950-05-14", strlen("1950-05-14")),
            Date::FromCString("1950-05-14", strlen("1950-05-14")),
            Date::FromCString("2000-01-01", strlen("2000-01-01")),
            Date::FromCString("2000-01-01", strlen("2000-01-01")),
            Date::FromCString("2021-06-30", strlen("2021-06-30")),
            Date::FromCString("2021-06-30", strlen("2021-06-30")),
            Date::FromCString("2021-06-30", strlen("2021-06-30")),
            Date::FromCString("2021-06-30", strlen("2021-06-30")),
            Date::FromCString("2021-06-30", strlen("2021-06-30")),
            Date::FromCString("2021-06-30", strlen("2021-06-30"))};
        std::multiset<date_t, std::greater<>> actualResult;
        auto queryResult = conn->query("match (:person)-[e:knows]->(:person) return e.date");
        while (queryResult->hasNext()) {
            auto tuple = queryResult->getNext();
            actualResult.insert(tuple->getValue(0)->getValue<date_t>());
        }
        ASSERT_EQ(expectedResult, actualResult);
    }

    void validateDatabaseStateBeforeCheckPointCopyRel(table_id_t tableID) {
        auto relTableSchema =
            (RelTableSchema*)catalog->getReadOnlyVersion()->getTableSchema(tableID);
        validateRelColumnAndListFilesExistence(
            relTableSchema, DBFileType::ORIGINAL, true /* existence */);
        auto dummyWriteTrx = transaction::Transaction::getDummyWriteTrx();
        ASSERT_EQ(getStorageManager(*database)->getRelsStore().getRelsStatistics().getNextRelOffset(
                      dummyWriteTrx.get(), tableID),
            14);
    }

    void validateDatabaseStateAfterCheckPointCopyRel(table_id_t knowsTableID) {
        auto relTableSchema =
            (RelTableSchema*)catalog->getReadOnlyVersion()->getTableSchema(knowsTableID);
        validateRelColumnAndListFilesExistence(
            relTableSchema, DBFileType::ORIGINAL, true /* existence */);
        validateTinysnbKnowsDateProperty();
        auto& relsStatistics = getStorageManager(*database)->getRelsStore().getRelsStatistics();
        auto dummyWriteTrx = transaction::Transaction::getDummyWriteTrx();
        ASSERT_EQ(relsStatistics.getNextRelOffset(dummyWriteTrx.get(), knowsTableID), 14);
        ASSERT_EQ(relsStatistics.getReadOnlyVersion()->tableStatisticPerTable.size(), 1);
        auto knowsRelStatistics = (RelStatistics*)relsStatistics.getReadOnlyVersion()
                                      ->tableStatisticPerTable.at(knowsTableID)
                                      .get();
        ASSERT_EQ(knowsRelStatistics->getNumTuples(), 14);
    }

    void copyRelCSVCommitAndRecoveryTest(TransactionTestType transactionTestType) {
        conn->query(createPersonTableCMD);
        conn->query(copyPersonTableCMD);
        conn->query(createKnowsTableCMD);
        auto preparedStatement = conn->prepare(copyKnowsTableCMD);
        conn->beginWriteTransaction();
        auto mapper = PlanMapper(
<<<<<<< HEAD
            *getStorageManager(*database), getMemoryManager(*database), getCatalog(*database),
            clientContext->numThreadsForExecution);
        auto physicalPlan = mapper.mapLogicalPlanToPhysical(
            preparedStatement->logicalPlans[0].get(), preparedStatement->getExpressionsToCollect());
=======
            *getStorageManager(*database), getMemoryManager(*database), getCatalog(*database));
        auto physicalPlan =
            mapper.mapLogicalPlanToPhysical(preparedStatement->logicalPlans[0].get(),
                preparedStatement->statementResult->getColumns());
>>>>>>> 7438d295
        clientContext->activeQuery = std::make_unique<ActiveQuery>();
        getQueryProcessor(*database)->execute(physicalPlan.get(), executionContext.get());
        auto tableID = catalog->getReadOnlyVersion()->getTableID("knows");
        validateDatabaseStateBeforeCheckPointCopyRel(tableID);
        if (transactionTestType == TransactionTestType::RECOVERY) {
            commitButSkipCheckpointingForTestingRecovery(*conn);
            validateDatabaseStateBeforeCheckPointCopyRel(tableID);
            physicalPlan.reset();
            initWithoutLoadingGraph();
            validateDatabaseStateAfterCheckPointCopyRel(tableID);
        } else {
            conn->commit();
            validateDatabaseStateAfterCheckPointCopyRel(tableID);
        }
    }

    Catalog* catalog = nullptr;
    std::string createPersonTableCMD =
        "CREATE NODE TABLE person (ID INT64, fName STRING, gender INT64, isStudent BOOLEAN, "
        "isWorker BOOLEAN, "
        "age INT64, eyeSight DOUBLE, birthdate DATE, registerTime TIMESTAMP, lastJobDuration "
        "INTERVAL, workedHours INT64[], usedNames STRING[], courseScoresPerTerm INT64[][], grades "
        "INT64[4], height float, "
        "PRIMARY KEY (ID))";
    std::string copyPersonTableCMD =
        "COPY person FROM \"" +
        TestHelper::appendKuzuRootPath("dataset/tinysnb/vPerson.csv\" (HEADER=true)");
    std::string createKnowsTableCMD =
        "CREATE REL TABLE knows (FROM person TO person, date DATE, meetTime TIMESTAMP, "
        "validInterval INTERVAL, comments STRING[], MANY_MANY)";
    std::string copyKnowsTableCMD =
        "COPY knows FROM \"" + TestHelper::appendKuzuRootPath("dataset/tinysnb/eKnows.csv\"");
    std::unique_ptr<Profiler> profiler;
    std::unique_ptr<ExecutionContext> executionContext;
    std::unique_ptr<ClientContext> clientContext;
};

TEST_F(TinySnbCopyCSVTransactionTest, CopyNodeCommitNormalExecution) {
    copyNodeCSVCommitAndRecoveryTest(TransactionTestType::NORMAL_EXECUTION);
}

TEST_F(TinySnbCopyCSVTransactionTest, CopyNodeCommitRecovery) {
    copyNodeCSVCommitAndRecoveryTest(TransactionTestType::RECOVERY);
}

TEST_F(TinySnbCopyCSVTransactionTest, CopyRelCommitNormalExecution) {
    copyRelCSVCommitAndRecoveryTest(TransactionTestType::NORMAL_EXECUTION);
}

TEST_F(TinySnbCopyCSVTransactionTest, CopyRelCommitRecovery) {
    copyRelCSVCommitAndRecoveryTest(TransactionTestType::RECOVERY);
}

TEST_F(TinySnbCopyCSVTransactionTest, CopyNodeOutputMsg) {
    conn->query(createPersonTableCMD);
    conn->query(createKnowsTableCMD);
    auto result = conn->query(copyPersonTableCMD);
    ASSERT_EQ(TestHelper::convertResultToString(*result),
        std::vector<std::string>{"8 number of tuples has been copied to table: person."});
    result = conn->query(copyKnowsTableCMD);
    ASSERT_EQ(TestHelper::convertResultToString(*result),
        std::vector<std::string>{"14 number of tuples has been copied to table: knows."});
}

TEST_F(TinySnbCopyCSVTransactionTest, CopyCSVStatementWithActiveTransactionErrorTest) {
    auto re = conn->query(createPersonTableCMD);
    ASSERT_TRUE(re->isSuccess());
    conn->beginWriteTransaction();
    auto result = conn->query(copyPersonTableCMD);
    ASSERT_EQ(result->getErrorMessage(),
        "DDL and CopyCSV statements are automatically wrapped in a transaction and committed. "
        "As such, they cannot be part of an active transaction, please commit or rollback your "
        "previous transaction and issue a ddl query without opening a transaction.");
}

} // namespace testing
} // namespace kuzu<|MERGE_RESOLUTION|>--- conflicted
+++ resolved
@@ -76,17 +76,11 @@
         auto preparedStatement = conn->prepare(copyPersonTableCMD);
         conn->beginWriteTransaction();
         auto mapper = PlanMapper(
-<<<<<<< HEAD
             *getStorageManager(*database), getMemoryManager(*database), getCatalog(*database),
             clientContext->numThreadsForExecution);
-        auto physicalPlan = mapper.mapLogicalPlanToPhysical(
-            preparedStatement->logicalPlans[0].get(), preparedStatement->getExpressionsToCollect());
-=======
-            *getStorageManager(*database), getMemoryManager(*database), getCatalog(*database));
         auto physicalPlan =
             mapper.mapLogicalPlanToPhysical(preparedStatement->logicalPlans[0].get(),
                 preparedStatement->statementResult->getColumns());
->>>>>>> 7438d295
         clientContext->activeQuery = std::make_unique<ActiveQuery>();
         getQueryProcessor(*database)->execute(physicalPlan.get(), executionContext.get());
         auto tableID = catalog->getReadOnlyVersion()->getTableID("person");
@@ -162,17 +156,11 @@
         auto preparedStatement = conn->prepare(copyKnowsTableCMD);
         conn->beginWriteTransaction();
         auto mapper = PlanMapper(
-<<<<<<< HEAD
             *getStorageManager(*database), getMemoryManager(*database), getCatalog(*database),
             clientContext->numThreadsForExecution);
-        auto physicalPlan = mapper.mapLogicalPlanToPhysical(
-            preparedStatement->logicalPlans[0].get(), preparedStatement->getExpressionsToCollect());
-=======
-            *getStorageManager(*database), getMemoryManager(*database), getCatalog(*database));
         auto physicalPlan =
             mapper.mapLogicalPlanToPhysical(preparedStatement->logicalPlans[0].get(),
                 preparedStatement->statementResult->getColumns());
->>>>>>> 7438d295
         clientContext->activeQuery = std::make_unique<ActiveQuery>();
         getQueryProcessor(*database)->execute(physicalPlan.get(), executionContext.get());
         auto tableID = catalog->getReadOnlyVersion()->getTableID("knows");
