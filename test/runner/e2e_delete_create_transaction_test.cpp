--- conflicted
+++ resolved
@@ -294,10 +294,7 @@
     }
 };
 
-<<<<<<< HEAD
-=======
 // TODO(Guodong): FIXME: Fix all disabled tests.
->>>>>>> 864923b0
 // TEST_F(DeleteNodeWithEdgesErrorTest, DeleteNodeWithEdgesError) {
 //    auto conn = std::make_unique<Connection>(database.get());
 //    ASSERT_TRUE(conn->query("create node table person (ID INT64, primary
