#include "binder/binder.h"
#include "binder/expression/aggregate_function_expression.h"
#include "binder/expression/expression.h"
#include "binder/expression/scalar_function_expression.h"
#include "binder/expression_binder.h"
#include "catalog/catalog.h"
#include "common/exception/binder.h"
#include "function/built_in_function_utils.h"
#include "function/cast/vector_cast_functions.h"
#include "function/rewrite_function.h"
#include "function/scalar_macro_function.h"
#include "parser/expression/parsed_expression_visitor.h"
#include "parser/expression/parsed_function_expression.h"
#include "transaction/transaction.h"

using namespace kuzu::common;
using namespace kuzu::parser;
using namespace kuzu::function;
using namespace kuzu::catalog;

namespace kuzu {
namespace binder {

std::shared_ptr<Expression> ExpressionBinder::bindFunctionExpression(const ParsedExpression& expr) {
    auto funcExpr = expr.constPtrCast<ParsedFunctionExpression>();
    auto functionName = funcExpr->getNormalizedFunctionName();
    auto transaction = transaction::Transaction::Get(*context);
    auto catalog = Catalog::Get(*context);
    auto entry = catalog->getFunctionEntry(transaction, functionName);
    switch (entry->getType()) {
    case CatalogEntryType::SCALAR_FUNCTION_ENTRY:
        return bindScalarFunctionExpression(expr, functionName);
    case CatalogEntryType::REWRITE_FUNCTION_ENTRY:
        return bindRewriteFunctionExpression(expr);
    case CatalogEntryType::AGGREGATE_FUNCTION_ENTRY:
        return bindAggregateFunctionExpression(expr, functionName, funcExpr->getIsDistinct());
    case CatalogEntryType::SCALAR_MACRO_ENTRY:
        return bindMacroExpression(expr, functionName);
    default:
        throw BinderException(
            stringFormat("{} is a {}. Scalar function, aggregate function or macro was expected. ",
                functionName, CatalogEntryTypeUtils::toString(entry->getType())));
    }
}

std::shared_ptr<Expression> ExpressionBinder::bindScalarFunctionExpression(
    const ParsedExpression& parsedExpression, const std::string& functionName) {
    expression_vector children;
    expression_vector optionalParams;
    for (auto i = 0u; i < parsedExpression.getNumChildren(); ++i) {
        auto expr = bindExpression(*parsedExpression.getChild(i));
        if (!parsedExpression.getChild(i)->hasAlias()) {
            children.push_back(expr);
        } else {
            expr->setAlias(parsedExpression.getChild(i)->getAlias());
            optionalParams.push_back(expr);
        }
    }
    return bindScalarFunctionExpression(children, functionName, optionalParams);
}

static std::vector<LogicalType> getTypes(const expression_vector& exprs) {
    std::vector<LogicalType> result;
    for (auto& expr : exprs) {
        result.push_back(expr->getDataType().copy());
    }
    return result;
}

std::shared_ptr<Expression> ExpressionBinder::bindScalarFunctionExpression(
    const expression_vector& children, const std::string& functionName,
<<<<<<< HEAD
    binder::expression_vector optionalArguments) {
    auto catalog = context->getCatalog();
    auto transaction = context->getTransaction();
=======
    std::vector<std::string> optionalArguments) {
    auto catalog = Catalog::Get(*context);
    auto transaction = transaction::Transaction::Get(*context);
>>>>>>> 45a8b887
    auto childrenTypes = getTypes(children);

    auto entry = catalog->getFunctionEntry(transaction, functionName);

    auto function = BuiltInFunctionsUtils::matchFunction(functionName, childrenTypes,
        entry->ptrCast<FunctionCatalogEntry>())
                        ->ptrCast<ScalarFunction>()
                        ->copy();
    if (children.size() == 2 && children[1]->expressionType == ExpressionType::LAMBDA) {
        if (!function->isListLambda) {
            throw BinderException(stringFormat("{} does not support lambda input.", functionName));
        }
        bindLambdaExpression(*children[0], *children[1]);
    }
    expression_vector childrenAfterCast;
    std::unique_ptr<FunctionBindData> bindData;
    auto bindInput =
        ScalarBindFuncInput{children, function.get(), context, std::move(optionalArguments)};
    if (functionName == CastAnyFunction::name) {
        bindData = function->bindFunc(bindInput);
        if (bindData == nullptr) { // No need to cast.
            // TODO(Xiyang): We should return a deep copy otherwise the same expression might
            // appear in the final projection list repeatedly.
            // E.g. RETURN cast([NULL], "INT64[1][]"), cast([NULL], "INT64[1][][]")
            return children[0];
        }
        auto childAfterCast = children[0];
        if (children[0]->getDataType().getLogicalTypeID() == LogicalTypeID::ANY) {
            childAfterCast = implicitCastIfNecessary(children[0], LogicalType::STRING());
        }
        childrenAfterCast.push_back(std::move(childAfterCast));
    } else {
        if (function->bindFunc) {
            bindData = function->bindFunc(bindInput);
        } else {
            bindData = std::make_unique<FunctionBindData>(LogicalType(function->returnTypeID));
        }
        if (!bindData->paramTypes.empty()) {
            for (auto i = 0u; i < children.size(); ++i) {
                childrenAfterCast.push_back(
                    implicitCastIfNecessary(children[i], bindData->paramTypes[i]));
            }
        } else {
            for (auto i = 0u; i < children.size(); ++i) {
                auto id = function->isVarLength ? function->parameterTypeIDs[0] :
                                                  function->parameterTypeIDs[i];
                auto type = LogicalType(id);
                childrenAfterCast.push_back(implicitCastIfNecessary(children[i], type));
            }
        }
    }
    auto uniqueExpressionName =
        ScalarFunctionExpression::getUniqueName(function->name, childrenAfterCast);
    return std::make_shared<ScalarFunctionExpression>(ExpressionType::FUNCTION, std::move(function),
        std::move(bindData), std::move(childrenAfterCast), uniqueExpressionName);
}

std::shared_ptr<Expression> ExpressionBinder::bindRewriteFunctionExpression(
    const ParsedExpression& expr) {
    auto& funcExpr = expr.constCast<ParsedFunctionExpression>();
    expression_vector children;
    for (auto i = 0u; i < expr.getNumChildren(); ++i) {
        children.push_back(bindExpression(*expr.getChild(i)));
    }
    auto childrenTypes = getTypes(children);
    auto functionName = funcExpr.getNormalizedFunctionName();
    auto transaction = transaction::Transaction::Get(*context);
    auto entry = Catalog::Get(*context)->getFunctionEntry(transaction, functionName);
    auto match = BuiltInFunctionsUtils::matchFunction(functionName, childrenTypes,
        entry->ptrCast<FunctionCatalogEntry>());
    auto function = match->constPtrCast<RewriteFunction>();
    KU_ASSERT(function->rewriteFunc != nullptr);
    auto input = RewriteFunctionBindInput(context, this, children);
    return function->rewriteFunc(input);
}

std::shared_ptr<Expression> ExpressionBinder::bindAggregateFunctionExpression(
    const ParsedExpression& parsedExpression, const std::string& functionName, bool isDistinct) {
    std::vector<LogicalType> childrenTypes;
    expression_vector children;
    for (auto i = 0u; i < parsedExpression.getNumChildren(); ++i) {
        auto child = bindExpression(*parsedExpression.getChild(i));
        childrenTypes.push_back(child->dataType.copy());
        children.push_back(std::move(child));
    }
    auto transaction = transaction::Transaction::Get(*context);
    auto entry = Catalog::Get(*context)->getFunctionEntry(transaction, functionName);
    auto function = BuiltInFunctionsUtils::matchAggregateFunction(functionName, childrenTypes,
        isDistinct, entry->ptrCast<FunctionCatalogEntry>())
                        ->copy();
    if (function.paramRewriteFunc) {
        function.paramRewriteFunc(children);
    }
    if (functionName == CollectFunction::name && parsedExpression.hasAlias() &&
        children[0]->getDataType().getLogicalTypeID() == LogicalTypeID::NODE) {
        auto& node = children[0]->constCast<NodeExpression>();
        binder->scope.memorizeTableEntries(parsedExpression.getAlias(), node.getEntries());
    }
    auto uniqueExpressionName =
        AggregateFunctionExpression::getUniqueName(function.name, children, function.isDistinct);
    if (children.empty()) {
        uniqueExpressionName = binder->getUniqueExpressionName(uniqueExpressionName);
    }
    std::unique_ptr<FunctionBindData> bindData;
    if (function.bindFunc) {
        auto bindInput = ScalarBindFuncInput{children, &function, context,
            binder::expression_vector{} /* optionalParams */};
        bindData = function.bindFunc(bindInput);
    } else {
        bindData = std::make_unique<FunctionBindData>(LogicalType(function.returnTypeID));
    }
    return std::make_shared<AggregateFunctionExpression>(std::move(function), std::move(bindData),
        std::move(children), uniqueExpressionName);
}

std::shared_ptr<Expression> ExpressionBinder::bindMacroExpression(
    const ParsedExpression& parsedExpression, const std::string& macroName) {
    auto transaction = transaction::Transaction::Get(*context);
    auto scalarMacroFunction =
        Catalog::Get(*context)->getScalarMacroFunction(transaction, macroName);
    auto macroExpr = scalarMacroFunction->expression->copy();
    auto parameterVals = scalarMacroFunction->getDefaultParameterVals();
    auto& parsedFuncExpr = parsedExpression.constCast<ParsedFunctionExpression>();
    auto positionalArgs = scalarMacroFunction->getPositionalArgs();
    if (parsedFuncExpr.getNumChildren() > scalarMacroFunction->getNumArgs() ||
        parsedFuncExpr.getNumChildren() < positionalArgs.size()) {
        throw BinderException{"Invalid number of arguments for macro " + macroName + "."};
    }
    // Bind positional arguments.
    for (auto i = 0u; i < positionalArgs.size(); i++) {
        parameterVals[positionalArgs[i]] = parsedFuncExpr.getChild(i);
    }
    // Bind arguments with default values.
    for (auto i = positionalArgs.size(); i < parsedFuncExpr.getNumChildren(); i++) {
        auto parameterName =
            scalarMacroFunction->getDefaultParameterName(i - positionalArgs.size());
        parameterVals[parameterName] = parsedFuncExpr.getChild(i);
    }
    auto replacer = MacroParameterReplacer(parameterVals);
    return bindExpression(*replacer.replace(std::move(macroExpr)));
}

} // namespace binder
} // namespace kuzu<|MERGE_RESOLUTION|>--- conflicted
+++ resolved
@@ -69,15 +69,9 @@
 
 std::shared_ptr<Expression> ExpressionBinder::bindScalarFunctionExpression(
     const expression_vector& children, const std::string& functionName,
-<<<<<<< HEAD
     binder::expression_vector optionalArguments) {
-    auto catalog = context->getCatalog();
-    auto transaction = context->getTransaction();
-=======
-    std::vector<std::string> optionalArguments) {
     auto catalog = Catalog::Get(*context);
     auto transaction = transaction::Transaction::Get(*context);
->>>>>>> 45a8b887
     auto childrenTypes = getTypes(children);
 
     auto entry = catalog->getFunctionEntry(transaction, functionName);
