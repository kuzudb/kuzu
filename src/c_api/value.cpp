#include "common/types/value/value.h"

#include <cstring>

#include "c_api/helpers.h"
#include "c_api/kuzu.h"
#include "common/types/types.h"
#include "common/types/value/nested.h"
#include "common/types/value/node.h"
#include "common/types/value/rdf_variant.h"
#include "common/types/value/recursive_rel.h"
#include "common/types/value/rel.h"
#include "function/cast/functions/cast_from_string_functions.h"

using namespace kuzu::common;

kuzu_value* kuzu_value_create_null() {
    auto* c_value = (kuzu_value*)calloc(1, sizeof(kuzu_value));
    c_value->_value = new Value(Value::createNullValue());
    return c_value;
}

kuzu_value* kuzu_value_create_null_with_data_type(kuzu_logical_type* data_type) {
    auto* c_value = (kuzu_value*)calloc(1, sizeof(kuzu_value));
    c_value->_value =
        new Value(Value::createNullValue(*static_cast<LogicalType*>(data_type->_data_type)));
    return c_value;
}

bool kuzu_value_is_null(kuzu_value* value) {
    return static_cast<Value*>(value->_value)->isNull();
}

void kuzu_value_set_null(kuzu_value* value, bool is_null) {
    static_cast<Value*>(value->_value)->setNull(is_null);
}

kuzu_value* kuzu_value_create_default(kuzu_logical_type* data_type) {
    auto* c_value = (kuzu_value*)calloc(1, sizeof(kuzu_value));
    c_value->_value =
        new Value(Value::createDefaultValue(*static_cast<LogicalType*>(data_type->_data_type)));
    return c_value;
}

kuzu_value* kuzu_value_create_bool(bool val_) {
    auto* c_value = (kuzu_value*)calloc(1, sizeof(kuzu_value));
    c_value->_value = new Value(val_);
    return c_value;
}

kuzu_value* kuzu_value_create_int8(int8_t val_) {
    auto* c_value = (kuzu_value*)calloc(1, sizeof(kuzu_value));
    c_value->_value = new Value(val_);
    return c_value;
}

kuzu_value* kuzu_value_create_int16(int16_t val_) {
    auto* c_value = (kuzu_value*)calloc(1, sizeof(kuzu_value));
    c_value->_value = new Value(val_);
    return c_value;
}

kuzu_value* kuzu_value_create_int32(int32_t val_) {
    auto* c_value = (kuzu_value*)calloc(1, sizeof(kuzu_value));
    c_value->_value = new Value(val_);
    return c_value;
}

kuzu_value* kuzu_value_create_int64(int64_t val_) {
    auto* c_value = (kuzu_value*)calloc(1, sizeof(kuzu_value));
    c_value->_value = new Value(val_);
    return c_value;
}

kuzu_value* kuzu_value_create_uint8(uint8_t val_) {
    auto* c_value = (kuzu_value*)calloc(1, sizeof(kuzu_value));
    c_value->_value = new Value(val_);
    return c_value;
}

kuzu_value* kuzu_value_create_uint16(uint16_t val_) {
    auto* c_value = (kuzu_value*)calloc(1, sizeof(kuzu_value));
    c_value->_value = new Value(val_);
    return c_value;
}

kuzu_value* kuzu_value_create_uint32(uint32_t val_) {
    auto* c_value = (kuzu_value*)calloc(1, sizeof(kuzu_value));
    c_value->_value = new Value(val_);
    return c_value;
}

kuzu_value* kuzu_value_create_uint64(uint64_t val_) {
    auto* c_value = (kuzu_value*)calloc(1, sizeof(kuzu_value));
    c_value->_value = new Value(val_);
    return c_value;
}

kuzu_value* kuzu_value_create_int128(kuzu_int128_t val_) {
    auto* c_value = (kuzu_value*)calloc(1, sizeof(kuzu_value));
    int128_t int128(val_.low, val_.high);
    c_value->_value = new Value(int128);
    return c_value;
}

kuzu_value* kuzu_value_create_float(float val_) {
    auto* c_value = (kuzu_value*)calloc(1, sizeof(kuzu_value));
    c_value->_value = new Value(val_);
    return c_value;
}

kuzu_value* kuzu_value_create_double(double val_) {
    auto* c_value = (kuzu_value*)calloc(1, sizeof(kuzu_value));
    c_value->_value = new Value(val_);
    return c_value;
}

kuzu_value* kuzu_value_create_internal_id(kuzu_internal_id_t val_) {
    auto* c_value = (kuzu_value*)calloc(1, sizeof(kuzu_value));
    internalID_t id(val_.offset, val_.table_id);
    c_value->_value = new Value(id);
    return c_value;
}

kuzu_value* kuzu_value_create_date(kuzu_date_t val_) {
    auto* c_value = (kuzu_value*)calloc(1, sizeof(kuzu_value));
    auto date = date_t(val_.days);
    c_value->_value = new Value(date);
    return c_value;
}

kuzu_value* kuzu_value_create_timestamp_ns(kuzu_timestamp_ns_t val_) {
    auto* c_value = (kuzu_value*)calloc(1, sizeof(kuzu_value));
    auto timestamp_ns = timestamp_ns_t(val_.value);
    c_value->_value = new Value(timestamp_ns);
    return c_value;
}

kuzu_value* kuzu_value_create_timestamp_ms(kuzu_timestamp_ms_t val_) {
    auto* c_value = (kuzu_value*)calloc(1, sizeof(kuzu_value));
    auto timestamp_ms = timestamp_ms_t(val_.value);
    c_value->_value = new Value(timestamp_ms);
    return c_value;
}

kuzu_value* kuzu_value_create_timestamp_sec(kuzu_timestamp_sec_t val_) {
    auto* c_value = (kuzu_value*)calloc(1, sizeof(kuzu_value));
    auto timestamp_sec = timestamp_sec_t(val_.value);
    c_value->_value = new Value(timestamp_sec);
    return c_value;
}

kuzu_value* kuzu_value_create_timestamp_tz(kuzu_timestamp_tz_t val_) {
    auto* c_value = (kuzu_value*)calloc(1, sizeof(kuzu_value));
    auto timestamp_tz = timestamp_tz_t(val_.value);
    c_value->_value = new Value(timestamp_tz);
    return c_value;
}

kuzu_value* kuzu_value_create_timestamp(kuzu_timestamp_t val_) {
    auto* c_value = (kuzu_value*)calloc(1, sizeof(kuzu_value));
    auto timestamp = timestamp_t(val_.value);
    c_value->_value = new Value(timestamp);
    return c_value;
}

kuzu_value* kuzu_value_create_interval(kuzu_interval_t val_) {
    auto* c_value = (kuzu_value*)calloc(1, sizeof(kuzu_value));
    auto interval = interval_t(val_.months, val_.days, val_.micros);
    c_value->_value = new Value(interval);
    return c_value;
}

kuzu_value* kuzu_value_create_string(const char* val_) {
    auto* c_value = (kuzu_value*)calloc(1, sizeof(kuzu_value));
    c_value->_value = new Value(val_);
    return c_value;
}

kuzu_value* kuzu_value_clone(kuzu_value* value) {
    auto* c_value = (kuzu_value*)calloc(1, sizeof(kuzu_value));
    c_value->_value = new Value(*static_cast<Value*>(value->_value));
    return c_value;
}

void kuzu_value_copy(kuzu_value* value, kuzu_value* other) {
    static_cast<Value*>(value->_value)->copyValueFrom(*static_cast<Value*>(other->_value));
}

void kuzu_value_destroy(kuzu_value* value) {
    if (value == nullptr) {
        return;
    }
    if (!value->_is_owned_by_cpp) {
        if (value->_value != nullptr) {
            delete static_cast<Value*>(value->_value);
        }
        free(value);
    }
}

kuzu_state kuzu_value_get_list_size(kuzu_value* value, uint64_t* out_result) {
    if (static_cast<Value*>(value->_value)->getDataType().getLogicalTypeID() !=
        LogicalTypeID::LIST) {
        return KuzuError;
    }
    *out_result = NestedVal::getChildrenSize(static_cast<Value*>(value->_value));
    return KuzuSuccess;
}

kuzu_state kuzu_value_get_list_element(kuzu_value* value, uint64_t index, kuzu_value* out_value) {
    auto physical_type_id = static_cast<Value*>(value->_value)->getDataType().getPhysicalType();
    if (physical_type_id != PhysicalTypeID::ARRAY && physical_type_id != PhysicalTypeID::STRUCT &&
        physical_type_id != PhysicalTypeID::LIST) {
        return KuzuError;
    }
    auto listValue = static_cast<Value*>(value->_value);
    if (index >= NestedVal::getChildrenSize(listValue)) {
        return KuzuError;
    }
    try {
        auto val = NestedVal::getChildVal(listValue, index);
        out_value->_value = val;
        out_value->_is_owned_by_cpp = true;
    } catch (Exception& e) {
        return KuzuError;
    }
    return KuzuSuccess;
}

kuzu_state kuzu_value_get_struct_num_fields(kuzu_value* value, uint64_t* out_result) {
    auto physical_type_id = static_cast<Value*>(value->_value)->getDataType().getPhysicalType();
    if (physical_type_id != PhysicalTypeID::STRUCT) {
        return KuzuError;
    }
    auto val = static_cast<Value*>(value->_value);
    const auto& data_type = val->getDataType();
    try {
        *out_result = StructType::getNumFields(data_type);
        return KuzuSuccess;
    } catch (Exception& e) {
        return KuzuError;
    }
}

kuzu_state kuzu_value_get_struct_field_name(kuzu_value* value, uint64_t index, char** out_result) {
    auto physical_type_id = static_cast<Value*>(value->_value)->getDataType().getPhysicalType();
    if (physical_type_id != PhysicalTypeID::STRUCT) {
        return KuzuError;
    }
    auto val = static_cast<Value*>(value->_value);
    const auto& data_type = val->getDataType();
    if (index >= StructType::getNumFields(data_type)) {
        return KuzuError;
    }
    std::string struct_field_name = StructType::getFields(data_type)[index].getName();
    if (struct_field_name.empty()) {
        return KuzuError;
    }
    *out_result = convertToOwnedCString(struct_field_name);
    return KuzuSuccess;
}

kuzu_state kuzu_value_get_struct_field_value(kuzu_value* value, uint64_t index,
    kuzu_value* out_value) {
    return kuzu_value_get_list_element(value, index, out_value);
}

kuzu_state kuzu_value_get_map_num_fields(kuzu_value* value, uint64_t* out_result) {
    auto logical_type_id = static_cast<Value*>(value->_value)->getDataType().getLogicalTypeID();
    if (logical_type_id != LogicalTypeID::MAP) {
        return KuzuError;
    }
    auto listValue = static_cast<Value*>(value->_value);
    *out_result = NestedVal::getChildrenSize(listValue);
    return KuzuSuccess;
}

kuzu_state kuzu_value_get_map_field_name(kuzu_value* value, uint64_t index, char** out_result) {
    kuzu_value map_entry;
    if (kuzu_value_get_list_element(value, index, &map_entry) == KuzuError) {
        return KuzuError;
    }
    kuzu_value map_name_value;
    if (kuzu_value_get_struct_field_value(&map_entry, 0, &map_name_value) == KuzuError) {
        return KuzuError;
    }
    return kuzu_value_get_string(&map_name_value, out_result);
}

kuzu_state kuzu_value_get_map_field_value(kuzu_value* value, uint64_t index,
    kuzu_value* out_value) {
    kuzu_value map_entry;
    if (kuzu_value_get_list_element(value, index, &map_entry) == KuzuError) {
        return KuzuError;
    }
    return kuzu_value_get_struct_field_value(&map_entry, 1, out_value);
}

kuzu_state kuzu_value_get_recursive_rel_node_list(kuzu_value* value, kuzu_value* out_value) {
    auto logical_type_id = static_cast<Value*>(value->_value)->getDataType().getLogicalTypeID();
    if (logical_type_id != LogicalTypeID::RECURSIVE_REL) {
        return KuzuError;
    }
    out_value->_is_owned_by_cpp = true;
    try {
        out_value->_value = RecursiveRelVal::getNodes(static_cast<Value*>(value->_value));
    } catch (Exception& e) {
        return KuzuError;
    }
    return KuzuSuccess;
}

kuzu_state kuzu_value_get_recursive_rel_rel_list(kuzu_value* value, kuzu_value* out_value) {
    auto logical_type_id = static_cast<Value*>(value->_value)->getDataType().getLogicalTypeID();
    if (logical_type_id != LogicalTypeID::RECURSIVE_REL) {
        return KuzuError;
    }
    out_value->_is_owned_by_cpp = true;
    try {
        out_value->_value = RecursiveRelVal::getRels(static_cast<Value*>(value->_value));
    } catch (Exception& e) {
        return KuzuError;
    }
    return KuzuSuccess;
}

void kuzu_value_get_data_type(kuzu_value* value, kuzu_logical_type* out_data_type) {
    out_data_type->_data_type =
        new LogicalType(static_cast<Value*>(value->_value)->getDataType().copy());
}

kuzu_state kuzu_value_get_bool(kuzu_value* value, bool* out_result) {
    auto logical_type_id = static_cast<Value*>(value->_value)->getDataType().getLogicalTypeID();
    if (logical_type_id != LogicalTypeID::BOOL) {
        return KuzuError;
    }
    try {
        *out_result = static_cast<Value*>(value->_value)->getValue<bool>();
    } catch (Exception& e) {
        return KuzuError;
    }
    return KuzuSuccess;
}

kuzu_state kuzu_value_get_int8(kuzu_value* value, int8_t* out_result) {
    auto logical_type_id = static_cast<Value*>(value->_value)->getDataType().getLogicalTypeID();
    if (logical_type_id != LogicalTypeID::INT8) {
        return KuzuError;
    }
    try {
        *out_result = static_cast<Value*>(value->_value)->getValue<int8_t>();
    } catch (Exception& e) {
        return KuzuError;
    }
    return KuzuSuccess;
}

kuzu_state kuzu_value_get_int16(kuzu_value* value, int16_t* out_result) {
    auto logical_type_id = static_cast<Value*>(value->_value)->getDataType().getLogicalTypeID();
    if (logical_type_id != LogicalTypeID::INT16) {
        return KuzuError;
    }
    try {
        *out_result = static_cast<Value*>(value->_value)->getValue<int16_t>();
    } catch (Exception& e) {
        return KuzuError;
    }
    return KuzuSuccess;
}

kuzu_state kuzu_value_get_int32(kuzu_value* value, int32_t* out_result) {
    auto logical_type_id = static_cast<Value*>(value->_value)->getDataType().getLogicalTypeID();
    if (logical_type_id != LogicalTypeID::INT32) {
        return KuzuError;
    }
    try {
        *out_result = static_cast<Value*>(value->_value)->getValue<int32_t>();
    } catch (Exception& e) {
        return KuzuError;
    }
    return KuzuSuccess;
}

kuzu_state kuzu_value_get_int64(kuzu_value* value, int64_t* out_result) {
    auto logical_type_id = static_cast<Value*>(value->_value)->getDataType().getLogicalTypeID();
    if (logical_type_id != LogicalTypeID::INT64) {
        return KuzuError;
    }
    try {
        *out_result = static_cast<Value*>(value->_value)->getValue<int64_t>();
    } catch (Exception& e) {
        return KuzuError;
    }
    return KuzuSuccess;
}

kuzu_state kuzu_value_get_uint8(kuzu_value* value, uint8_t* out_result) {
    auto logical_type_id = static_cast<Value*>(value->_value)->getDataType().getLogicalTypeID();
    if (logical_type_id != LogicalTypeID::UINT8) {
        return KuzuError;
    }
    try {
        *out_result = static_cast<Value*>(value->_value)->getValue<uint8_t>();
    } catch (Exception& e) {
        return KuzuError;
    }
    return KuzuSuccess;
}

kuzu_state kuzu_value_get_uint16(kuzu_value* value, uint16_t* out_result) {
    auto logical_type_id = static_cast<Value*>(value->_value)->getDataType().getLogicalTypeID();
    if (logical_type_id != LogicalTypeID::UINT16) {
        return KuzuError;
    }
    try {
        *out_result = static_cast<Value*>(value->_value)->getValue<uint16_t>();
    } catch (Exception& e) {
        return KuzuError;
    }
    return KuzuSuccess;
}

kuzu_state kuzu_value_get_uint32(kuzu_value* value, uint32_t* out_result) {
    auto logical_type_id = static_cast<Value*>(value->_value)->getDataType().getLogicalTypeID();
    if (logical_type_id != LogicalTypeID::UINT32) {
        return KuzuError;
    }
    try {
        *out_result = static_cast<Value*>(value->_value)->getValue<uint32_t>();
    } catch (Exception& e) {
        return KuzuError;
    }
    return KuzuSuccess;
}

kuzu_state kuzu_value_get_uint64(kuzu_value* value, uint64_t* out_result) {
    auto logical_type_id = static_cast<Value*>(value->_value)->getDataType().getLogicalTypeID();
    if (logical_type_id != LogicalTypeID::UINT64) {
        return KuzuError;
    }
    try {
        *out_result = static_cast<Value*>(value->_value)->getValue<uint64_t>();
    } catch (Exception& e) {
        return KuzuError;
    }
    return KuzuSuccess;
}

kuzu_state kuzu_value_get_int128(kuzu_value* value, kuzu_int128_t* out_result) {
    auto logical_type_id = static_cast<Value*>(value->_value)->getDataType().getLogicalTypeID();
    if (logical_type_id != LogicalTypeID::INT128) {
        return KuzuError;
    }
    try {
        auto int128_val = static_cast<Value*>(value->_value)->getValue<int128_t>();
        out_result->low = int128_val.low;
        out_result->high = int128_val.high;
    } catch (Exception& e) {
        return KuzuError;
    }
    return KuzuSuccess;
}

kuzu_state kuzu_int128_t_from_string(const char* str, kuzu_int128_t* out_result) {
    int128_t int128_val = 0;
    try {
        kuzu::function::CastString::operation(ku_string_t{str, strlen(str)}, int128_val);
        out_result->low = int128_val.low;
        out_result->high = int128_val.high;
    } catch (ConversionException& e) {
        return KuzuError;
    }
    return KuzuSuccess;
}

kuzu_state kuzu_int128_t_to_string(kuzu_int128_t int128_val, char** out_result) {
    int128_t c_int128 = 0;
    c_int128.low = int128_val.low;
    c_int128.high = int128_val.high;
    try {
        *out_result = convertToOwnedCString(TypeUtils::toString(c_int128));
    } catch (ConversionException& e) {
        return KuzuError;
    }
    return KuzuSuccess;
}
// TODO: bind all int128_t supported functions

kuzu_state kuzu_value_get_float(kuzu_value* value, float* out_result) {
    auto logical_type_id = static_cast<Value*>(value->_value)->getDataType().getLogicalTypeID();
    if (logical_type_id != LogicalTypeID::FLOAT) {
        return KuzuError;
    }
    try {
        *out_result = static_cast<Value*>(value->_value)->getValue<float>();
    } catch (Exception& e) {
        return KuzuError;
    }
    return KuzuSuccess;
}

kuzu_state kuzu_value_get_double(kuzu_value* value, double* out_result) {
    auto logical_type_id = static_cast<Value*>(value->_value)->getDataType().getLogicalTypeID();
    if (logical_type_id != LogicalTypeID::DOUBLE) {
        return KuzuError;
    }
    try {
        *out_result = static_cast<Value*>(value->_value)->getValue<double>();
    } catch (Exception& e) {
        return KuzuError;
    }
    return KuzuSuccess;
}

kuzu_state kuzu_value_get_internal_id(kuzu_value* value, kuzu_internal_id_t* out_result) {
    auto logical_type_id = static_cast<Value*>(value->_value)->getDataType().getLogicalTypeID();
    if (logical_type_id != LogicalTypeID::INTERNAL_ID) {
        return KuzuError;
    }
    try {
        auto id = static_cast<Value*>(value->_value)->getValue<internalID_t>();
        out_result->offset = id.offset;
        out_result->table_id = id.tableID;
    } catch (Exception& e) {
        return KuzuError;
    }
    return KuzuSuccess;
}

kuzu_state kuzu_value_get_date(kuzu_value* value, kuzu_date_t* out_result) {
    auto logical_type_id = static_cast<Value*>(value->_value)->getDataType().getLogicalTypeID();
    if (logical_type_id != LogicalTypeID::DATE) {
        return KuzuError;
    }
    try {
        auto date_val = static_cast<Value*>(value->_value)->getValue<date_t>();
        out_result->days = date_val.days;
    } catch (Exception& e) {
        return KuzuError;
    }
    return KuzuSuccess;
}

kuzu_state kuzu_value_get_timestamp(kuzu_value* value, kuzu_timestamp_t* out_result) {
    auto logical_type_id = static_cast<Value*>(value->_value)->getDataType().getLogicalTypeID();
    if (logical_type_id != LogicalTypeID::TIMESTAMP) {
        return KuzuError;
    }
    try {
        auto timestamp_val = static_cast<Value*>(value->_value)->getValue<timestamp_t>();
        out_result->value = timestamp_val.value;
    } catch (Exception& e) {
        return KuzuError;
    }
    return KuzuSuccess;
}

kuzu_state kuzu_value_get_timestamp_ns(kuzu_value* value, kuzu_timestamp_ns_t* out_result) {
    auto logical_type_id = static_cast<Value*>(value->_value)->getDataType().getLogicalTypeID();
    if (logical_type_id != LogicalTypeID::TIMESTAMP_NS) {
        return KuzuError;
    }
    try {
        auto timestamp_val = static_cast<Value*>(value->_value)->getValue<timestamp_ns_t>();
        out_result->value = timestamp_val.value;
    } catch (Exception& e) {
        return KuzuError;
    }
    return KuzuSuccess;
}

kuzu_state kuzu_value_get_timestamp_ms(kuzu_value* value, kuzu_timestamp_ms_t* out_result) {
    auto logical_type_id = static_cast<Value*>(value->_value)->getDataType().getLogicalTypeID();
    if (logical_type_id != LogicalTypeID::TIMESTAMP_MS) {
        return KuzuError;
    }
    try {
        auto timestamp_val = static_cast<Value*>(value->_value)->getValue<timestamp_ms_t>();
        out_result->value = timestamp_val.value;
    } catch (Exception& e) {
        return KuzuError;
    }
    return KuzuSuccess;
}

kuzu_state kuzu_value_get_timestamp_sec(kuzu_value* value, kuzu_timestamp_sec_t* out_result) {
    auto logical_type_id = static_cast<Value*>(value->_value)->getDataType().getLogicalTypeID();
    if (logical_type_id != LogicalTypeID::TIMESTAMP_SEC) {
        return KuzuError;
    }
    try {
        auto timestamp_val = static_cast<Value*>(value->_value)->getValue<timestamp_sec_t>();
        out_result->value = timestamp_val.value;
    } catch (Exception& e) {
        return KuzuError;
    }
    return KuzuSuccess;
}

kuzu_state kuzu_value_get_timestamp_tz(kuzu_value* value, kuzu_timestamp_tz_t* out_result) {
    auto logical_type_id = static_cast<Value*>(value->_value)->getDataType().getLogicalTypeID();
    if (logical_type_id != LogicalTypeID::TIMESTAMP_TZ) {
        return KuzuError;
    }
    try {
        auto timestamp_val = static_cast<Value*>(value->_value)->getValue<timestamp_tz_t>();
        out_result->value = timestamp_val.value;
    } catch (Exception& e) {
        return KuzuError;
    }
    return KuzuSuccess;
}

kuzu_state kuzu_value_get_decimal_as_string(kuzu_value* value, char** out_result) {
    auto v = static_cast<Value*>(value->_value);
    auto logical_type_id = v->getDataType().getLogicalTypeID();
    if (logical_type_id != LogicalTypeID::DECIMAL) {
        return KuzuError;
    }
<<<<<<< HEAD
=======
    if (physical_type_id != PhysicalTypeID::INT16 && physical_type_id != PhysicalTypeID::INT32 &&
        physical_type_id != PhysicalTypeID::INT64 && physical_type_id != PhysicalTypeID::INT128) {
        return KuzuError;
    }
>>>>>>> 3a753da6

    std::string v_string = v->toString();
    *out_result = new char[v_string.length() + 1];
    strcpy(*out_result, v_string.c_str());
    return KuzuSuccess;
}

kuzu_state kuzu_value_get_interval(kuzu_value* value, kuzu_interval_t* out_result) {
    auto logical_type_id = static_cast<Value*>(value->_value)->getDataType().getLogicalTypeID();
    if (logical_type_id != LogicalTypeID::INTERVAL) {
        return KuzuError;
    }
    try {
        auto interval_val = static_cast<Value*>(value->_value)->getValue<interval_t>();
        out_result->months = interval_val.months;
        out_result->days = interval_val.days;
        out_result->micros = interval_val.micros;
    } catch (Exception& e) {
        return KuzuError;
    }
    return KuzuSuccess;
}

kuzu_state kuzu_value_get_string(kuzu_value* value, char** out_result) {
    auto logical_type_id = static_cast<Value*>(value->_value)->getDataType().getLogicalTypeID();
    if (logical_type_id != LogicalTypeID::STRING) {
        return KuzuError;
    }
    try {
        *out_result =
            convertToOwnedCString(static_cast<Value*>(value->_value)->getValue<std::string>());
    } catch (Exception& e) {
        return KuzuError;
    }
    return KuzuSuccess;
}

kuzu_state kuzu_value_get_blob(kuzu_value* value, uint8_t** out_result) {
    auto logical_type_id = static_cast<Value*>(value->_value)->getDataType().getLogicalTypeID();
    if (logical_type_id != LogicalTypeID::BLOB) {
        return KuzuError;
    }
    try {
        auto blob = static_cast<Value*>(value->_value)->getValue<std::string>();
        *out_result = (uint8_t*)convertToOwnedCString(blob);
    } catch (Exception& e) {
        return KuzuError;
    }
    return KuzuSuccess;
}

kuzu_state kuzu_value_get_uuid(kuzu_value* value, char** out_result) {
    auto logical_type_id = static_cast<Value*>(value->_value)->getDataType().getLogicalTypeID();
    if (logical_type_id != LogicalTypeID::UUID) {
        return KuzuError;
    }
    try {
        *out_result =
            convertToOwnedCString(static_cast<Value*>(value->_value)->getValue<std::string>());
    } catch (Exception& e) {
        return KuzuError;
    }
    return KuzuSuccess;
}

char* kuzu_value_to_string(kuzu_value* value) {
    return convertToOwnedCString(static_cast<Value*>(value->_value)->toString());
}

kuzu_state kuzu_node_val_get_id_val(kuzu_value* node_val, kuzu_value* out_value) {
    auto logical_type_id = static_cast<Value*>(node_val->_value)->getDataType().getLogicalTypeID();
    if (logical_type_id != LogicalTypeID::NODE) {
        return KuzuError;
    }
    try {
        auto id_val = NodeVal::getNodeIDVal(static_cast<Value*>(node_val->_value));
        out_value->_value = id_val;
        out_value->_is_owned_by_cpp = true;
    } catch (Exception& e) {
        return KuzuError;
    }
    return KuzuSuccess;
}

kuzu_state kuzu_node_val_get_label_val(kuzu_value* node_val, kuzu_value* out_value) {
    auto logical_type_id = static_cast<Value*>(node_val->_value)->getDataType().getLogicalTypeID();
    if (logical_type_id != LogicalTypeID::NODE) {
        return KuzuError;
    }
    try {
        auto label_val = NodeVal::getLabelVal(static_cast<Value*>(node_val->_value));
        out_value->_value = label_val;
        out_value->_is_owned_by_cpp = true;
    } catch (Exception& e) {
        return KuzuError;
    }
    return KuzuSuccess;
}

kuzu_state kuzu_node_val_get_property_size(kuzu_value* node_val, uint64_t* out_result) {
    auto logical_type_id = static_cast<Value*>(node_val->_value)->getDataType().getLogicalTypeID();
    if (logical_type_id != LogicalTypeID::NODE) {
        return KuzuError;
    }
    try {
        *out_result = NodeVal::getNumProperties(static_cast<Value*>(node_val->_value));
    } catch (Exception& e) {
        return KuzuError;
    }
    return KuzuSuccess;
}

kuzu_state kuzu_node_val_get_property_name_at(kuzu_value* node_val, uint64_t index,
    char** out_result) {
    auto logical_type_id = static_cast<Value*>(node_val->_value)->getDataType().getLogicalTypeID();
    if (logical_type_id != LogicalTypeID::NODE) {
        return KuzuError;
    }
    try {
        std::string property_name =
            NodeVal::getPropertyName(static_cast<Value*>(node_val->_value), index);
        if (property_name.empty()) {
            return KuzuError;
        }
        *out_result = convertToOwnedCString(property_name);
    } catch (Exception& e) {
        return KuzuError;
    }
    return KuzuSuccess;
}

kuzu_state kuzu_node_val_get_property_value_at(kuzu_value* node_val, uint64_t index,
    kuzu_value* out_value) {
    auto logical_type_id = static_cast<Value*>(node_val->_value)->getDataType().getLogicalTypeID();
    if (logical_type_id != LogicalTypeID::NODE) {
        return KuzuError;
    }
    try {
        auto value = NodeVal::getPropertyVal(static_cast<Value*>(node_val->_value), index);
        out_value->_value = value;
        out_value->_is_owned_by_cpp = true;
    } catch (Exception& e) {
        return KuzuError;
    }
    return KuzuSuccess;
}

kuzu_state kuzu_node_val_to_string(kuzu_value* node_val, char** out_result) {
    auto logical_type_id = static_cast<Value*>(node_val->_value)->getDataType().getLogicalTypeID();
    if (logical_type_id != LogicalTypeID::NODE) {
        return KuzuError;
    }
    try {
        *out_result =
            convertToOwnedCString(NodeVal::toString(static_cast<Value*>(node_val->_value)));
    } catch (Exception& e) {
        return KuzuError;
    }
    return KuzuSuccess;
}

kuzu_state kuzu_rel_val_get_src_id_val(kuzu_value* rel_val, kuzu_value* out_value) {
    auto logical_type_id = static_cast<Value*>(rel_val->_value)->getDataType().getLogicalTypeID();
    if (logical_type_id != LogicalTypeID::REL) {
        return KuzuError;
    }
    try {
        auto src_id_val = RelVal::getSrcNodeIDVal(static_cast<Value*>(rel_val->_value));
        out_value->_value = src_id_val;
        out_value->_is_owned_by_cpp = true;
    } catch (Exception& e) {
        return KuzuError;
    }
    return KuzuSuccess;
}

kuzu_state kuzu_rel_val_get_dst_id_val(kuzu_value* rel_val, kuzu_value* out_value) {
    auto logical_type_id = static_cast<Value*>(rel_val->_value)->getDataType().getLogicalTypeID();
    if (logical_type_id != LogicalTypeID::REL) {
        return KuzuError;
    }
    try {
        auto dst_id_val = RelVal::getDstNodeIDVal(static_cast<Value*>(rel_val->_value));
        out_value->_value = dst_id_val;
        out_value->_is_owned_by_cpp = true;
    } catch (Exception& e) {
        return KuzuError;
    }
    return KuzuSuccess;
}

kuzu_state kuzu_rel_val_get_label_val(kuzu_value* rel_val, kuzu_value* out_value) {
    auto logical_type_id = static_cast<Value*>(rel_val->_value)->getDataType().getLogicalTypeID();
    if (logical_type_id != LogicalTypeID::REL) {
        return KuzuError;
    }
    try {
        auto label_val = RelVal::getLabelVal(static_cast<Value*>(rel_val->_value));
        out_value->_value = label_val;
        out_value->_is_owned_by_cpp = true;
    } catch (Exception& e) {
        return KuzuError;
    }
    return KuzuSuccess;
}

kuzu_state kuzu_rel_val_get_property_size(kuzu_value* rel_val, uint64_t* out_result) {
    auto logical_type_id = static_cast<Value*>(rel_val->_value)->getDataType().getLogicalTypeID();
    if (logical_type_id != LogicalTypeID::REL) {
        return KuzuError;
    }
    try {
        *out_result = RelVal::getNumProperties(static_cast<Value*>(rel_val->_value));
    } catch (Exception& e) {
        return KuzuError;
    }
    return KuzuSuccess;
}
kuzu_state kuzu_rel_val_get_property_name_at(kuzu_value* rel_val, uint64_t index,
    char** out_result) {
    auto logical_type_id = static_cast<Value*>(rel_val->_value)->getDataType().getLogicalTypeID();
    if (logical_type_id != LogicalTypeID::REL) {
        return KuzuError;
    }
    try {
        std::string property_name =
            RelVal::getPropertyName(static_cast<Value*>(rel_val->_value), index);
        if (property_name.empty()) {
            return KuzuError;
        }
        *out_result = convertToOwnedCString(property_name);
    } catch (Exception& e) {
        return KuzuError;
    }
    return KuzuSuccess;
}

kuzu_state kuzu_rel_val_get_property_value_at(kuzu_value* rel_val, uint64_t index,
    kuzu_value* out_value) {
    auto logical_type_id = static_cast<Value*>(rel_val->_value)->getDataType().getLogicalTypeID();
    if (logical_type_id != LogicalTypeID::REL) {
        return KuzuError;
    }
    try {
        auto value = RelVal::getPropertyVal(static_cast<Value*>(rel_val->_value), index);
        out_value->_value = value;
        out_value->_is_owned_by_cpp = true;
    } catch (Exception& e) {
        return KuzuError;
    }
    return KuzuSuccess;
}

kuzu_state kuzu_rel_val_to_string(kuzu_value* rel_val, char** out_result) {
    auto logical_type_id = static_cast<Value*>(rel_val->_value)->getDataType().getLogicalTypeID();
    if (logical_type_id != LogicalTypeID::REL) {
        return KuzuError;
    }
    try {
        *out_result = convertToOwnedCString(RelVal::toString(static_cast<Value*>(rel_val->_value)));
    } catch (Exception& e) {
        return KuzuError;
    }
    return KuzuSuccess;
}

kuzu_state kuzu_rdf_variant_get_type(kuzu_value* rdf_variant, kuzu_data_type_id* out_result) {
    auto logical_type_id =
        static_cast<Value*>(rdf_variant->_value)->getDataType().getLogicalTypeID();
    if (logical_type_id != LogicalTypeID::RDF_VARIANT) {
        return KuzuError;
    }
    try {
        auto type = NestedVal::getChildVal(static_cast<Value*>(rdf_variant->_value), 0)
                        ->getValue<uint8_t>();
        *out_result = static_cast<kuzu_data_type_id>(type);
    } catch (Exception& e) {
        return KuzuError;
    }
    return KuzuSuccess;
}

kuzu_state kuzu_rdf_variant_get_string(kuzu_value* rdf_variant, char** out_result) {
    auto logical_type_id =
        static_cast<Value*>(rdf_variant->_value)->getDataType().getLogicalTypeID();
    if (logical_type_id != LogicalTypeID::RDF_VARIANT) {
        return KuzuError;
    }
    try {
        auto str = RdfVariant::getValue<std::string>(static_cast<Value*>(rdf_variant->_value));
        *out_result = convertToOwnedCString(str);
    } catch (Exception& e) {
        return KuzuError;
    }
    return KuzuSuccess;
}

kuzu_state kuzu_rdf_variant_get_blob(kuzu_value* rdf_variant, uint8_t** out_result) {
    auto logical_type_id =
        static_cast<Value*>(rdf_variant->_value)->getDataType().getLogicalTypeID();
    if (logical_type_id != LogicalTypeID::RDF_VARIANT) {
        return KuzuError;
    }
    try {
        auto blobData = RdfVariant::getValue<blob_t>(static_cast<Value*>(rdf_variant->_value));
        auto blobStr = blobData.value.getAsString();
        *out_result = (uint8_t*)convertToOwnedCString(blobStr);
    } catch (Exception& e) {
        return KuzuError;
    }
    return KuzuSuccess;
}

kuzu_state kuzu_rdf_variant_get_int64(kuzu_value* rdf_variant, int64_t* out_result) {
    auto logical_type_id =
        static_cast<Value*>(rdf_variant->_value)->getDataType().getLogicalTypeID();
    if (logical_type_id != LogicalTypeID::RDF_VARIANT) {
        return KuzuError;
    }
    try {
        *out_result = RdfVariant::getValue<int64_t>(static_cast<Value*>(rdf_variant->_value));
    } catch (Exception& e) {
        return KuzuError;
    }
    return KuzuSuccess;
}

kuzu_state kuzu_rdf_variant_get_int32(kuzu_value* rdf_variant, int32_t* out_result) {
    auto logical_type_id =
        static_cast<Value*>(rdf_variant->_value)->getDataType().getLogicalTypeID();
    if (logical_type_id != LogicalTypeID::RDF_VARIANT) {
        return KuzuError;
    }
    try {
        *out_result = RdfVariant::getValue<int32_t>(static_cast<Value*>(rdf_variant->_value));
    } catch (Exception& e) {
        return KuzuError;
    }
    return KuzuSuccess;
}

kuzu_state kuzu_rdf_variant_get_int16(kuzu_value* rdf_variant, int16_t* out_result) {
    auto logical_type_id =
        static_cast<Value*>(rdf_variant->_value)->getDataType().getLogicalTypeID();
    if (logical_type_id != LogicalTypeID::RDF_VARIANT) {
        return KuzuError;
    }
    try {
        *out_result = RdfVariant::getValue<int16_t>(static_cast<Value*>(rdf_variant->_value));
    } catch (Exception& e) {
        return KuzuError;
    }
    return KuzuSuccess;
}

kuzu_state kuzu_rdf_variant_get_int8(kuzu_value* rdf_variant, int8_t* out_result) {
    auto logical_type_id =
        static_cast<Value*>(rdf_variant->_value)->getDataType().getLogicalTypeID();
    if (logical_type_id != LogicalTypeID::RDF_VARIANT) {
        return KuzuError;
    }
    try {
        *out_result = RdfVariant::getValue<int8_t>(static_cast<Value*>(rdf_variant->_value));
    } catch (Exception& e) {
        return KuzuError;
    }
    return KuzuSuccess;
}

kuzu_state kuzu_rdf_variant_get_uint64(kuzu_value* rdf_variant, uint64_t* out_result) {
    auto logical_type_id =
        static_cast<Value*>(rdf_variant->_value)->getDataType().getLogicalTypeID();
    if (logical_type_id != LogicalTypeID::RDF_VARIANT) {
        return KuzuError;
    }
    try {
        *out_result = RdfVariant::getValue<uint64_t>(static_cast<Value*>(rdf_variant->_value));
    } catch (Exception& e) {
        return KuzuError;
    }
    return KuzuSuccess;
}

kuzu_state kuzu_rdf_variant_get_uint32(kuzu_value* rdf_variant, uint32_t* out_result) {
    auto logical_type_id =
        static_cast<Value*>(rdf_variant->_value)->getDataType().getLogicalTypeID();
    if (logical_type_id != LogicalTypeID::RDF_VARIANT) {
        return KuzuError;
    }
    try {
        *out_result = RdfVariant::getValue<uint32_t>(static_cast<Value*>(rdf_variant->_value));
    } catch (Exception& e) {
        return KuzuError;
    }
    return KuzuSuccess;
}

kuzu_state kuzu_rdf_variant_get_uint16(kuzu_value* rdf_variant, uint16_t* out_result) {
    auto logical_type_id =
        static_cast<Value*>(rdf_variant->_value)->getDataType().getLogicalTypeID();
    if (logical_type_id != LogicalTypeID::RDF_VARIANT) {
        return KuzuError;
    }
    try {
        *out_result = RdfVariant::getValue<uint16_t>(static_cast<Value*>(rdf_variant->_value));
    } catch (Exception& e) {
        return KuzuError;
    }
    return KuzuSuccess;
}

kuzu_state kuzu_rdf_variant_get_uint8(kuzu_value* rdf_variant, uint8_t* out_result) {
    auto logical_type_id =
        static_cast<Value*>(rdf_variant->_value)->getDataType().getLogicalTypeID();
    if (logical_type_id != LogicalTypeID::RDF_VARIANT) {
        return KuzuError;
    }
    try {
        *out_result = RdfVariant::getValue<uint8_t>(static_cast<Value*>(rdf_variant->_value));
    } catch (Exception& e) {
        return KuzuError;
    }
    return KuzuSuccess;
}

kuzu_state kuzu_rdf_variant_get_float(kuzu_value* rdf_variant, float* out_result) {
    auto logical_type_id =
        static_cast<Value*>(rdf_variant->_value)->getDataType().getLogicalTypeID();
    if (logical_type_id != LogicalTypeID::RDF_VARIANT) {
        return KuzuError;
    }
    try {
        *out_result = RdfVariant::getValue<float>(static_cast<Value*>(rdf_variant->_value));
    } catch (Exception& e) {
        return KuzuError;
    }
    return KuzuSuccess;
}

kuzu_state kuzu_rdf_variant_get_double(kuzu_value* rdf_variant, double* out_result) {
    auto logical_type_id =
        static_cast<Value*>(rdf_variant->_value)->getDataType().getLogicalTypeID();
    if (logical_type_id != LogicalTypeID::RDF_VARIANT) {
        return KuzuError;
    }
    try {
        *out_result = RdfVariant::getValue<double>(static_cast<Value*>(rdf_variant->_value));
    } catch (Exception& e) {
        return KuzuError;
    }
    return KuzuSuccess;
}

kuzu_state kuzu_rdf_variant_get_bool(kuzu_value* rdf_variant, bool* out_result) {
    auto logical_type_id =
        static_cast<Value*>(rdf_variant->_value)->getDataType().getLogicalTypeID();
    if (logical_type_id != LogicalTypeID::RDF_VARIANT) {
        return KuzuError;
    }
    try {
        *out_result = RdfVariant::getValue<bool>(static_cast<Value*>(rdf_variant->_value));
    } catch (Exception& e) {
        return KuzuError;
    }
    return KuzuSuccess;
}

kuzu_state kuzu_rdf_variant_get_date(kuzu_value* rdf_variant, kuzu_date_t* out_result) {
    auto logical_type_id =
        static_cast<Value*>(rdf_variant->_value)->getDataType().getLogicalTypeID();
    if (logical_type_id != LogicalTypeID::RDF_VARIANT) {
        return KuzuError;
    }
    try {
        auto dateVal = RdfVariant::getValue<date_t>(static_cast<Value*>(rdf_variant->_value));
        out_result->days = dateVal.days;
    } catch (Exception& e) {
        return KuzuError;
    }
    return KuzuSuccess;
}

kuzu_state kuzu_rdf_variant_get_timestamp(kuzu_value* rdf_variant, kuzu_timestamp_t* out_result) {
    auto logical_type_id =
        static_cast<Value*>(rdf_variant->_value)->getDataType().getLogicalTypeID();
    if (logical_type_id != LogicalTypeID::RDF_VARIANT) {
        return KuzuError;
    }
    try {
        auto timestampVal =
            RdfVariant::getValue<timestamp_t>(static_cast<Value*>(rdf_variant->_value));
        out_result->value = timestampVal.value;
    } catch (Exception& e) {
        return KuzuError;
    }
    return KuzuSuccess;
}

kuzu_state kuzu_rdf_variant_get_interval(kuzu_value* rdf_variant, kuzu_interval_t* out_result) {
    auto logical_type_id =
        static_cast<Value*>(rdf_variant->_value)->getDataType().getLogicalTypeID();
    if (logical_type_id != LogicalTypeID::RDF_VARIANT) {
        return KuzuError;
    }
    try {
        auto intervalVal =
            RdfVariant::getValue<interval_t>(static_cast<Value*>(rdf_variant->_value));
        out_result->months = intervalVal.months;
        out_result->days = intervalVal.days;
        out_result->micros = intervalVal.micros;
    } catch (Exception& e) {
        return KuzuError;
    }
    return KuzuSuccess;
}

void kuzu_destroy_string(char* str) {
    free(str);
}

void kuzu_destroy_blob(uint8_t* blob) {
    free(blob);
}

kuzu_state kuzu_timestamp_ns_to_tm(kuzu_timestamp_ns_t timestamp, struct tm* out_result) {
    time_t time = timestamp.value / 1000000000;
#ifdef _WIN32
    if (convertTimeToTm(time, out_result) != 0) {
        return KuzuError;
    }
#else
    if (gmtime_r(&time, out_result) == nullptr) {
        return KuzuError;
    }
#endif
    return KuzuSuccess;
}

kuzu_state kuzu_timestamp_ms_to_tm(kuzu_timestamp_ms_t timestamp, struct tm* out_result) {
    time_t time = timestamp.value / 1000;
#ifdef _WIN32
    if (convertTimeToTm(time, out_result) != 0) {
        return KuzuError;
    }
#else
    if (gmtime_r(&time, out_result) == nullptr) {
        return KuzuError;
    }
#endif
    return KuzuSuccess;
}

kuzu_state kuzu_timestamp_sec_to_tm(kuzu_timestamp_sec_t timestamp, struct tm* out_result) {
    time_t time = timestamp.value;
#ifdef _WIN32
    if (convertTimeToTm(time, out_result) != 0) {
        return KuzuError;
    }
#else
    if (gmtime_r(&time, out_result) == nullptr) {
        return KuzuError;
    }
#endif
    return KuzuSuccess;
}

kuzu_state kuzu_timestamp_tz_to_tm(kuzu_timestamp_tz_t timestamp, struct tm* out_result) {
    time_t time = timestamp.value / 1000000;
#ifdef _WIN32
    if (convertTimeToTm(time, out_result) != 0) {
        return KuzuError;
    }
#else
    if (gmtime_r(&time, out_result) == nullptr) {
        return KuzuError;
    }
#endif
    return KuzuSuccess;
}

kuzu_state kuzu_timestamp_to_tm(kuzu_timestamp_t timestamp, struct tm* out_result) {
    time_t time = timestamp.value / 1000000;
#ifdef _WIN32
    if (convertTimeToTm(time, out_result) != 0) {
        return KuzuError;
    }
#else
    if (gmtime_r(&time, out_result) == nullptr) {
        return KuzuError;
    }
#endif
    return KuzuSuccess;
}

kuzu_state kuzu_timestamp_ns_from_tm(struct tm tm, kuzu_timestamp_ns_t* out_result) {
#ifdef _WIN32
    int64_t time = convertTmToTime(tm);
#else
    int64_t time = timegm(&tm);
#endif
    if (time == -1) {
        return KuzuError;
    }
    out_result->value = time * 1000000000;
    return KuzuSuccess;
}

kuzu_state kuzu_timestamp_ms_from_tm(struct tm tm, kuzu_timestamp_ms_t* out_result) {
#ifdef _WIN32
    int64_t time = convertTmToTime(tm);
#else
    int64_t time = timegm(&tm);
#endif
    if (time == -1) {
        return KuzuError;
    }
    out_result->value = time * 1000;
    return KuzuSuccess;
}

kuzu_state kuzu_timestamp_sec_from_tm(struct tm tm, kuzu_timestamp_sec_t* out_result) {
#ifdef _WIN32
    int64_t time = convertTmToTime(tm);
#else
    int64_t time = timegm(&tm);
#endif
    if (time == -1) {
        return KuzuError;
    }
    out_result->value = time;
    return KuzuSuccess;
}

kuzu_state kuzu_timestamp_tz_from_tm(struct tm tm, kuzu_timestamp_tz_t* out_result) {
#ifdef _WIN32
    int64_t time = convertTmToTime(tm);
#else
    int64_t time = timegm(&tm);
#endif
    if (time == -1) {
        return KuzuError;
    }
    out_result->value = time * 1000000;
    return KuzuSuccess;
}

kuzu_state kuzu_timestamp_from_tm(struct tm tm, kuzu_timestamp_t* out_result) {
#ifdef _WIN32
    int64_t time = convertTmToTime(tm);
#else
    int64_t time = timegm(&tm);
#endif
    if (time == -1) {
        return KuzuError;
    }
    out_result->value = time * 1000000;
    return KuzuSuccess;
}

kuzu_state kuzu_date_to_tm(kuzu_date_t date, struct tm* out_result) {
    time_t time = date.days * 86400;
#ifdef _WIN32
    if (convertTimeToTm(time, out_result) != 0) {
        return KuzuError;
    }
#else
    if (gmtime_r(&time, out_result) == nullptr) {
        return KuzuError;
    }
#endif
    out_result->tm_hour = 0;
    out_result->tm_min = 0;
    out_result->tm_sec = 0;
    return KuzuSuccess;
}

kuzu_state kuzu_date_from_tm(struct tm tm, kuzu_date_t* out_result) {
#ifdef _WIN32
    int64_t time = convertTmToTime(tm);
#else
    int64_t time = timegm(&tm);
#endif
    if (time == -1) {
        return KuzuError;
    }
    out_result->days = time / 86400;
    return KuzuSuccess;
}

kuzu_state kuzu_date_to_string(kuzu_date_t date, char** out_result) {
    tm tm{};
    if (kuzu_date_to_tm(date, &tm) != KuzuSuccess) {
        return KuzuError;
    }
    char buffer[80];
    if (strftime(buffer, 80, "%Y-%m-%d", &tm) == 0) {
        return KuzuError;
    }
    *out_result = convertToOwnedCString(buffer);
    return KuzuSuccess;
}

kuzu_state kuzu_date_from_string(const char* str, kuzu_date_t* out_result) {
    try {
        date_t date = Date::fromCString(str, strlen(str));
        out_result->days = date.days;
    } catch (ConversionException& e) {
        return KuzuError;
    }
    return KuzuSuccess;
}

void kuzu_interval_to_difftime(kuzu_interval_t interval, double* out_result) {
    auto micros = interval.micros + interval.months * Interval::MICROS_PER_MONTH +
                  interval.days * Interval::MICROS_PER_DAY;
    double seconds = micros / 1000000.0;
    *out_result = seconds;
}

void kuzu_interval_from_difftime(double difftime, kuzu_interval_t* out_result) {
    int64_t total_micros = static_cast<int64_t>(difftime * 1000000);
    out_result->months = total_micros / Interval::MICROS_PER_MONTH;
    total_micros -= out_result->months * Interval::MICROS_PER_MONTH;
    out_result->days = total_micros / Interval::MICROS_PER_DAY;
    total_micros -= out_result->days * Interval::MICROS_PER_DAY;
    out_result->micros = total_micros;
}<|MERGE_RESOLUTION|>--- conflicted
+++ resolved
@@ -618,13 +618,6 @@
     if (logical_type_id != LogicalTypeID::DECIMAL) {
         return KuzuError;
     }
-<<<<<<< HEAD
-=======
-    if (physical_type_id != PhysicalTypeID::INT16 && physical_type_id != PhysicalTypeID::INT32 &&
-        physical_type_id != PhysicalTypeID::INT64 && physical_type_id != PhysicalTypeID::INT128) {
-        return KuzuError;
-    }
->>>>>>> 3a753da6
 
     std::string v_string = v->toString();
     *out_result = new char[v_string.length() + 1];
