#include "planner/logical_plan/logical_operator/logical_copy.h"

namespace kuzu {
namespace planner {

void LogicalCopy::computeFactorizedSchema() {
    createEmptySchema();
    auto groupPos = schema->createGroup();
<<<<<<< HEAD
    schema->insertToGroupAndScope(arrowColumnExpressions, groupPos);
    schema->insertToGroupAndScope(rowIdxExpression, groupPos);
    schema->insertToGroupAndScope(filePathExpression, groupPos);
=======
    schema->insertToGroupAndScope(dataColumnExpressions, groupPos);
>>>>>>> 864923b0
    schema->insertToGroupAndScope(outputExpression, groupPos);
    schema->setGroupAsSingleState(groupPos);
}

void LogicalCopy::computeFlatSchema() {
    createEmptySchema();
    schema->createGroup();
<<<<<<< HEAD
    schema->insertToGroupAndScope(arrowColumnExpressions, 0);
    schema->insertToGroupAndScope(rowIdxExpression, 0);
    schema->insertToGroupAndScope(filePathExpression, 0);
=======
    schema->insertToGroupAndScope(dataColumnExpressions, 0);
>>>>>>> 864923b0
    schema->insertToGroupAndScope(outputExpression, 0);
}

} // namespace planner
} // namespace kuzu<|MERGE_RESOLUTION|>--- conflicted
+++ resolved
@@ -6,13 +6,8 @@
 void LogicalCopy::computeFactorizedSchema() {
     createEmptySchema();
     auto groupPos = schema->createGroup();
-<<<<<<< HEAD
-    schema->insertToGroupAndScope(arrowColumnExpressions, groupPos);
-    schema->insertToGroupAndScope(rowIdxExpression, groupPos);
-    schema->insertToGroupAndScope(filePathExpression, groupPos);
-=======
+    schema->insertToGroupAndScope(nodeGroupOffsetExpression, groupPos);
     schema->insertToGroupAndScope(dataColumnExpressions, groupPos);
->>>>>>> 864923b0
     schema->insertToGroupAndScope(outputExpression, groupPos);
     schema->setGroupAsSingleState(groupPos);
 }
@@ -20,13 +15,8 @@
 void LogicalCopy::computeFlatSchema() {
     createEmptySchema();
     schema->createGroup();
-<<<<<<< HEAD
-    schema->insertToGroupAndScope(arrowColumnExpressions, 0);
-    schema->insertToGroupAndScope(rowIdxExpression, 0);
-    schema->insertToGroupAndScope(filePathExpression, 0);
-=======
+    schema->insertToGroupAndScope(nodeGroupOffsetExpression, 0);
     schema->insertToGroupAndScope(dataColumnExpressions, 0);
->>>>>>> 864923b0
     schema->insertToGroupAndScope(outputExpression, 0);
 }
 
