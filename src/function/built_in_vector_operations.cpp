#include "function/built_in_vector_operations.h"

#include "function/arithmetic/vector_arithmetic_operations.h"
#include "function/cast/vector_cast_operations.h"
#include "function/comparison/vector_comparison_operations.h"
#include "function/date/vector_date_operations.h"
#include "function/interval/vector_interval_operations.h"
#include "function/list/vector_list_operations.h"
#include "function/schema/vector_offset_operations.h"
#include "function/string/vector_string_operations.h"
#include "function/timestamp/vector_timestamp_operations.h"

using namespace kuzu::common;

namespace kuzu {
namespace function {

void BuiltInVectorOperations::registerVectorOperations() {
    registerComparisonOperations();
    registerArithmeticOperations();
    registerDateOperations();
    registerTimestampOperations();
    registerIntervalOperations();
    registerStringOperations();
    registerCastOperations();
    registerListOperations();
    registerInternalIDOperation();
    // register internal offset operation
    vectorOperations.insert({OFFSET_FUNC_NAME, OffsetVectorOperation::getDefinitions()});
}

bool BuiltInVectorOperations::canApplyStaticEvaluation(
    const std::string& functionName, const binder::expression_vector& children) {
    if ((functionName == CAST_TO_DATE_FUNC_NAME || functionName == CAST_TO_TIMESTAMP_FUNC_NAME ||
            functionName == CAST_TO_INTERVAL_FUNC_NAME) &&
        children[0]->expressionType == LITERAL && children[0]->dataType.typeID == STRING) {
        return true; // bind as literal
    }
    return false;
}

VectorOperationDefinition* BuiltInVectorOperations::matchFunction(
    const std::string& name, const std::vector<DataType>& inputTypes) {
    auto& functionDefinitions = vectorOperations.at(name);
    bool isOverload = functionDefinitions.size() > 1;
    std::vector<VectorOperationDefinition*> candidateFunctions;
    uint32_t minCost = UINT32_MAX;
    for (auto& functionDefinition : functionDefinitions) {
        auto cost = getFunctionCost(inputTypes, functionDefinition.get(), isOverload);
        if (cost == UINT32_MAX) {
            continue;
        }
        if (cost < minCost) {
            candidateFunctions.clear();
            candidateFunctions.push_back(functionDefinition.get());
            minCost = cost;
        } else if (cost == minCost) {
            candidateFunctions.push_back(functionDefinition.get());
        }
    }
    validateNonEmptyCandidateFunctions(candidateFunctions, name, inputTypes);
    if (candidateFunctions.size() > 1) {
        return getBestMatch(candidateFunctions);
    }
    return candidateFunctions[0];
}

std::vector<std::string> BuiltInVectorOperations::getFunctionNames() {
    std::vector<std::string> result;
    for (auto& [functionName, definitions] : vectorOperations) {
        result.push_back(functionName);
    }
    return result;
}

uint32_t BuiltInVectorOperations::getCastCost(DataTypeID inputTypeID, DataTypeID targetTypeID) {
    if (inputTypeID == targetTypeID) {
        return 0;
    } else {
        if (targetTypeID == ANY) {
            // Any inputTypeID can match to type ANY
            return 0;
        }
        switch (inputTypeID) {
        case common::ANY:
            // ANY type can be any type
            return 0;
        case common::INT64:
            return castInt64(targetTypeID);
        case common::INT32:
            return castInt32(targetTypeID);
        case common::INT16:
            return castInt16(targetTypeID);
        case common::DOUBLE:
<<<<<<< HEAD
            return implicitCastDouble(targetTypeID);
        case common::FLOAT:
            return implicitCastFloat(targetTypeID);
=======
            return castDouble(targetTypeID);
        case common::FLOAT:
            return castFloat(targetTypeID);
>>>>>>> 0a105ab6
        default:
            return UINT32_MAX;
        }
    }
}

uint32_t BuiltInVectorOperations::getCastCost(
    const DataType& inputType, const DataType& targetType) {
    if (inputType == targetType) {
        return 0;
    } else {
        switch (inputType.typeID) {
        case common::FIXED_LIST:
        case common::VAR_LIST:
            return UINT32_MAX;
        default:
            return getCastCost(inputType.typeID, targetType.typeID);
        }
    }
}

uint32_t BuiltInVectorOperations::getTargetTypeCost(common::DataTypeID typeID) {
    switch (typeID) {
<<<<<<< HEAD
    case common::FLOAT:
        return 110;
    case common::DOUBLE:
        return 102;
    default:
        throw InternalException("Unsupported casting operation.");
    }
}

uint32_t BuiltInVectorOperations::implicitCastInt64(common::DataTypeID targetTypeID) {
=======
    case common::INT32: {
        return 103;
    }
    case common::INT64: {
        return 101;
    }
    case common::FLOAT: {
        return 110;
    }
    case common::DOUBLE: {
        return 102;
    }
    default: {
        throw InternalException("Unsupported casting operation.");
    }
    }
}

uint32_t BuiltInVectorOperations::castInt64(common::DataTypeID targetTypeID) {
>>>>>>> 0a105ab6
    switch (targetTypeID) {
    case common::FLOAT:
    case common::DOUBLE:
        return getTargetTypeCost(targetTypeID);
<<<<<<< HEAD
=======
    default:
        return UINT32_MAX;
    }
}

uint32_t BuiltInVectorOperations::castInt32(common::DataTypeID targetTypeID) {
    switch (targetTypeID) {
    case common::INT64:
    case common::FLOAT:
    case common::DOUBLE:
        return getTargetTypeCost(targetTypeID);
>>>>>>> 0a105ab6
    default:
        return UINT32_MAX;
    }
}

uint32_t BuiltInVectorOperations::castInt16(common::DataTypeID targetTypeID) {
    switch (targetTypeID) {
    case common::INT32:
    case common::INT64:
    case common::FLOAT:
    case common::DOUBLE:
        return getTargetTypeCost(targetTypeID);
    default:
        return UINT32_MAX;
    }
}

uint32_t BuiltInVectorOperations::castDouble(common::DataTypeID targetTypeID) {
    switch (targetTypeID) {
    default:
        return UINT32_MAX;
    }
}

uint32_t BuiltInVectorOperations::castFloat(common::DataTypeID targetTypeID) {
    switch (targetTypeID) {
    case common::DOUBLE:
        return getTargetTypeCost(targetTypeID);
    default:
        return UINT32_MAX;
    }
}

uint32_t BuiltInVectorOperations::implicitCastFloat(common::DataTypeID targetTypeID) {
    switch (targetTypeID) {
    case common::DOUBLE:
        return getTargetTypeCost(targetTypeID);
    default:
        return UINT32_MAX;
    }
}

// When there is multiple candidates functions, e.g. double + int and double + double for input
// "1.5 + parameter", we prefer the one without any implicit casting i.e. double + double.
VectorOperationDefinition* BuiltInVectorOperations::getBestMatch(
    std::vector<VectorOperationDefinition*>& functions) {
    assert(functions.size() > 1);
    VectorOperationDefinition* result = nullptr;
    auto cost = UINT32_MAX;
    for (auto& function : functions) {
        std::unordered_set<DataTypeID> distinctParameterTypes;
        for (auto& parameterTypeID : function->parameterTypeIDs) {
            if (!distinctParameterTypes.contains(parameterTypeID)) {
                distinctParameterTypes.insert(parameterTypeID);
            }
        }
        if (distinctParameterTypes.size() < cost) {
            cost = distinctParameterTypes.size();
            result = function;
        }
    }
    assert(result != nullptr);
    return result;
}

uint32_t BuiltInVectorOperations::getFunctionCost(
    const std::vector<DataType>& inputTypes, VectorOperationDefinition* function, bool isOverload) {
    if (function->isVarLength) {
        assert(function->parameterTypeIDs.size() == 1);
        return matchVarLengthParameters(inputTypes, function->parameterTypeIDs[0], isOverload);
    } else {
        return matchParameters(inputTypes, function->parameterTypeIDs, isOverload);
    }
}

uint32_t BuiltInVectorOperations::matchParameters(const std::vector<DataType>& inputTypes,
    const std::vector<DataTypeID>& targetTypeIDs, bool isOverload) {
    if (inputTypes.size() != targetTypeIDs.size()) {
        return UINT32_MAX;
    }
    auto cost = 0u;
    for (auto i = 0u; i < inputTypes.size(); ++i) {
        auto castCost = getCastCost(inputTypes[i].typeID, targetTypeIDs[i]);
        if (castCost == UINT32_MAX) {
            return UINT32_MAX;
        }
        cost += castCost;
    }
    return cost;
}

uint32_t BuiltInVectorOperations::matchVarLengthParameters(
    const std::vector<DataType>& inputTypes, DataTypeID targetTypeID, bool isOverload) {
    auto cost = 0u;
    for (auto& inputType : inputTypes) {
        auto castCost = getCastCost(inputType.typeID, targetTypeID);
        if (castCost == UINT32_MAX) {
            return UINT32_MAX;
        }
        cost += castCost;
    }
    return cost;
}

void BuiltInVectorOperations::validateNonEmptyCandidateFunctions(
    std::vector<VectorOperationDefinition*>& candidateFunctions, const std::string& name,
    const std::vector<DataType>& inputTypes) {
    if (candidateFunctions.empty()) {
        std::string supportedInputsString;
        for (auto& functionDefinition : vectorOperations.at(name)) {
            supportedInputsString += functionDefinition->signatureToString() + "\n";
        }
        throw BinderException("Cannot match a built-in function for given function " + name +
                              Types::dataTypesToString(inputTypes) + ". Supported inputs are\n" +
                              supportedInputsString);
    }
}

void BuiltInVectorOperations::registerComparisonOperations() {
    vectorOperations.insert({EQUALS_FUNC_NAME, EqualsVectorOperation::getDefinitions()});
    vectorOperations.insert({NOT_EQUALS_FUNC_NAME, NotEqualsVectorOperation::getDefinitions()});
    vectorOperations.insert({GREATER_THAN_FUNC_NAME, GreaterThanVectorOperation::getDefinitions()});
    vectorOperations.insert(
        {GREATER_THAN_EQUALS_FUNC_NAME, GreaterThanEqualsVectorOperation::getDefinitions()});
    vectorOperations.insert({LESS_THAN_FUNC_NAME, LessThanVectorOperation::getDefinitions()});
    vectorOperations.insert(
        {LESS_THAN_EQUALS_FUNC_NAME, LessThanEqualsVectorOperation::getDefinitions()});
}

void BuiltInVectorOperations::registerArithmeticOperations() {
    vectorOperations.insert({ADD_FUNC_NAME, AddVectorOperation::getDefinitions()});
    vectorOperations.insert({SUBTRACT_FUNC_NAME, SubtractVectorOperation::getDefinitions()});
    vectorOperations.insert({MULTIPLY_FUNC_NAME, MultiplyVectorOperation::getDefinitions()});
    vectorOperations.insert({DIVIDE_FUNC_NAME, DivideVectorOperation::getDefinitions()});
    vectorOperations.insert({MODULO_FUNC_NAME, ModuloVectorOperation::getDefinitions()});
    vectorOperations.insert({POWER_FUNC_NAME, PowerVectorOperation::getDefinitions()});

    vectorOperations.insert({ABS_FUNC_NAME, AbsVectorOperation::getDefinitions()});
    vectorOperations.insert({ACOS_FUNC_NAME, AcosVectorOperation::getDefinitions()});
    vectorOperations.insert({ASIN_FUNC_NAME, AsinVectorOperation::getDefinitions()});
    vectorOperations.insert({ATAN_FUNC_NAME, AtanVectorOperation::getDefinitions()});
    vectorOperations.insert({ATAN2_FUNC_NAME, Atan2VectorOperation::getDefinitions()});
    vectorOperations.insert({BITWISE_XOR_FUNC_NAME, BitwiseXorVectorOperation::getDefinitions()});
    vectorOperations.insert({BITWISE_AND_FUNC_NAME, BitwiseAndVectorOperation::getDefinitions()});
    vectorOperations.insert({BITWISE_OR_FUNC_NAME, BitwiseOrVectorOperation::getDefinitions()});
    vectorOperations.insert(
        {BITSHIFT_LEFT_FUNC_NAME, BitShiftLeftVectorOperation::getDefinitions()});
    vectorOperations.insert(
        {BITSHIFT_RIGHT_FUNC_NAME, BitShiftRightVectorOperation::getDefinitions()});
    vectorOperations.insert({CBRT_FUNC_NAME, CbrtVectorOperation::getDefinitions()});
    vectorOperations.insert({CEIL_FUNC_NAME, CeilVectorOperation::getDefinitions()});
    vectorOperations.insert({CEILING_FUNC_NAME, CeilVectorOperation::getDefinitions()});
    vectorOperations.insert({COS_FUNC_NAME, CosVectorOperation::getDefinitions()});
    vectorOperations.insert({COT_FUNC_NAME, CotVectorOperation::getDefinitions()});
    vectorOperations.insert({DEGREES_FUNC_NAME, DegreesVectorOperation::getDefinitions()});
    vectorOperations.insert({EVEN_FUNC_NAME, EvenVectorOperation::getDefinitions()});
    vectorOperations.insert({FACTORIAL_FUNC_NAME, FactorialVectorOperation::getDefinitions()});
    vectorOperations.insert({FLOOR_FUNC_NAME, FloorVectorOperation::getDefinitions()});
    vectorOperations.insert({GAMMA_FUNC_NAME, GammaVectorOperation::getDefinitions()});
    vectorOperations.insert({LGAMMA_FUNC_NAME, LgammaVectorOperation::getDefinitions()});
    vectorOperations.insert({LN_FUNC_NAME, LnVectorOperation::getDefinitions()});
    vectorOperations.insert({LOG_FUNC_NAME, LogVectorOperation::getDefinitions()});
    vectorOperations.insert({LOG2_FUNC_NAME, Log2VectorOperation::getDefinitions()});
    vectorOperations.insert({LOG10_FUNC_NAME, LogVectorOperation::getDefinitions()});
    vectorOperations.insert({NEGATE_FUNC_NAME, NegateVectorOperation::getDefinitions()});
    vectorOperations.insert({PI_FUNC_NAME, PiVectorOperation::getDefinitions()});
    vectorOperations.insert({POW_FUNC_NAME, PowerVectorOperation::getDefinitions()});
    vectorOperations.insert({RADIANS_FUNC_NAME, RadiansVectorOperation::getDefinitions()});
    vectorOperations.insert({ROUND_FUNC_NAME, RoundVectorOperation::getDefinitions()});
    vectorOperations.insert({SIN_FUNC_NAME, SinVectorOperation::getDefinitions()});
    vectorOperations.insert({SIGN_FUNC_NAME, SignVectorOperation::getDefinitions()});
    vectorOperations.insert({SQRT_FUNC_NAME, SqrtVectorOperation::getDefinitions()});
    vectorOperations.insert({TAN_FUNC_NAME, TanVectorOperation::getDefinitions()});
}

void BuiltInVectorOperations::registerDateOperations() {
    vectorOperations.insert({DATE_PART_FUNC_NAME, DatePartVectorOperation::getDefinitions()});
    vectorOperations.insert({DATEPART_FUNC_NAME, DatePartVectorOperation::getDefinitions()});
    vectorOperations.insert({DATE_TRUNC_FUNC_NAME, DateTruncVectorOperation::getDefinitions()});
    vectorOperations.insert({DATETRUNC_FUNC_NAME, DateTruncVectorOperation::getDefinitions()});
    vectorOperations.insert({DAYNAME_FUNC_NAME, DayNameVectorOperation::getDefinitions()});
    vectorOperations.insert({GREATEST_FUNC_NAME, GreatestVectorOperation::getDefinitions()});
    vectorOperations.insert({LAST_DAY_FUNC_NAME, LastDayVectorOperation::getDefinitions()});
    vectorOperations.insert({LEAST_FUNC_NAME, LeastVectorOperation::getDefinitions()});
    vectorOperations.insert({MAKE_DATE_FUNC_NAME, MakeDateVectorOperation::getDefinitions()});
    vectorOperations.insert({MONTHNAME_FUNC_NAME, MonthNameVectorOperation::getDefinitions()});
}

void BuiltInVectorOperations::registerTimestampOperations() {
    vectorOperations.insert({CENTURY_FUNC_NAME, CenturyVectorOperation::getDefinitions()});
    vectorOperations.insert({EPOCH_MS_FUNC_NAME, EpochMsVectorOperation::getDefinitions()});
    vectorOperations.insert({TO_TIMESTAMP_FUNC_NAME, ToTimestampVectorOperation::getDefinitions()});
}

void BuiltInVectorOperations::registerIntervalOperations() {
    vectorOperations.insert({TO_YEARS_FUNC_NAME, ToYearsVectorOperation::getDefinitions()});
    vectorOperations.insert({TO_MONTHS_FUNC_NAME, ToMonthsVectorOperation::getDefinitions()});
    vectorOperations.insert({TO_DAYS_FUNC_NAME, ToDaysVectorOperation::getDefinitions()});
    vectorOperations.insert({TO_HOURS_FUNC_NAME, ToHoursVectorOperation::getDefinitions()});
    vectorOperations.insert({TO_MINUTES_FUNC_NAME, ToMinutesVectorOperation::getDefinitions()});
    vectorOperations.insert({TO_SECONDS_FUNC_NAME, ToSecondsVectorOperation::getDefinitions()});
    vectorOperations.insert(
        {TO_MILLISECONDS_FUNC_NAME, ToMillisecondsVectorOperation::getDefinitions()});
    vectorOperations.insert(
        {TO_MICROSECONDS_FUNC_NAME, ToMicrosecondsVectorOperation::getDefinitions()});
}

void BuiltInVectorOperations::registerStringOperations() {
    vectorOperations.insert(
        {ARRAY_EXTRACT_FUNC_NAME, ArrayExtractVectorOperation::getDefinitions()});
    vectorOperations.insert({CONCAT_FUNC_NAME, ConcatVectorOperation::getDefinitions()});
    vectorOperations.insert({CONTAINS_FUNC_NAME, ContainsVectorOperation::getDefinitions()});
    vectorOperations.insert({ENDS_WITH_FUNC_NAME, EndsWithVectorOperation::getDefinitions()});
    vectorOperations.insert({RE_MATCH_FUNC_NAME, REMatchVectorOperation::getDefinitions()});
    vectorOperations.insert({LCASE_FUNC_NAME, LowerVectorOperation::getDefinitions()});
    vectorOperations.insert({LEFT_FUNC_NAME, LeftVectorOperation::getDefinitions()});
    vectorOperations.insert({LENGTH_FUNC_NAME, LengthVectorOperation::getDefinitions()});
    vectorOperations.insert({LOWER_FUNC_NAME, LowerVectorOperation::getDefinitions()});
    vectorOperations.insert({LPAD_FUNC_NAME, LpadVectorOperation::getDefinitions()});
    vectorOperations.insert({LTRIM_FUNC_NAME, LtrimVectorOperation::getDefinitions()});
    vectorOperations.insert({PREFIX_FUNC_NAME, StartsWithVectorOperation::getDefinitions()});
    vectorOperations.insert({REPEAT_FUNC_NAME, RepeatVectorOperation::getDefinitions()});
    vectorOperations.insert({REVERSE_FUNC_NAME, ReverseVectorOperation::getDefinitions()});
    vectorOperations.insert({RIGHT_FUNC_NAME, RightVectorOperation::getDefinitions()});
    vectorOperations.insert({RPAD_FUNC_NAME, RpadVectorOperation::getDefinitions()});
    vectorOperations.insert({RTRIM_FUNC_NAME, RtrimVectorOperation::getDefinitions()});
    vectorOperations.insert({STARTS_WITH_FUNC_NAME, StartsWithVectorOperation::getDefinitions()});
    vectorOperations.insert({SUBSTR_FUNC_NAME, SubStrVectorOperation::getDefinitions()});
    vectorOperations.insert({SUBSTRING_FUNC_NAME, SubStrVectorOperation::getDefinitions()});
    vectorOperations.insert({SUFFIX_FUNC_NAME, EndsWithVectorOperation::getDefinitions()});
    vectorOperations.insert({TRIM_FUNC_NAME, TrimVectorOperation::getDefinitions()});
    vectorOperations.insert({UCASE_FUNC_NAME, UpperVectorOperation::getDefinitions()});
    vectorOperations.insert({UPPER_FUNC_NAME, UpperVectorOperation::getDefinitions()});
}

void BuiltInVectorOperations::registerCastOperations() {
    vectorOperations.insert({CAST_TO_DATE_FUNC_NAME, CastToDateVectorOperation::getDefinitions()});
    vectorOperations.insert(
        {CAST_TO_TIMESTAMP_FUNC_NAME, CastToTimestampVectorOperation::getDefinitions()});
    vectorOperations.insert(
        {CAST_TO_INTERVAL_FUNC_NAME, CastToIntervalVectorOperation::getDefinitions()});
    vectorOperations.insert(
        {CAST_TO_STRING_FUNC_NAME, CastToStringVectorOperation::getDefinitions()});
    vectorOperations.insert(
        {CAST_TO_DOUBLE_FUNC_NAME, CastToDoubleVectorOperation::getDefinitions()});
    vectorOperations.insert(
        {CAST_TO_FLOAT_FUNC_NAME, CastToFloatVectorOperation::getDefinitions()});
<<<<<<< HEAD
=======
    vectorOperations.insert(
        {CAST_TO_INT64_FUNC_NAME, CastToInt64VectorOperation::getDefinitions()});
    vectorOperations.insert(
        {CAST_TO_INT32_FUNC_NAME, CastToInt32VectorOperation::getDefinitions()});
>>>>>>> 0a105ab6
}

void BuiltInVectorOperations::registerListOperations() {
    vectorOperations.insert(
        {LIST_CREATION_FUNC_NAME, ListCreationVectorOperation::getDefinitions()});
    vectorOperations.insert({LIST_LEN_FUNC_NAME, ListLenVectorOperation::getDefinitions()});
    vectorOperations.insert({LIST_EXTRACT_FUNC_NAME, ListExtractVectorOperation::getDefinitions()});
    vectorOperations.insert({LIST_ELEMENT_FUNC_NAME, ListExtractVectorOperation::getDefinitions()});
    vectorOperations.insert({LIST_CONCAT_FUNC_NAME, ListConcatVectorOperation::getDefinitions()});
    vectorOperations.insert({LIST_CAT_FUNC_NAME, ListConcatVectorOperation::getDefinitions()});
    vectorOperations.insert({ARRAY_CONCAT_FUNC_NAME, ListConcatVectorOperation::getDefinitions()});
    vectorOperations.insert({ARRAY_CAT_FUNC_NAME, ListConcatVectorOperation::getDefinitions()});
    vectorOperations.insert({LIST_APPEND_FUNC_NAME, ListAppendVectorOperation::getDefinitions()});
    vectorOperations.insert({ARRAY_APPEND_FUNC_NAME, ListAppendVectorOperation::getDefinitions()});
    vectorOperations.insert(
        {ARRAY_PUSH_BACK_FUNC_NAME, ListAppendVectorOperation::getDefinitions()});
    vectorOperations.insert({LIST_PREPEND_FUNC_NAME, ListPrependVectorOperation::getDefinitions()});
    vectorOperations.insert(
        {ARRAY_PREPEND_FUNC_NAME, ListPrependVectorOperation::getDefinitions()});
    vectorOperations.insert(
        {ARRAY_PUSH_FRONT_FUNC_NAME, ListPrependVectorOperation::getDefinitions()});
    vectorOperations.insert(
        {LIST_POSITION_FUNC_NAME, ListPositionVectorOperation::getDefinitions()});
    vectorOperations.insert(
        {ARRAY_POSITION_FUNC_NAME, ListPositionVectorOperation::getDefinitions()});
    vectorOperations.insert(
        {LIST_INDEXOF_FUNC_NAME, ListPositionVectorOperation::getDefinitions()});
    vectorOperations.insert(
        {ARRAY_INDEXOF_FUNC_NAME, ListPositionVectorOperation::getDefinitions()});
    vectorOperations.insert(
        {LIST_CONTAINS_FUNC_NAME, ListContainsVectorOperation::getDefinitions()});
    vectorOperations.insert({LIST_HAS_FUNC_NAME, ListContainsVectorOperation::getDefinitions()});
    vectorOperations.insert(
        {ARRAY_CONTAINS_FUNC_NAME, ListContainsVectorOperation::getDefinitions()});
    vectorOperations.insert({ARRAY_HAS_FUNC_NAME, ListContainsVectorOperation::getDefinitions()});
    vectorOperations.insert({LIST_SLICE_FUNC_NAME, ListSliceVectorOperation::getDefinitions()});
    vectorOperations.insert({ARRAY_SLICE_FUNC_NAME, ListSliceVectorOperation::getDefinitions()});
}

void BuiltInVectorOperations::registerInternalIDOperation() {
    std::vector<std::unique_ptr<VectorOperationDefinition>> definitions;
    definitions.push_back(make_unique<VectorOperationDefinition>(
        ID_FUNC_NAME, std::vector<DataTypeID>{NODE}, INTERNAL_ID, nullptr));
    definitions.push_back(make_unique<VectorOperationDefinition>(
        ID_FUNC_NAME, std::vector<DataTypeID>{REL}, INTERNAL_ID, nullptr));
    vectorOperations.insert({ID_FUNC_NAME, std::move(definitions)});
}

} // namespace function
} // namespace kuzu<|MERGE_RESOLUTION|>--- conflicted
+++ resolved
@@ -92,15 +92,9 @@
         case common::INT16:
             return castInt16(targetTypeID);
         case common::DOUBLE:
-<<<<<<< HEAD
-            return implicitCastDouble(targetTypeID);
-        case common::FLOAT:
-            return implicitCastFloat(targetTypeID);
-=======
             return castDouble(targetTypeID);
         case common::FLOAT:
             return castFloat(targetTypeID);
->>>>>>> 0a105ab6
         default:
             return UINT32_MAX;
         }
@@ -124,18 +118,6 @@
 
 uint32_t BuiltInVectorOperations::getTargetTypeCost(common::DataTypeID typeID) {
     switch (typeID) {
-<<<<<<< HEAD
-    case common::FLOAT:
-        return 110;
-    case common::DOUBLE:
-        return 102;
-    default:
-        throw InternalException("Unsupported casting operation.");
-    }
-}
-
-uint32_t BuiltInVectorOperations::implicitCastInt64(common::DataTypeID targetTypeID) {
-=======
     case common::INT32: {
         return 103;
     }
@@ -155,13 +137,20 @@
 }
 
 uint32_t BuiltInVectorOperations::castInt64(common::DataTypeID targetTypeID) {
->>>>>>> 0a105ab6
     switch (targetTypeID) {
     case common::FLOAT:
     case common::DOUBLE:
         return getTargetTypeCost(targetTypeID);
-<<<<<<< HEAD
-=======
+    default:
+        throw InternalException("Unsupported casting operation.");
+    }
+}
+
+uint32_t BuiltInVectorOperations::implicitCastInt64(common::DataTypeID targetTypeID) {
+    switch (targetTypeID) {
+    case common::FLOAT:
+    case common::DOUBLE:
+        return getTargetTypeCost(targetTypeID);
     default:
         return UINT32_MAX;
     }
@@ -173,7 +162,6 @@
     case common::FLOAT:
     case common::DOUBLE:
         return getTargetTypeCost(targetTypeID);
->>>>>>> 0a105ab6
     default:
         return UINT32_MAX;
     }
@@ -421,13 +409,10 @@
         {CAST_TO_DOUBLE_FUNC_NAME, CastToDoubleVectorOperation::getDefinitions()});
     vectorOperations.insert(
         {CAST_TO_FLOAT_FUNC_NAME, CastToFloatVectorOperation::getDefinitions()});
-<<<<<<< HEAD
-=======
     vectorOperations.insert(
         {CAST_TO_INT64_FUNC_NAME, CastToInt64VectorOperation::getDefinitions()});
     vectorOperations.insert(
         {CAST_TO_INT32_FUNC_NAME, CastToInt32VectorOperation::getDefinitions()});
->>>>>>> 0a105ab6
 }
 
 void BuiltInVectorOperations::registerListOperations() {
