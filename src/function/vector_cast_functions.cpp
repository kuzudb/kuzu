#include "function/cast/vector_cast_functions.h"

#include "binder/binder.h"
#include "binder/expression/literal_expression.h"
#include "common/exception/binder.h"
#include "common/exception/conversion.h"
#include "function/built_in_function_utils.h"
#include "function/cast/functions/cast_array.h"
#include "function/cast/functions/cast_from_string_functions.h"
#include "function/cast/functions/cast_functions.h"
#include "function/cast/functions/cast_rdf_variant.h"

using namespace kuzu::common;
using namespace kuzu::binder;

namespace kuzu {
namespace function {

static void resolveNestedVector(std::shared_ptr<ValueVector> inputVector, ValueVector* resultVector,
    uint64_t numOfEntries, CastFunctionBindData* dataPtr) {
    auto inputType = &inputVector->dataType;
    auto resultType = &resultVector->dataType;
    while (true) {
        if (inputType->getPhysicalType() == PhysicalTypeID::LIST &&
            resultType->getPhysicalType() == PhysicalTypeID::LIST) {
            // copy data and nullmask from input
            memcpy(resultVector->getData(), inputVector->getData(),
                numOfEntries * resultVector->getNumBytesPerValue());
            resultVector->setNullFromBits(inputVector->getNullMaskData(), 0, 0, numOfEntries);

            numOfEntries = ListVector::getDataVectorSize(inputVector.get());
            ListVector::resizeDataVector(resultVector, numOfEntries);

            inputVector = ListVector::getSharedDataVector(inputVector.get());
            resultVector = ListVector::getDataVector(resultVector);
            inputType = &inputVector->dataType;
            resultType = &resultVector->dataType;
        } else if (inputType->getLogicalTypeID() == LogicalTypeID::STRUCT &&
                   resultType->getLogicalTypeID() == LogicalTypeID::STRUCT) {
            // check if struct type can be cast
            auto errorMsg = stringFormat("Unsupported casting function from {} to {}.",
                inputType->toString(), resultType->toString());
            auto inputTypeNames = StructType::getFieldNames(inputType);
            auto resultTypeNames = StructType::getFieldNames(resultType);
            if (inputTypeNames.size() != resultTypeNames.size()) {
                throw ConversionException{errorMsg};
            }
            for (auto i = 0u; i < inputTypeNames.size(); i++) {
                if (inputTypeNames[i] != resultTypeNames[i]) {
                    throw ConversionException{errorMsg};
                }
            }

            // copy data and nullmask from input
            memcpy(resultVector->getData(), inputVector->getData(),
                numOfEntries * resultVector->getNumBytesPerValue());
            resultVector->setNullFromBits(inputVector->getNullMaskData(), 0, 0, numOfEntries);

            auto inputFieldVectors = StructVector::getFieldVectors(inputVector.get());
            auto resultFieldVectors = StructVector::getFieldVectors(resultVector);
            for (auto i = 0u; i < inputFieldVectors.size(); i++) {
                resolveNestedVector(inputFieldVectors[i], resultFieldVectors[i].get(), numOfEntries,
                    dataPtr);
            }
            return;
        } else {
            break;
        }
    }

    // non-nested types
<<<<<<< HEAD
    if (inputType->getLogicalTypeID() != resultType->getLogicalTypeID()) {
        scalar_func_exec_t func = CastFunction::bindCastFunction<CastChildFunctionExecutor>(
            "CAST", inputType->getLogicalTypeID(), resultType->getLogicalTypeID())
                                      ->execFunc;
        std::vector<std::shared_ptr<ValueVector>> childParams{inputVector};
        dataPtr->numOfEntries = numOfEntries;
        func(childParams, *resultVector, (void*)dataPtr);
    } else {
        for (auto i = 0u; i < numOfEntries; i++) {
            resultVector->copyFromVectorData(i, inputVector.get(), i);
        }
    }
=======
    scalar_func_exec_t func = CastFunction::bindCastFunction<CastChildFunctionExecutor>("CAST",
        inputType->getLogicalTypeID(), resultType->getLogicalTypeID())
                                  ->execFunc;
    std::vector<std::shared_ptr<ValueVector>> childParams{inputVector};
    dataPtr->numOfEntries = numOfEntries;
    func(childParams, *resultVector, (void*)dataPtr);
>>>>>>> e720f7fe
}

static void nestedTypesCastExecFunction(const std::vector<std::shared_ptr<ValueVector>>& params,
    ValueVector& result, void* dataPtr) {
    KU_ASSERT(params.size() == 1);
    result.resetAuxiliaryBuffer();
    const auto& inputVector = params[0];

    // check if all selcted list entry have the requried fixed list size
    if (CastArrayHelper::containsListToArray(&inputVector->dataType, &result.dataType)) {
        for (auto i = 0u; i < inputVector->state->selVector->selectedSize; i++) {
            auto pos = inputVector->state->selVector->selectedPositions[i];
            CastArrayHelper::validateListEntry(inputVector.get(), &result.dataType, pos);
        }
    };

    auto numOfEntries = inputVector->state->selVector
                            ->selectedPositions[inputVector->state->selVector->selectedSize - 1] +
                        1;
    resolveNestedVector(inputVector, &result, numOfEntries,
        reinterpret_cast<CastFunctionBindData*>(dataPtr));
}

bool CastFunction::hasImplicitCast(const LogicalType& srcType, const LogicalType& dstType) {
    // TODO(Jiamin): should remove after support list implicit cast
    if (srcType.getLogicalTypeID() == LogicalTypeID::LIST &&
        dstType.getLogicalTypeID() == LogicalTypeID::LIST) {
        return false;
    }
    if (BuiltInFunctionsUtils::getCastCost(srcType.getLogicalTypeID(),
            dstType.getLogicalTypeID()) != UNDEFINED_CAST_COST) {
        return true;
    }
    // TODO(Jiamin): there are still other special cases
    // We allow cast between any numerical types
    if (LogicalTypeUtils::isNumerical(srcType) && LogicalTypeUtils::isNumerical(dstType)) {
        return true;
    }
    return false;
}

template<typename EXECUTOR = UnaryFunctionExecutor>
static std::unique_ptr<ScalarFunction> bindCastFromStringFunction(const std::string& functionName,
    LogicalTypeID targetTypeID) {
    scalar_func_exec_t execFunc;
    switch (targetTypeID) {
    case LogicalTypeID::DATE: {
        execFunc =
            ScalarFunction::UnaryCastStringExecFunction<ku_string_t, date_t, CastString, EXECUTOR>;
    } break;
    case LogicalTypeID::TIMESTAMP_SEC: {
        execFunc = ScalarFunction::UnaryCastStringExecFunction<ku_string_t, timestamp_sec_t,
            CastString, EXECUTOR>;
    } break;
    case LogicalTypeID::TIMESTAMP_MS: {
        execFunc = ScalarFunction::UnaryCastStringExecFunction<ku_string_t, timestamp_ms_t,
            CastString, EXECUTOR>;
    } break;
    case LogicalTypeID::TIMESTAMP_NS: {
        execFunc = ScalarFunction::UnaryCastStringExecFunction<ku_string_t, timestamp_ns_t,
            CastString, EXECUTOR>;
    } break;
    case LogicalTypeID::TIMESTAMP_TZ: {
        execFunc = ScalarFunction::UnaryCastStringExecFunction<ku_string_t, timestamp_tz_t,
            CastString, EXECUTOR>;
    } break;
    case LogicalTypeID::TIMESTAMP: {
        execFunc = ScalarFunction::UnaryCastStringExecFunction<ku_string_t, timestamp_t, CastString,
            EXECUTOR>;
    } break;
    case LogicalTypeID::INTERVAL: {
        execFunc = ScalarFunction::UnaryCastStringExecFunction<ku_string_t, interval_t, CastString,
            EXECUTOR>;
    } break;
    case LogicalTypeID::BLOB: {
        execFunc =
            ScalarFunction::UnaryCastStringExecFunction<ku_string_t, blob_t, CastString, EXECUTOR>;
    } break;
    case LogicalTypeID::UUID: {
        execFunc = ScalarFunction::UnaryCastStringExecFunction<ku_string_t, ku_uuid_t, CastString,
            EXECUTOR>;
    } break;
    case LogicalTypeID::STRING: {
        execFunc =
            ScalarFunction::UnaryCastExecFunction<ku_string_t, ku_string_t, CastToString, EXECUTOR>;
    } break;
    case LogicalTypeID::BOOL: {
        execFunc =
            ScalarFunction::UnaryCastStringExecFunction<ku_string_t, bool, CastString, EXECUTOR>;
    } break;
    case LogicalTypeID::DOUBLE: {
        execFunc =
            ScalarFunction::UnaryCastStringExecFunction<ku_string_t, double, CastString, EXECUTOR>;
    } break;
    case LogicalTypeID::FLOAT: {
        execFunc =
            ScalarFunction::UnaryCastStringExecFunction<ku_string_t, float, CastString, EXECUTOR>;
    } break;
    case LogicalTypeID::INT128: {
        execFunc = ScalarFunction::UnaryCastStringExecFunction<ku_string_t, int128_t, CastString,
            EXECUTOR>;
    } break;
    case LogicalTypeID::SERIAL:
    case LogicalTypeID::INT64: {
        execFunc =
            ScalarFunction::UnaryCastStringExecFunction<ku_string_t, int64_t, CastString, EXECUTOR>;
    } break;
    case LogicalTypeID::INT32: {
        execFunc =
            ScalarFunction::UnaryCastStringExecFunction<ku_string_t, int32_t, CastString, EXECUTOR>;
    } break;
    case LogicalTypeID::INT16: {
        execFunc =
            ScalarFunction::UnaryCastStringExecFunction<ku_string_t, int16_t, CastString, EXECUTOR>;
    } break;
    case LogicalTypeID::INT8: {
        execFunc =
            ScalarFunction::UnaryCastStringExecFunction<ku_string_t, int8_t, CastString, EXECUTOR>;
    } break;
    case LogicalTypeID::UINT64: {
        execFunc = ScalarFunction::UnaryCastStringExecFunction<ku_string_t, uint64_t, CastString,
            EXECUTOR>;
    } break;
    case LogicalTypeID::UINT32: {
        execFunc = ScalarFunction::UnaryCastStringExecFunction<ku_string_t, uint32_t, CastString,
            EXECUTOR>;
    } break;
    case LogicalTypeID::UINT16: {
        execFunc = ScalarFunction::UnaryCastStringExecFunction<ku_string_t, uint16_t, CastString,
            EXECUTOR>;
    } break;
    case LogicalTypeID::UINT8: {
        execFunc =
            ScalarFunction::UnaryCastStringExecFunction<ku_string_t, uint8_t, CastString, EXECUTOR>;
    } break;
    case LogicalTypeID::ARRAY:
    case LogicalTypeID::LIST: {
        execFunc = ScalarFunction::UnaryCastStringExecFunction<ku_string_t, list_entry_t,
            CastString, EXECUTOR>;
    } break;
    case LogicalTypeID::MAP: {
        execFunc = ScalarFunction::UnaryCastStringExecFunction<ku_string_t, map_entry_t, CastString,
            EXECUTOR>;
    } break;
    case LogicalTypeID::STRUCT: {
        execFunc = ScalarFunction::UnaryCastStringExecFunction<ku_string_t, struct_entry_t,
            CastString, EXECUTOR>;
    } break;
    case LogicalTypeID::UNION: {
        execFunc = ScalarFunction::UnaryCastStringExecFunction<ku_string_t, union_entry_t,
            CastString, EXECUTOR>;
    } break;
    case LogicalTypeID::RDF_VARIANT: {
        execFunc = ScalarFunction::UnaryRdfVariantCastExecFunction<ku_string_t, struct_entry_t,
            CastToRdfVariant, UnaryFunctionExecutor>;
    } break;
    default:
        throw ConversionException{stringFormat("Unsupported casting function from STRING to {}.",
            LogicalTypeUtils::toString(targetTypeID))};
    }
    return std::make_unique<ScalarFunction>(functionName,
        std::vector<LogicalTypeID>{LogicalTypeID::STRING}, targetTypeID, execFunc);
}

static std::unique_ptr<ScalarFunction> bindCastFromRdfVariantFunction(
    const std::string& functionName, LogicalTypeID targetTypeID) {
    scalar_func_exec_t execFunc;
    switch (targetTypeID) {
    case LogicalTypeID::DATE: {
        execFunc = ScalarFunction::UnaryRdfVariantCastExecFunction<struct_entry_t, date_t,
            CastFromRdfVariant, UnaryFunctionExecutor>;
    } break;
    case LogicalTypeID::TIMESTAMP_NS:
    case LogicalTypeID::TIMESTAMP_MS:
    case LogicalTypeID::TIMESTAMP_SEC:
    case LogicalTypeID::TIMESTAMP_TZ:
    case LogicalTypeID::TIMESTAMP: {
        execFunc = ScalarFunction::UnaryRdfVariantCastExecFunction<struct_entry_t, timestamp_t,
            CastFromRdfVariant, UnaryFunctionExecutor>;
    } break;
    case LogicalTypeID::INTERVAL: {
        execFunc = ScalarFunction::UnaryRdfVariantCastExecFunction<struct_entry_t, interval_t,
            CastFromRdfVariant, UnaryFunctionExecutor>;
    } break;
    case LogicalTypeID::BLOB: {
        execFunc = ScalarFunction::UnaryRdfVariantCastExecFunction<struct_entry_t, blob_t,
            CastFromRdfVariant, UnaryFunctionExecutor>;
    } break;
    case LogicalTypeID::STRING: {
        execFunc = ScalarFunction::UnaryRdfVariantCastExecFunction<struct_entry_t, ku_string_t,
            CastFromRdfVariant, UnaryFunctionExecutor>;
    } break;
    case LogicalTypeID::BOOL: {
        execFunc = ScalarFunction::UnaryRdfVariantCastExecFunction<struct_entry_t, bool,
            CastFromRdfVariant, UnaryFunctionExecutor>;
    } break;
    case LogicalTypeID::DOUBLE: {
        execFunc = ScalarFunction::UnaryRdfVariantCastExecFunction<struct_entry_t, double,
            CastFromRdfVariant, UnaryFunctionExecutor>;
    } break;
    case LogicalTypeID::FLOAT: {
        execFunc = ScalarFunction::UnaryRdfVariantCastExecFunction<struct_entry_t, float,
            CastFromRdfVariant, UnaryFunctionExecutor>;
    } break;
    case LogicalTypeID::SERIAL:
    case LogicalTypeID::INT64: {
        execFunc = ScalarFunction::UnaryRdfVariantCastExecFunction<struct_entry_t, int64_t,
            CastFromRdfVariant, UnaryFunctionExecutor>;
    } break;
    case LogicalTypeID::INT32: {
        execFunc = ScalarFunction::UnaryRdfVariantCastExecFunction<struct_entry_t, int32_t,
            CastFromRdfVariant, UnaryFunctionExecutor>;
    } break;
    case LogicalTypeID::INT16: {
        execFunc = ScalarFunction::UnaryRdfVariantCastExecFunction<struct_entry_t, int16_t,
            CastFromRdfVariant, UnaryFunctionExecutor>;
    } break;
    case LogicalTypeID::INT8: {
        execFunc = ScalarFunction::UnaryRdfVariantCastExecFunction<struct_entry_t, int8_t,
            CastFromRdfVariant, UnaryFunctionExecutor>;
    } break;
    case LogicalTypeID::UINT64: {
        execFunc = ScalarFunction::UnaryRdfVariantCastExecFunction<struct_entry_t, uint64_t,
            CastFromRdfVariant, UnaryFunctionExecutor>;
    } break;
    case LogicalTypeID::UINT32: {
        execFunc = ScalarFunction::UnaryRdfVariantCastExecFunction<struct_entry_t, uint32_t,
            CastFromRdfVariant, UnaryFunctionExecutor>;
    } break;
    case LogicalTypeID::UINT16: {
        execFunc = ScalarFunction::UnaryRdfVariantCastExecFunction<struct_entry_t, uint16_t,
            CastFromRdfVariant, UnaryFunctionExecutor>;
    } break;
    case LogicalTypeID::UINT8: {
        execFunc = ScalarFunction::UnaryRdfVariantCastExecFunction<struct_entry_t, uint8_t,
            CastFromRdfVariant, UnaryFunctionExecutor>;
    } break;
        // LCOV_EXCL_START
    default:
        throw ConversionException{
            stringFormat("Unsupported casting function from RDF_VARIANT to {}.",
                LogicalTypeUtils::toString(targetTypeID))};
        // LCOV_EXCL_STOP
    }
    return std::make_unique<ScalarFunction>(functionName,
        std::vector<LogicalTypeID>{LogicalTypeID::RDF_VARIANT}, targetTypeID, execFunc);
}

template<typename EXECUTOR = UnaryFunctionExecutor>
static std::unique_ptr<ScalarFunction> bindCastToStringFunction(const std::string& functionName,
    LogicalTypeID sourceTypeID) {
    scalar_func_exec_t func;
    switch (sourceTypeID) {
    case LogicalTypeID::BOOL: {
        func = ScalarFunction::UnaryCastExecFunction<bool, ku_string_t, CastToString, EXECUTOR>;
    } break;
    case LogicalTypeID::SERIAL:
    case LogicalTypeID::INT64: {
        func = ScalarFunction::UnaryCastExecFunction<int64_t, ku_string_t, CastToString, EXECUTOR>;
    } break;
    case LogicalTypeID::INT32: {
        func = ScalarFunction::UnaryCastExecFunction<int32_t, ku_string_t, CastToString, EXECUTOR>;
    } break;
    case LogicalTypeID::INT16: {
        func = ScalarFunction::UnaryCastExecFunction<int16_t, ku_string_t, CastToString, EXECUTOR>;
    } break;
    case LogicalTypeID::INT8: {
        func = ScalarFunction::UnaryCastExecFunction<int8_t, ku_string_t, CastToString, EXECUTOR>;
    } break;
    case LogicalTypeID::UINT64: {
        func = ScalarFunction::UnaryCastExecFunction<uint64_t, ku_string_t, CastToString, EXECUTOR>;
    } break;
    case LogicalTypeID::UINT32: {
        func = ScalarFunction::UnaryCastExecFunction<uint32_t, ku_string_t, CastToString, EXECUTOR>;
    } break;
    case LogicalTypeID::UINT16: {
        func = ScalarFunction::UnaryCastExecFunction<uint16_t, ku_string_t, CastToString, EXECUTOR>;
    } break;
    case LogicalTypeID::INT128: {
        func = ScalarFunction::UnaryCastExecFunction<int128_t, ku_string_t, CastToString, EXECUTOR>;
    } break;
    case LogicalTypeID::UINT8: {
        func = ScalarFunction::UnaryCastExecFunction<uint8_t, ku_string_t, CastToString, EXECUTOR>;
    } break;
    case LogicalTypeID::DOUBLE: {
        func = ScalarFunction::UnaryCastExecFunction<double, ku_string_t, CastToString, EXECUTOR>;
    } break;
    case LogicalTypeID::FLOAT: {
        func = ScalarFunction::UnaryCastExecFunction<float, ku_string_t, CastToString, EXECUTOR>;
    } break;
    case LogicalTypeID::DATE: {
        func = ScalarFunction::UnaryCastExecFunction<date_t, ku_string_t, CastToString, EXECUTOR>;
    } break;
    case LogicalTypeID::TIMESTAMP_NS: {
        func = ScalarFunction::UnaryCastExecFunction<timestamp_ns_t, ku_string_t, CastToString,
            EXECUTOR>;
    } break;
    case LogicalTypeID::TIMESTAMP_MS: {
        func = ScalarFunction::UnaryCastExecFunction<timestamp_ms_t, ku_string_t, CastToString,
            EXECUTOR>;
    } break;
    case LogicalTypeID::TIMESTAMP_SEC: {
        func = ScalarFunction::UnaryCastExecFunction<timestamp_sec_t, ku_string_t, CastToString,
            EXECUTOR>;
    } break;
    case LogicalTypeID::TIMESTAMP_TZ: {
        func = ScalarFunction::UnaryCastExecFunction<timestamp_tz_t, ku_string_t, CastToString,
            EXECUTOR>;
    } break;
    case LogicalTypeID::TIMESTAMP: {
        func =
            ScalarFunction::UnaryCastExecFunction<timestamp_t, ku_string_t, CastToString, EXECUTOR>;
    } break;
    case LogicalTypeID::INTERVAL: {
        func =
            ScalarFunction::UnaryCastExecFunction<interval_t, ku_string_t, CastToString, EXECUTOR>;
    } break;
    case LogicalTypeID::INTERNAL_ID: {
        func = ScalarFunction::UnaryCastExecFunction<internalID_t, ku_string_t, CastToString,
            EXECUTOR>;
    } break;
    case LogicalTypeID::BLOB: {
        func = ScalarFunction::UnaryCastExecFunction<blob_t, ku_string_t, CastToString, EXECUTOR>;
    } break;
    case LogicalTypeID::UUID: {
        func =
            ScalarFunction::UnaryCastExecFunction<ku_uuid_t, ku_string_t, CastToString, EXECUTOR>;
    } break;
    case LogicalTypeID::ARRAY:
    case LogicalTypeID::LIST: {
        func = ScalarFunction::UnaryCastExecFunction<list_entry_t, ku_string_t, CastToString,
            EXECUTOR>;
    } break;
    case LogicalTypeID::MAP: {
        func =
            ScalarFunction::UnaryCastExecFunction<map_entry_t, ku_string_t, CastToString, EXECUTOR>;
    } break;
    case LogicalTypeID::NODE: {
        func = ScalarFunction::UnaryCastExecFunction<struct_entry_t, ku_string_t, CastNodeToString,
            EXECUTOR>;
    } break;
    case LogicalTypeID::REL: {
        func = ScalarFunction::UnaryCastExecFunction<struct_entry_t, ku_string_t, CastRelToString,
            EXECUTOR>;
    } break;
    case LogicalTypeID::RECURSIVE_REL:
    case LogicalTypeID::STRUCT: {
        func = ScalarFunction::UnaryCastExecFunction<struct_entry_t, ku_string_t, CastToString,
            EXECUTOR>;
    } break;
    case LogicalTypeID::UNION: {
        func = ScalarFunction::UnaryCastExecFunction<union_entry_t, ku_string_t, CastToString,
            EXECUTOR>;
    } break;
    default:
        KU_UNREACHABLE;
    }
    return std::make_unique<ScalarFunction>(functionName, std::vector<LogicalTypeID>{sourceTypeID},
        LogicalTypeID::STRING, func);
}

static std::unique_ptr<ScalarFunction> bindCastToRdfVariantFunction(const std::string& functionName,
    LogicalTypeID sourceTypeID) {
    scalar_func_exec_t execFunc;
    switch (sourceTypeID) {
    case LogicalTypeID::DATE: {
        execFunc = ScalarFunction::UnaryRdfVariantCastExecFunction<date_t, struct_entry_t,
            CastToRdfVariant, UnaryFunctionExecutor>;
    } break;
    case LogicalTypeID::TIMESTAMP_NS:
    case LogicalTypeID::TIMESTAMP_MS:
    case LogicalTypeID::TIMESTAMP_SEC:
    case LogicalTypeID::TIMESTAMP_TZ:
    case LogicalTypeID::TIMESTAMP: {
        execFunc = ScalarFunction::UnaryRdfVariantCastExecFunction<timestamp_t, struct_entry_t,
            CastToRdfVariant, UnaryFunctionExecutor>;
    } break;
    case LogicalTypeID::INTERVAL: {
        execFunc = ScalarFunction::UnaryRdfVariantCastExecFunction<interval_t, struct_entry_t,
            CastToRdfVariant, UnaryFunctionExecutor>;
    } break;
    case LogicalTypeID::BLOB: {
        execFunc = ScalarFunction::UnaryRdfVariantCastExecFunction<blob_t, struct_entry_t,
            CastToRdfVariant, UnaryFunctionExecutor>;
    } break;
    case LogicalTypeID::STRING: {
        execFunc = ScalarFunction::UnaryRdfVariantCastExecFunction<ku_string_t, struct_entry_t,
            CastToRdfVariant, UnaryFunctionExecutor>;
    } break;
    case LogicalTypeID::BOOL: {
        execFunc = ScalarFunction::UnaryRdfVariantCastExecFunction<bool, struct_entry_t,
            CastToRdfVariant, UnaryFunctionExecutor>;
    } break;
    case LogicalTypeID::DOUBLE: {
        execFunc = ScalarFunction::UnaryRdfVariantCastExecFunction<double, struct_entry_t,
            CastToRdfVariant, UnaryFunctionExecutor>;
    } break;
    case LogicalTypeID::FLOAT: {
        execFunc = ScalarFunction::UnaryRdfVariantCastExecFunction<float, struct_entry_t,
            CastToRdfVariant, UnaryFunctionExecutor>;
    } break;
    case LogicalTypeID::SERIAL:
    case LogicalTypeID::INT64: {
        execFunc = ScalarFunction::UnaryRdfVariantCastExecFunction<int64_t, struct_entry_t,
            CastToRdfVariant, UnaryFunctionExecutor>;
    } break;
    case LogicalTypeID::INT32: {
        execFunc = ScalarFunction::UnaryRdfVariantCastExecFunction<int32_t, struct_entry_t,
            CastToRdfVariant, UnaryFunctionExecutor>;
    } break;
    case LogicalTypeID::INT16: {
        execFunc = ScalarFunction::UnaryRdfVariantCastExecFunction<int16_t, struct_entry_t,
            CastToRdfVariant, UnaryFunctionExecutor>;
    } break;
    case LogicalTypeID::INT8: {
        execFunc = ScalarFunction::UnaryRdfVariantCastExecFunction<int8_t, struct_entry_t,
            CastToRdfVariant, UnaryFunctionExecutor>;
    } break;
    case LogicalTypeID::UINT64: {
        execFunc = ScalarFunction::UnaryRdfVariantCastExecFunction<uint64_t, struct_entry_t,
            CastToRdfVariant, UnaryFunctionExecutor>;
    } break;
    case LogicalTypeID::UINT32: {
        execFunc = ScalarFunction::UnaryRdfVariantCastExecFunction<uint32_t, struct_entry_t,
            CastToRdfVariant, UnaryFunctionExecutor>;
    } break;
    case LogicalTypeID::UINT16: {
        execFunc = ScalarFunction::UnaryRdfVariantCastExecFunction<uint16_t, struct_entry_t,
            CastToRdfVariant, UnaryFunctionExecutor>;
    } break;
    case LogicalTypeID::UINT8: {
        execFunc = ScalarFunction::UnaryRdfVariantCastExecFunction<uint8_t, struct_entry_t,
            CastToRdfVariant, UnaryFunctionExecutor>;
    } break;
        // LCOV_EXCL_START
    default:
        throw ConversionException{
            stringFormat("Unsupported casting function from RDF_VARIANT to .")};
        // LCOV_EXCL_STOP
    }
    return std::make_unique<ScalarFunction>(functionName, std::vector<LogicalTypeID>{sourceTypeID},
        LogicalTypeID::RDF_VARIANT, execFunc);
}

template<typename DST_TYPE, typename OP, typename EXECUTOR = UnaryFunctionExecutor>
static std::unique_ptr<ScalarFunction> bindCastToNumericFunction(const std::string& functionName,
    LogicalTypeID sourceTypeID, LogicalTypeID targetTypeID) {
    scalar_func_exec_t func;
    switch (sourceTypeID) {
    case LogicalTypeID::INT8: {
        func = ScalarFunction::UnaryExecFunction<int8_t, DST_TYPE, OP, EXECUTOR>;
    } break;
    case LogicalTypeID::INT16: {
        func = ScalarFunction::UnaryExecFunction<int16_t, DST_TYPE, OP, EXECUTOR>;
    } break;
    case LogicalTypeID::INT32: {
        func = ScalarFunction::UnaryExecFunction<int32_t, DST_TYPE, OP, EXECUTOR>;
    } break;
    case LogicalTypeID::SERIAL:
    case LogicalTypeID::INT64: {
        func = ScalarFunction::UnaryExecFunction<int64_t, DST_TYPE, OP, EXECUTOR>;
    } break;
    case LogicalTypeID::UINT8: {
        func = ScalarFunction::UnaryExecFunction<uint8_t, DST_TYPE, OP, EXECUTOR>;
    } break;
    case LogicalTypeID::UINT16: {
        func = ScalarFunction::UnaryExecFunction<uint16_t, DST_TYPE, OP, EXECUTOR>;
    } break;
    case LogicalTypeID::UINT32: {
        func = ScalarFunction::UnaryExecFunction<uint32_t, DST_TYPE, OP, EXECUTOR>;
    } break;
    case LogicalTypeID::UINT64: {
        func = ScalarFunction::UnaryExecFunction<uint64_t, DST_TYPE, OP, EXECUTOR>;
    } break;
    case LogicalTypeID::INT128: {
        func = ScalarFunction::UnaryExecFunction<int128_t, DST_TYPE, OP, EXECUTOR>;
    } break;
    case LogicalTypeID::FLOAT: {
        func = ScalarFunction::UnaryExecFunction<float, DST_TYPE, OP, EXECUTOR>;
    } break;
    case LogicalTypeID::DOUBLE: {
        func = ScalarFunction::UnaryExecFunction<double, DST_TYPE, OP, EXECUTOR>;
    } break;
    default:
        throw ConversionException{stringFormat("Unsupported casting function from {} to {}.",
            LogicalTypeUtils::toString(sourceTypeID), LogicalTypeUtils::toString(targetTypeID))};
    }
    return std::make_unique<ScalarFunction>(functionName, std::vector<LogicalTypeID>{sourceTypeID},
        targetTypeID, func);
}

template<typename EXECUTOR = UnaryFunctionExecutor>
static std::unique_ptr<ScalarFunction> bindCastBetweenNested(const std::string& functionName,
    LogicalTypeID sourceTypeID, LogicalTypeID targetTypeID) {
    switch (sourceTypeID) {
    case LogicalTypeID::LIST:
    case LogicalTypeID::MAP:
    case LogicalTypeID::STRUCT:
    case LogicalTypeID::ARRAY: {
        if (CastArrayHelper::checkCompatibleNestedTypes(sourceTypeID, targetTypeID)) {
            return std::make_unique<ScalarFunction>(functionName,
                std::vector<LogicalTypeID>{sourceTypeID}, targetTypeID,
                nestedTypesCastExecFunction);
        }
    }
    default:
        throw ConversionException{stringFormat("Unsupported casting function from {} to {}.",
            LogicalTypeUtils::toString(sourceTypeID), LogicalTypeUtils::toString(targetTypeID))};
    }
}

template<typename EXECUTOR = UnaryFunctionExecutor, typename DST_TYPE>
<<<<<<< HEAD
static std::unique_ptr<ScalarFunction> bindCastToDateFunction(
    const std::string& functionName, LogicalTypeID sourceTypeID, LogicalTypeID dstTypeID) {
    scalar_func_exec_t func;
    switch (sourceTypeID) {
    case LogicalTypeID::TIMESTAMP_MS:
        func = ScalarFunction::UnaryExecFunction<timestamp_ms_t, DST_TYPE, CastToDate, EXECUTOR>;
        break;
    case LogicalTypeID::TIMESTAMP_NS:
        func = ScalarFunction::UnaryExecFunction<timestamp_ns_t, DST_TYPE, CastToDate, EXECUTOR>;
        break;
    case LogicalTypeID::TIMESTAMP_SEC:
        func = ScalarFunction::UnaryExecFunction<timestamp_sec_t, DST_TYPE, CastToDate, EXECUTOR>;
        break;
    case LogicalTypeID::TIMESTAMP_TZ:
    case LogicalTypeID::TIMESTAMP:
        func = ScalarFunction::UnaryExecFunction<timestamp_t, DST_TYPE, CastToDate, EXECUTOR>;
        break;
    // LCOV_EXCL_START
    default:
        throw ConversionException{stringFormat("Unsupported casting function from {} to {}.",
            LogicalTypeUtils::toString(sourceTypeID), LogicalTypeUtils::toString(dstTypeID))};
    // LCOV_EXCL_END
    }
    return std::make_unique<ScalarFunction>(
        functionName, std::vector<LogicalTypeID>{sourceTypeID}, LogicalTypeID::DATE, func);
}

template<typename EXECUTOR = UnaryFunctionExecutor, typename DST_TYPE>
static std::unique_ptr<ScalarFunction> bindCastToTimestampFunction(
    const std::string& functionName, LogicalTypeID sourceTypeID, LogicalTypeID dstTypeID) {
=======
static std::unique_ptr<ScalarFunction> bindCastToTimestampFunction(const std::string& functionName,
    LogicalTypeID sourceTypeID, LogicalTypeID dstTypeID) {
>>>>>>> e720f7fe
    scalar_func_exec_t func;
    switch (sourceTypeID) {
    case LogicalTypeID::DATE: {
        func = ScalarFunction::UnaryExecFunction<date_t, DST_TYPE, CastDateToTimestamp, EXECUTOR>;
    } break;
    case LogicalTypeID::TIMESTAMP_MS: {
        func = ScalarFunction::UnaryExecFunction<timestamp_ms_t, DST_TYPE, CastBetweenTimestamp,
            EXECUTOR>;
    } break;
    case LogicalTypeID::TIMESTAMP_NS: {
        func = ScalarFunction::UnaryExecFunction<timestamp_ns_t, DST_TYPE, CastBetweenTimestamp,
            EXECUTOR>;
    } break;
    case LogicalTypeID::TIMESTAMP_SEC: {
        func = ScalarFunction::UnaryExecFunction<timestamp_sec_t, DST_TYPE, CastBetweenTimestamp,
            EXECUTOR>;
    } break;
    case LogicalTypeID::TIMESTAMP_TZ:
    case LogicalTypeID::TIMESTAMP: {
        func = ScalarFunction::UnaryExecFunction<timestamp_t, DST_TYPE, CastBetweenTimestamp,
            EXECUTOR>;
    } break;
    default:
        throw ConversionException{stringFormat("Unsupported casting function from {} to {}.",
            LogicalTypeUtils::toString(sourceTypeID), LogicalTypeUtils::toString(dstTypeID))};
    }
    return std::make_unique<ScalarFunction>(functionName, std::vector<LogicalTypeID>{sourceTypeID},
        LogicalTypeID::TIMESTAMP, func);
}

template<typename EXECUTOR>
std::unique_ptr<ScalarFunction> CastFunction::bindCastFunction(const std::string& functionName,
    LogicalTypeID sourceTypeID, LogicalTypeID targetTypeID) {
    if (sourceTypeID == LogicalTypeID::STRING) {
        return bindCastFromStringFunction<EXECUTOR>(functionName, targetTypeID);
    }
    if (sourceTypeID == LogicalTypeID::RDF_VARIANT) {
        return bindCastFromRdfVariantFunction(functionName, targetTypeID);
    }
    switch (targetTypeID) {
    case LogicalTypeID::STRING: {
        return bindCastToStringFunction<EXECUTOR>(functionName, sourceTypeID);
    }
    case LogicalTypeID::RDF_VARIANT: {
        return bindCastToRdfVariantFunction(functionName, sourceTypeID);
    }
    case LogicalTypeID::DOUBLE: {
        return bindCastToNumericFunction<double, CastToDouble, EXECUTOR>(functionName, sourceTypeID,
            targetTypeID);
    }
    case LogicalTypeID::FLOAT: {
        return bindCastToNumericFunction<float, CastToFloat, EXECUTOR>(functionName, sourceTypeID,
            targetTypeID);
    }
    case LogicalTypeID::INT128: {
        return bindCastToNumericFunction<int128_t, CastToInt128, EXECUTOR>(functionName,
            sourceTypeID, targetTypeID);
    }
    case LogicalTypeID::SERIAL: {
        return bindCastToNumericFunction<int64_t, CastToSerial, EXECUTOR>(functionName,
            sourceTypeID, targetTypeID);
    }
    case LogicalTypeID::INT64: {
        return bindCastToNumericFunction<int64_t, CastToInt64, EXECUTOR>(functionName, sourceTypeID,
            targetTypeID);
    }
    case LogicalTypeID::INT32: {
        return bindCastToNumericFunction<int32_t, CastToInt32, EXECUTOR>(functionName, sourceTypeID,
            targetTypeID);
    }
    case LogicalTypeID::INT16: {
        return bindCastToNumericFunction<int16_t, CastToInt16, EXECUTOR>(functionName, sourceTypeID,
            targetTypeID);
    }
    case LogicalTypeID::INT8: {
        return bindCastToNumericFunction<int8_t, CastToInt8, EXECUTOR>(functionName, sourceTypeID,
            targetTypeID);
    }
    case LogicalTypeID::UINT64: {
        return bindCastToNumericFunction<uint64_t, CastToUInt64, EXECUTOR>(functionName,
            sourceTypeID, targetTypeID);
    }
    case LogicalTypeID::UINT32: {
        return bindCastToNumericFunction<uint32_t, CastToUInt32, EXECUTOR>(functionName,
            sourceTypeID, targetTypeID);
    }
    case LogicalTypeID::UINT16: {
        return bindCastToNumericFunction<uint16_t, CastToUInt16, EXECUTOR>(functionName,
            sourceTypeID, targetTypeID);
    }
    case LogicalTypeID::UINT8: {
        return bindCastToNumericFunction<uint8_t, CastToUInt8, EXECUTOR>(functionName, sourceTypeID,
            targetTypeID);
    }
    case LogicalTypeID::DATE: {
        return bindCastToDateFunction<EXECUTOR, date_t>(functionName, sourceTypeID, targetTypeID);
    }
    case LogicalTypeID::TIMESTAMP_NS: {
        return bindCastToTimestampFunction<EXECUTOR, timestamp_ns_t>(functionName, sourceTypeID,
            targetTypeID);
    }
    case LogicalTypeID::TIMESTAMP_MS: {
        return bindCastToTimestampFunction<EXECUTOR, timestamp_ms_t>(functionName, sourceTypeID,
            targetTypeID);
    }
    case LogicalTypeID::TIMESTAMP_SEC: {
        return bindCastToTimestampFunction<EXECUTOR, timestamp_sec_t>(functionName, sourceTypeID,
            targetTypeID);
    }
    case LogicalTypeID::TIMESTAMP_TZ:
    case LogicalTypeID::TIMESTAMP: {
        return bindCastToTimestampFunction<EXECUTOR, timestamp_t>(functionName, sourceTypeID,
            targetTypeID);
    }
    case LogicalTypeID::LIST:
    case LogicalTypeID::ARRAY:
    case LogicalTypeID::MAP:
    case LogicalTypeID::STRUCT: {
        return bindCastBetweenNested<EXECUTOR>(functionName, sourceTypeID, targetTypeID);
    }
    default: {
        throw ConversionException{stringFormat("Unsupported casting function from {} to {}.",
            LogicalTypeUtils::toString(sourceTypeID), LogicalTypeUtils::toString(targetTypeID))};
    }
    }
}

function_set CastToDateFunction::getFunctionSet() {
    function_set result;
    result.push_back(
        CastFunction::bindCastFunction(name, LogicalTypeID::STRING, LogicalTypeID::DATE));
    result.push_back(
        CastFunction::bindCastFunction(name, LogicalTypeID::RDF_VARIANT, LogicalTypeID::DATE));
    return result;
}

function_set CastToTimestampFunction::getFunctionSet() {
    function_set result;
    result.push_back(
        CastFunction::bindCastFunction(name, LogicalTypeID::STRING, LogicalTypeID::TIMESTAMP));
    result.push_back(
        CastFunction::bindCastFunction(name, LogicalTypeID::RDF_VARIANT, LogicalTypeID::TIMESTAMP));
    return result;
}

function_set CastToIntervalFunction::getFunctionSet() {
    function_set result;
    result.push_back(
        CastFunction::bindCastFunction(name, LogicalTypeID::STRING, LogicalTypeID::INTERVAL));
    result.push_back(
        CastFunction::bindCastFunction(name, LogicalTypeID::RDF_VARIANT, LogicalTypeID::INTERVAL));
    return result;
}

function_set CastToStringFunction::getFunctionSet() {
    function_set result;
    result.reserve(LogicalTypeUtils::getAllValidLogicTypes().size());
    for (auto& type : LogicalTypeUtils::getAllValidLogicTypes()) {
        result.push_back(CastFunction::bindCastFunction(name, type, LogicalTypeID::STRING));
    }
    return result;
}

function_set CastToBlobFunction::getFunctionSet() {
    function_set result;
    result.push_back(
        CastFunction::bindCastFunction(name, LogicalTypeID::STRING, LogicalTypeID::BLOB));
    result.push_back(
        CastFunction::bindCastFunction(name, LogicalTypeID::RDF_VARIANT, LogicalTypeID::BLOB));
    return result;
}

function_set CastToUUIDFunction::getFunctionSet() {
    function_set result;
    result.push_back(
        CastFunction::bindCastFunction(name, LogicalTypeID::STRING, LogicalTypeID::UUID));
    return result;
}

function_set CastToBoolFunction::getFunctionSet() {
    function_set result;
    result.push_back(
        CastFunction::bindCastFunction(name, LogicalTypeID::STRING, LogicalTypeID::BOOL));
    result.push_back(
        CastFunction::bindCastFunction(name, LogicalTypeID::RDF_VARIANT, LogicalTypeID::BOOL));
    return result;
}

function_set CastToDoubleFunction::getFunctionSet() {
    function_set result;
    for (auto typeID : LogicalTypeUtils::getNumericalLogicalTypeIDs()) {
        result.push_back(CastFunction::bindCastFunction(name, typeID, LogicalTypeID::DOUBLE));
    }
    result.push_back(
        CastFunction::bindCastFunction(name, LogicalTypeID::STRING, LogicalTypeID::DOUBLE));
    result.push_back(
        CastFunction::bindCastFunction(name, LogicalTypeID::RDF_VARIANT, LogicalTypeID::DOUBLE));
    return result;
}

function_set CastToFloatFunction::getFunctionSet() {
    function_set result;
    for (auto typeID : LogicalTypeUtils::getNumericalLogicalTypeIDs()) {
        result.push_back(CastFunction::bindCastFunction(name, typeID, LogicalTypeID::FLOAT));
    }
    result.push_back(
        CastFunction::bindCastFunction(name, LogicalTypeID::STRING, LogicalTypeID::FLOAT));
    result.push_back(
        CastFunction::bindCastFunction(name, LogicalTypeID::RDF_VARIANT, LogicalTypeID::FLOAT));
    return result;
}

function_set CastToInt128Function::getFunctionSet() {
    function_set result;
    for (auto typeID : LogicalTypeUtils::getNumericalLogicalTypeIDs()) {
        result.push_back(CastFunction::bindCastFunction(name, typeID, LogicalTypeID::INT128));
    }
    result.push_back(
        CastFunction::bindCastFunction(name, LogicalTypeID::STRING, LogicalTypeID::INT128));
    return result;
}

function_set CastToSerialFunction::getFunctionSet() {
    function_set result;
    for (auto typeID : LogicalTypeUtils::getNumericalLogicalTypeIDs()) {
        result.push_back(CastFunction::bindCastFunction(name, typeID, LogicalTypeID::SERIAL));
    }
    result.push_back(
        CastFunction::bindCastFunction(name, LogicalTypeID::STRING, LogicalTypeID::SERIAL));
    result.push_back(
        CastFunction::bindCastFunction(name, LogicalTypeID::RDF_VARIANT, LogicalTypeID::SERIAL));
    return result;
}

function_set CastToInt64Function::getFunctionSet() {
    function_set result;
    for (auto typeID : LogicalTypeUtils::getNumericalLogicalTypeIDs()) {
        result.push_back(CastFunction::bindCastFunction(name, typeID, LogicalTypeID::INT64));
    }
    result.push_back(
        CastFunction::bindCastFunction(name, LogicalTypeID::STRING, LogicalTypeID::INT64));
    result.push_back(
        CastFunction::bindCastFunction(name, LogicalTypeID::RDF_VARIANT, LogicalTypeID::INT64));
    return result;
}

function_set CastToInt32Function::getFunctionSet() {
    function_set result;
    for (auto typeID : LogicalTypeUtils::getNumericalLogicalTypeIDs()) {
        result.push_back(CastFunction::bindCastFunction(name, typeID, LogicalTypeID::INT32));
    }
    result.push_back(
        CastFunction::bindCastFunction(name, LogicalTypeID::STRING, LogicalTypeID::INT32));
    result.push_back(
        CastFunction::bindCastFunction(name, LogicalTypeID::RDF_VARIANT, LogicalTypeID::INT32));
    return result;
}

function_set CastToInt16Function::getFunctionSet() {
    function_set result;
    for (auto typeID : LogicalTypeUtils::getNumericalLogicalTypeIDs()) {
        result.push_back(CastFunction::bindCastFunction(name, typeID, LogicalTypeID::INT16));
    }
    result.push_back(
        CastFunction::bindCastFunction(name, LogicalTypeID::STRING, LogicalTypeID::INT16));
    result.push_back(
        CastFunction::bindCastFunction(name, LogicalTypeID::RDF_VARIANT, LogicalTypeID::INT16));
    return result;
}

function_set CastToInt8Function::getFunctionSet() {
    function_set result;
    for (auto typeID : LogicalTypeUtils::getNumericalLogicalTypeIDs()) {
        result.push_back(CastFunction::bindCastFunction(name, typeID, LogicalTypeID::INT8));
    }
    result.push_back(
        CastFunction::bindCastFunction(name, LogicalTypeID::STRING, LogicalTypeID::INT8));
    result.push_back(
        CastFunction::bindCastFunction(name, LogicalTypeID::RDF_VARIANT, LogicalTypeID::INT8));
    return result;
}

function_set CastToUInt64Function::getFunctionSet() {
    function_set result;
    for (auto typeID : LogicalTypeUtils::getNumericalLogicalTypeIDs()) {
        result.push_back(CastFunction::bindCastFunction(name, typeID, LogicalTypeID::UINT64));
    }
    result.push_back(
        CastFunction::bindCastFunction(name, LogicalTypeID::STRING, LogicalTypeID::UINT64));
    result.push_back(
        CastFunction::bindCastFunction(name, LogicalTypeID::RDF_VARIANT, LogicalTypeID::UINT64));
    return result;
}

function_set CastToUInt32Function::getFunctionSet() {
    function_set result;
    for (auto typeID : LogicalTypeUtils::getNumericalLogicalTypeIDs()) {
        result.push_back(CastFunction::bindCastFunction(name, typeID, LogicalTypeID::UINT32));
    }
    result.push_back(
        CastFunction::bindCastFunction(name, LogicalTypeID::STRING, LogicalTypeID::UINT32));
    result.push_back(
        CastFunction::bindCastFunction(name, LogicalTypeID::RDF_VARIANT, LogicalTypeID::UINT32));
    return result;
}

function_set CastToUInt16Function::getFunctionSet() {
    function_set result;
    for (auto typeID : LogicalTypeUtils::getNumericalLogicalTypeIDs()) {
        result.push_back(CastFunction::bindCastFunction(name, typeID, LogicalTypeID::UINT16));
    }
    result.push_back(
        CastFunction::bindCastFunction(name, LogicalTypeID::STRING, LogicalTypeID::UINT16));
    result.push_back(
        CastFunction::bindCastFunction(name, LogicalTypeID::RDF_VARIANT, LogicalTypeID::UINT16));
    return result;
}

function_set CastToUInt8Function::getFunctionSet() {
    function_set result;
    for (auto typeID : LogicalTypeUtils::getNumericalLogicalTypeIDs()) {
        result.push_back(CastFunction::bindCastFunction(name, typeID, LogicalTypeID::UINT8));
    }
    result.push_back(
        CastFunction::bindCastFunction(name, LogicalTypeID::STRING, LogicalTypeID::UINT8));
    result.push_back(
        CastFunction::bindCastFunction(name, LogicalTypeID::RDF_VARIANT, LogicalTypeID::UINT8));
    return result;
}

static std::unique_ptr<FunctionBindData> castBindFunc(const binder::expression_vector& arguments,
    Function* function) {
    KU_ASSERT(arguments.size() == 2);
    // Bind target type.
    if (arguments[1]->expressionType != ExpressionType::LITERAL) {
        throw BinderException(
            stringFormat("Second parameter of CAST function must be an literal."));
    }
    auto literalExpr = ku_dynamic_cast<Expression*, LiteralExpression*>(arguments[1].get());
    auto targetTypeStr = literalExpr->getValue()->getValue<std::string>();
    auto targetType = binder::Binder::bindDataType(targetTypeStr);
    if (*targetType == arguments[0]->getDataType()) { // No need to cast.
        return nullptr;
    }
    // Assign default type if input is ANY type, e.g. NULL
    auto inputTypeID = arguments[0]->dataType.getLogicalTypeID();
    if (inputTypeID == LogicalTypeID::ANY) {
        inputTypeID = LogicalTypeID::STRING;
    }
    auto func = ku_dynamic_cast<Function*, ScalarFunction*>(function);
    func->name = "CAST_TO_" + targetTypeStr;
    func->execFunc =
        CastFunction::bindCastFunction(func->name, inputTypeID, targetType->getLogicalTypeID())
            ->execFunc;
    return std::make_unique<function::CastFunctionBindData>(std::move(targetType));
}

function_set CastAnyFunction::getFunctionSet() {
    function_set result;
    result.push_back(std::make_unique<ScalarFunction>(name,
        std::vector<LogicalTypeID>{LogicalTypeID::ANY, LogicalTypeID::STRING}, LogicalTypeID::ANY,
        nullptr, nullptr, castBindFunc, false));
    return result;
}

} // namespace function
} // namespace kuzu<|MERGE_RESOLUTION|>--- conflicted
+++ resolved
@@ -69,7 +69,6 @@
     }
 
     // non-nested types
-<<<<<<< HEAD
     if (inputType->getLogicalTypeID() != resultType->getLogicalTypeID()) {
         scalar_func_exec_t func = CastFunction::bindCastFunction<CastChildFunctionExecutor>(
             "CAST", inputType->getLogicalTypeID(), resultType->getLogicalTypeID())
@@ -82,14 +81,6 @@
             resultVector->copyFromVectorData(i, inputVector.get(), i);
         }
     }
-=======
-    scalar_func_exec_t func = CastFunction::bindCastFunction<CastChildFunctionExecutor>("CAST",
-        inputType->getLogicalTypeID(), resultType->getLogicalTypeID())
-                                  ->execFunc;
-    std::vector<std::shared_ptr<ValueVector>> childParams{inputVector};
-    dataPtr->numOfEntries = numOfEntries;
-    func(childParams, *resultVector, (void*)dataPtr);
->>>>>>> e720f7fe
 }
 
 static void nestedTypesCastExecFunction(const std::vector<std::shared_ptr<ValueVector>>& params,
@@ -602,7 +593,6 @@
 }
 
 template<typename EXECUTOR = UnaryFunctionExecutor, typename DST_TYPE>
-<<<<<<< HEAD
 static std::unique_ptr<ScalarFunction> bindCastToDateFunction(
     const std::string& functionName, LogicalTypeID sourceTypeID, LogicalTypeID dstTypeID) {
     scalar_func_exec_t func;
@@ -633,10 +623,6 @@
 template<typename EXECUTOR = UnaryFunctionExecutor, typename DST_TYPE>
 static std::unique_ptr<ScalarFunction> bindCastToTimestampFunction(
     const std::string& functionName, LogicalTypeID sourceTypeID, LogicalTypeID dstTypeID) {
-=======
-static std::unique_ptr<ScalarFunction> bindCastToTimestampFunction(const std::string& functionName,
-    LogicalTypeID sourceTypeID, LogicalTypeID dstTypeID) {
->>>>>>> e720f7fe
     scalar_func_exec_t func;
     switch (sourceTypeID) {
     case LogicalTypeID::DATE: {
