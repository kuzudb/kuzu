--- conflicted
+++ resolved
@@ -743,13 +743,8 @@
     }
 
     if (selectedFieldIdx == INVALID_STRUCT_FIELD_IDX) {
-<<<<<<< HEAD
-        throw ConversionException{stringFormat(
-            "Could not convert to union type {}: {}.", type.toString(), std::string{input, (size_t)len})};
-=======
         throw ConversionException{stringFormat("Could not convert to union type {}: {}.",
-            type.toString(), std::string{input, len})};
->>>>>>> 8006723d
+            type.toString(), std::string{input, (size_t)len})};
     }
     StructVector::getFieldVector(vector, UnionType::TAG_FIELD_IDX)
         ->setValue(rowToAdd, selectedFieldIdx);
