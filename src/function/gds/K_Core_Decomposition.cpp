#include <iostream>

#include "binder/binder.h"
#include "common/types/types.h"
#include "function/gds/gds_frontier.h"
#include "function/gds/gds_function_collection.h"
#include "function/gds/gds_object_manager.h"
#include "function/gds/gds_utils.h"
#include "function/gds/rec_joins.h"
#include "function/gds_function.h"
#include "graph/graph.h"
#include "processor/execution_context.h"
#include "processor/result/factorized_table.h"

using namespace kuzu::binder;
using namespace kuzu::common;
using namespace kuzu::processor;
using namespace kuzu::storage;
using namespace kuzu::graph;

namespace kuzu {
namespace function {

class KUZU_API KCoreFrontierPair : public FrontierPair {
public:
<<<<<<< HEAD
    KCoreFrontierPair(std::shared_ptr<GDSFrontier> curFrontier, std::shared_ptr<GDSFrontier> nextFrontier, uint64_t maxThreads, table_id_map_t<offset_t> numNodesMap, storage::MemoryManager* mm):
    FrontierPair(curFrontier, nextFrontier, maxThreads), numNodesMap{numNodesMap} {
=======
    KCoreFrontierPair(std::shared_ptr<GDSFrontier> curFrontier,
        std::shared_ptr<GDSFrontier> nextFrontier, uint64_t maxThreads,
        table_id_map_t<offset_t> numNodesMap, storage::MemoryManager* mm)
        : FrontierPair(curFrontier, nextFrontier, maxThreads), numNodesMap{numNodesMap} {
        std::cout << "begin of pair init" << std::endl;
>>>>>>> fcc41b63
        for (const auto& [tableID, curNumNodes] : numNodesMap) {
            curVertexValues.allocate(tableID, curNumNodes, mm);
            auto data = curVertexValues.getData(tableID);
            for (auto i = 0u; i < curNumNodes; ++i) {
                data[i].store(0, std::memory_order_relaxed);
            }
        }
    }

    void initRJFromSource(common::nodeID_t source) override { setActiveNodesForNextIter(); };

    void pinCurrFrontier(common::table_id_t tableID) override {
        FrontierPair::pinCurrFrontier(tableID);
        curDenseFrontier->ptrCast<PathLengths>()->pinCurFrontierTableID(tableID);
    }

    void pinNextFrontier(common::table_id_t tableID) override {
        FrontierPair::pinNextFrontier(tableID);
        nextDenseFrontier->ptrCast<PathLengths>()->pinNextFrontierTableID(tableID);
    }

    void pinVertexValues(common::table_id_t tableID) {
        vertexValues = curVertexValues.getData(tableID);
    }

    void beginFrontierComputeBetweenTables(table_id_t curTableID, table_id_t nextTableID) override {
        FrontierPair::beginFrontierComputeBetweenTables(curTableID, nextTableID);
        pinVertexValues(nextTableID);
    }

    void beginNewIterationInternalNoLock() override {
        std::swap(curDenseFrontier, nextDenseFrontier);
        updateSmallestDegree();
        curDenseFrontier->ptrCast<PathLengths>()->incrementCurIter();
        nextDenseFrontier->ptrCast<PathLengths>()->incrementCurIter();
    }

    uint64_t addToVertexDegree(common::nodeID_t nodeID, uint64_t degreeToAdd) {
        return curVertexValues.getData(nodeID.tableID)[nodeID.offset].fetch_add(degreeToAdd,
            std::memory_order_relaxed);
    }

    uint64_t removeFromVertex(common::nodeID_t nodeID) {
        int curSmallest = curSmallestDegree.load(std::memory_order_relaxed);
        int curVertexDegree =
            curVertexValues.getData(nodeID.tableID)[nodeID.offset].load(std::memory_order_relaxed);
        if (curVertexDegree > curSmallest) {
            return curVertexValues.getData(nodeID.tableID)[nodeID.offset].fetch_sub(1,
                std::memory_order_relaxed);
        }
        return curVertexDegree;
    }

    void updateSmallestDegree(bool dontCheckOffset = false) {
        if (updateDegreeFlag) {
            updateDegreeFlag = false;
            return;
        }
        uint64_t curSmallest = UINT64_MAX;
        for (const auto& [tableID, curNumNodes] : numNodesMap) {
            curDenseFrontier->pinTableID(tableID);
            for (uint64_t offset = 0; offset < curNumNodes; ++offset) {
<<<<<<< HEAD
                if (dontCheckOffset || curDenseFrontier->isActive(offset)) {
                    curSmallest = std::min(curSmallest, curVertexValues.getData(tableID)[offset].load(std::memory_order_relaxed));
=======
                if (curDenseFrontier->isActive(offset)) {
                    curSmallest = std::min(curSmallest,
                        curVertexValues.getData(tableID)[offset].load(std::memory_order_relaxed));
>>>>>>> fcc41b63
                }
            }
        }
        uint64_t current = curSmallestDegree.load(std::memory_order_relaxed);
        curSmallestDegree.compare_exchange_strong(current, curSmallest, std::memory_order_relaxed);
    }

<<<<<<< HEAD
    void setAllActive() {
        for (const auto& [tableID, curNumNodes] : numNodesMap) {
            curDenseFrontier->pinTableID(tableID);
            for (uint64_t offset = 0; offset < curNumNodes; ++offset) {
                common::nodeID_t nodeID;
                nodeID.tableID = tableID;
                nodeID.offset = offset;
                curDenseFrontier->setActive(nodeID);
            }
        }
    }

    uint64_t getSmallestDegree() {
        return curSmallestDegree.load(std::memory_order_relaxed);
    }
=======
    uint64_t getSmallestDegree() { return curSmallestDegree.load(std::memory_order_relaxed); }
>>>>>>> fcc41b63

    void setUpdateFlag() {
        updateDegreeFlag = true;
    }

    bool isNodeActive(common::nodeID_t nodeID) const {
        return curDenseFrontier->isActive(nodeID.offset);
    }

    uint64_t getVertexValue(common::offset_t offset) {
        return vertexValues[offset].load(std::memory_order_relaxed);
    }

private:
    bool updateDegreeFlag = false;
    bool updated = false;
    std::atomic<uint64_t> curSmallestDegree{UINT64_MAX};
    common::table_id_map_t<common::offset_t> numNodesMap;
    std::atomic<uint64_t>* vertexValues = nullptr;
    ObjectArraysMap<std::atomic<uint64_t>> curVertexValues;
};

struct KCoreInitEdgeCompute : public EdgeCompute {
    KCoreFrontierPair* frontierPair;

    explicit KCoreInitEdgeCompute(KCoreFrontierPair* frontierPair) : frontierPair{frontierPair} {}

<<<<<<< HEAD
    std::vector<common::nodeID_t> edgeCompute(common::nodeID_t boundNodeID, graph::NbrScanState::Chunk& chunk, bool) override {\
        std::vector<common::nodeID_t> result;
        uint64_t nbrAmount = 0;
        chunk.forEach([&](auto nbrNodeID, auto) {nbrAmount++;});
        result.push_back(boundNodeID);
=======
    std::vector<common::nodeID_t> edgeCompute(common::nodeID_t boundNodeID,
        graph::NbrScanState::Chunk& chunk, bool) override {
        std::cout << "init edge compute is ran" << std::endl;
        std::vector<common::nodeID_t> result;
        uint64_t nbrAmount = 0;
        chunk.forEach([&](auto nbrNodeID, auto) { nbrAmount++; });

>>>>>>> fcc41b63
        frontierPair->addToVertexDegree(boundNodeID, nbrAmount);
        return result;
    }

    std::unique_ptr<EdgeCompute> copy() override {
        return std::make_unique<KCoreInitEdgeCompute>(frontierPair);
    }
};

struct KCoreEdgeCompute : public EdgeCompute {
    KCoreFrontierPair* frontierPair;

    explicit KCoreEdgeCompute(KCoreFrontierPair* frontierPair) : frontierPair{frontierPair} {}

    std::vector<common::nodeID_t> edgeCompute(common::nodeID_t boundNodeID,
        graph::NbrScanState::Chunk& chunk, bool) override {
        std::vector<common::nodeID_t> result;
        uint64_t vertexDegree = frontierPair->getVertexValue(boundNodeID.offset);
        uint64_t smallestDegree = frontierPair->getSmallestDegree();
        if (frontierPair->isNodeActive(boundNodeID) && (vertexDegree == smallestDegree)) {
            chunk.forEach([&](auto nbrNodeID, auto) {
                if (frontierPair->isNodeActive(nbrNodeID)) {
                    frontierPair->removeFromVertex(nbrNodeID);
                    result.push_back(nbrNodeID);
                }
            });
        }
        return result;
    }

    std::unique_ptr<EdgeCompute> copy() override {
        return std::make_unique<KCoreEdgeCompute>(frontierPair);
    }
};

class KCoreOutputWriter : GDSOutputWriter {
public:
    explicit KCoreOutputWriter(main::ClientContext* context,
        processor::NodeOffsetMaskMap* outputNodeMask, KCoreFrontierPair* frontierPair)
        : GDSOutputWriter{context, outputNodeMask}, frontierPair{frontierPair} {
        nodeIDVector = createVector(LogicalType::INTERNAL_ID(), context->getMemoryManager());
        kValueVector = createVector(LogicalType::UINT64(), context->getMemoryManager());
    }

    void pinTableID(common::table_id_t tableID) override {
        GDSOutputWriter::pinTableID(tableID);
        frontierPair->pinVertexValues(tableID);
    }

    void materialize(offset_t startOffset, offset_t endOffset, table_id_t tableID,
        FactorizedTable& table) const {
        for (auto i = startOffset; i < endOffset; ++i) {
            auto nodeID = nodeID_t{i, tableID};
            nodeIDVector->setValue<nodeID_t>(0, nodeID);
            kValueVector->setValue<uint64_t>(0, frontierPair->getVertexValue(i));
            table.append(vectors);
        }
    }

    std::unique_ptr<KCoreOutputWriter> copy() const {
        return std::make_unique<KCoreOutputWriter>(context, outputNodeMask, frontierPair);
    }

private:
    std::unique_ptr<ValueVector> nodeIDVector;
    std::unique_ptr<ValueVector> kValueVector;
    KCoreFrontierPair* frontierPair;
};

class KCoreVertexCompute : public VertexCompute {
public:
    KCoreVertexCompute(storage::MemoryManager* mm, processor::GDSCallSharedState* sharedState,
        std::unique_ptr<KCoreOutputWriter> outputWriter)
        : mm{mm}, sharedState{sharedState}, outputWriter{std::move(outputWriter)} {
        localFT = sharedState->claimLocalTable(mm);
    }
    ~KCoreVertexCompute() override { sharedState->returnLocalTable(localFT); }

    bool beginOnTable(common::table_id_t tableID) override {
        outputWriter->pinTableID(tableID);
        return true;
    }

    void vertexCompute(common::offset_t startOffset, common::offset_t endOffset,
        common::table_id_t tableID) override {
        outputWriter->materialize(startOffset, endOffset, tableID, *localFT);
    }

    std::unique_ptr<VertexCompute> copy() override {
        return std::make_unique<KCoreVertexCompute>(mm, sharedState, outputWriter->copy());
    }

private:
    storage::MemoryManager* mm;
    processor::GDSCallSharedState* sharedState;
    std::unique_ptr<KCoreOutputWriter> outputWriter;
    processor::FactorizedTable* localFT;
};

class KCoreDecomposition final : public GDSAlgorithm {
    static constexpr char GROUP_ID_COLUMN_NAME[] = "group_id";

public:
    KCoreDecomposition() = default;
    KCoreDecomposition(const KCoreDecomposition& other) : GDSAlgorithm{other} {}

    /*
     * Inputs are
     *
     * graph::ANY
     */
    std::vector<common::LogicalTypeID> getParameterTypeIDs() const override {
        return std::vector<LogicalTypeID>{LogicalTypeID::ANY};
    }
    /*
     * Outputs are
     *
     * _node._id::INTERNAL_ID
     * group_id::INT64
     */
    binder::expression_vector getResultColumns(binder::Binder* binder) const override {
        expression_vector columns;
        auto& outputNode = bindData->getNodeOutput()->constCast<NodeExpression>();
        columns.push_back(outputNode.getInternalID());
        columns.push_back(binder->createVariable(GROUP_ID_COLUMN_NAME, LogicalType::INT64()));
        return columns;
    }
    void bind(const expression_vector&, Binder* binder, GraphEntry& graphEntry) override {
        auto nodeOutput = bindNodeOutput(binder, graphEntry);
        bindData = std::make_unique<GDSBindData>(nodeOutput);
    }

<<<<<<< HEAD
=======
    void initKCore(processor::ExecutionContext* context, GDSComputeState& compState,
        graph::Graph* graph, std::unique_ptr<EdgeCompute> initEdgeCompute) {
        auto frontierPair = compState.frontierPair.get();
        std::swap(compState.edgeCompute, initEdgeCompute);
        compState.edgeCompute->resetSingleThreadState();
        for (auto& relTableIDInfo : graph->getRelTableIDInfos()) {
            compState.beginFrontierComputeBetweenTables(relTableIDInfo.fromNodeTableID,
                relTableIDInfo.toNodeTableID);
            std::cout << "HERE" << std::endl;
            GDSUtils::scheduleFrontierTask(relTableIDInfo.fromNodeTableID,
                relTableIDInfo.toNodeTableID, graph, ExtendDirection::FWD, compState, context);
            std::cout << "THERE" << std::endl;
            compState.beginFrontierComputeBetweenTables(relTableIDInfo.toNodeTableID,
                relTableIDInfo.fromNodeTableID);
            GDSUtils::scheduleFrontierTask(relTableIDInfo.fromNodeTableID,
                relTableIDInfo.toNodeTableID, graph, ExtendDirection::BWD, compState, context);
        }
        std::swap(compState.edgeCompute, initEdgeCompute);
    }

>>>>>>> fcc41b63
    void exec(processor::ExecutionContext* context) override {
        auto clientContext = context->clientContext;
        auto graph = sharedState->graph.get();
        auto numNodesMap = graph->getNumNodesMap(clientContext->getTx());
        auto numThreads = clientContext->getMaxNumThreadForExec();
        auto currentFrontier = getPathLengthsFrontier(context, PathLengths::UNVISITED);
        auto nextFrontier = getPathLengthsFrontier(context, 0);
<<<<<<< HEAD
        auto frontierPair = std::make_unique<KCoreFrontierPair>(
            currentFrontier, nextFrontier, numThreads, numNodesMap, clientContext->getMemoryManager());

=======
        auto frontierPair = std::make_unique<KCoreFrontierPair>(currentFrontier, nextFrontier,
            numThreads, numNodesMap, clientContext->getMemoryManager());
>>>>>>> fcc41b63
        frontierPair->setActiveNodesForNextIter();
        frontierPair->getNextSparseFrontier().disable();

        auto initEdgeCompute = std::make_unique<KCoreInitEdgeCompute>(frontierPair.get());
<<<<<<< HEAD
        auto writer = std::make_unique<KCoreOutputWriter>(clientContext, sharedState->getOutputNodeMaskMap(), frontierPair.get());
        auto computeState = GDSComputeState(std::move(frontierPair), std::move(initEdgeCompute), sharedState->getOutputNodeMaskMap());
        
        GDSUtils::runFrontiersUntilConvergence(context, computeState, graph, ExtendDirection::BOTH, 1);
        auto edgeCompute = std::make_unique<KCoreEdgeCompute>(computeState.frontierPair->ptrCast<KCoreFrontierPair>());
        computeState.edgeCompute = std::move(edgeCompute);
        computeState.frontierPair->ptrCast<KCoreFrontierPair>()->updateSmallestDegree();
        computeState.frontierPair->ptrCast<KCoreFrontierPair>()->setUpdateFlag();
        computeState.frontierPair->setActiveNodesForNextIter();

        GDSUtils::runFrontiersUntilConvergence(context, computeState, graph, ExtendDirection::BOTH, 100);
        auto vertexCompute = std::make_unique<KCoreVertexCompute>(clientContext->getMemoryManager(), sharedState.get(), std::move(writer));
=======
        auto writer = std::make_unique<KCoreOutputWriter>(clientContext,
            sharedState->getOutputNodeMaskMap(), frontierPair.get());
        auto computeState = GDSComputeState(std::move(frontierPair), std::move(edgeCompute),
            sharedState->getOutputNodeMaskMap());
        initKCore(context, computeState, graph, std::move(initEdgeCompute));
        std::cout << "after init" << std::endl;
        GDSUtils::runFrontiersUntilConvergence(context, computeState, graph, ExtendDirection::BOTH,
            2);
        std::cout << "after frontier" << std::endl;
        auto vertexCompute = std::make_unique<KCoreVertexCompute>(clientContext->getMemoryManager(),
            sharedState.get(), std::move(writer));
        std::cout << "checkpoint 3" << std::endl;
>>>>>>> fcc41b63
        GDSUtils::runVertexCompute(context, sharedState->graph.get(), *vertexCompute);
        sharedState->mergeLocalTables();
    }

    std::unique_ptr<GDSAlgorithm> copy() const override {
        return std::make_unique<KCoreDecomposition>(*this);
    }
};
function_set KCoreDecompositionFunction::getFunctionSet() {
    function_set result;
    auto algo = std::make_unique<KCoreDecomposition>();
    auto function =
        std::make_unique<GDSFunction>(name, algo->getParameterTypeIDs(), std::move(algo));
    result.push_back(std::move(function));
    return result;
}
} // namespace function
} // namespace kuzu<|MERGE_RESOLUTION|>--- conflicted
+++ resolved
@@ -23,16 +23,8 @@
 
 class KUZU_API KCoreFrontierPair : public FrontierPair {
 public:
-<<<<<<< HEAD
     KCoreFrontierPair(std::shared_ptr<GDSFrontier> curFrontier, std::shared_ptr<GDSFrontier> nextFrontier, uint64_t maxThreads, table_id_map_t<offset_t> numNodesMap, storage::MemoryManager* mm):
     FrontierPair(curFrontier, nextFrontier, maxThreads), numNodesMap{numNodesMap} {
-=======
-    KCoreFrontierPair(std::shared_ptr<GDSFrontier> curFrontier,
-        std::shared_ptr<GDSFrontier> nextFrontier, uint64_t maxThreads,
-        table_id_map_t<offset_t> numNodesMap, storage::MemoryManager* mm)
-        : FrontierPair(curFrontier, nextFrontier, maxThreads), numNodesMap{numNodesMap} {
-        std::cout << "begin of pair init" << std::endl;
->>>>>>> fcc41b63
         for (const auto& [tableID, curNumNodes] : numNodesMap) {
             curVertexValues.allocate(tableID, curNumNodes, mm);
             auto data = curVertexValues.getData(tableID);
@@ -95,14 +87,8 @@
         for (const auto& [tableID, curNumNodes] : numNodesMap) {
             curDenseFrontier->pinTableID(tableID);
             for (uint64_t offset = 0; offset < curNumNodes; ++offset) {
-<<<<<<< HEAD
                 if (dontCheckOffset || curDenseFrontier->isActive(offset)) {
                     curSmallest = std::min(curSmallest, curVertexValues.getData(tableID)[offset].load(std::memory_order_relaxed));
-=======
-                if (curDenseFrontier->isActive(offset)) {
-                    curSmallest = std::min(curSmallest,
-                        curVertexValues.getData(tableID)[offset].load(std::memory_order_relaxed));
->>>>>>> fcc41b63
                 }
             }
         }
@@ -110,7 +96,6 @@
         curSmallestDegree.compare_exchange_strong(current, curSmallest, std::memory_order_relaxed);
     }
 
-<<<<<<< HEAD
     void setAllActive() {
         for (const auto& [tableID, curNumNodes] : numNodesMap) {
             curDenseFrontier->pinTableID(tableID);
@@ -126,9 +111,6 @@
     uint64_t getSmallestDegree() {
         return curSmallestDegree.load(std::memory_order_relaxed);
     }
-=======
-    uint64_t getSmallestDegree() { return curSmallestDegree.load(std::memory_order_relaxed); }
->>>>>>> fcc41b63
 
     void setUpdateFlag() {
         updateDegreeFlag = true;
@@ -156,21 +138,11 @@
 
     explicit KCoreInitEdgeCompute(KCoreFrontierPair* frontierPair) : frontierPair{frontierPair} {}
 
-<<<<<<< HEAD
     std::vector<common::nodeID_t> edgeCompute(common::nodeID_t boundNodeID, graph::NbrScanState::Chunk& chunk, bool) override {\
         std::vector<common::nodeID_t> result;
         uint64_t nbrAmount = 0;
         chunk.forEach([&](auto nbrNodeID, auto) {nbrAmount++;});
         result.push_back(boundNodeID);
-=======
-    std::vector<common::nodeID_t> edgeCompute(common::nodeID_t boundNodeID,
-        graph::NbrScanState::Chunk& chunk, bool) override {
-        std::cout << "init edge compute is ran" << std::endl;
-        std::vector<common::nodeID_t> result;
-        uint64_t nbrAmount = 0;
-        chunk.forEach([&](auto nbrNodeID, auto) { nbrAmount++; });
-
->>>>>>> fcc41b63
         frontierPair->addToVertexDegree(boundNodeID, nbrAmount);
         return result;
     }
@@ -303,29 +275,6 @@
         bindData = std::make_unique<GDSBindData>(nodeOutput);
     }
 
-<<<<<<< HEAD
-=======
-    void initKCore(processor::ExecutionContext* context, GDSComputeState& compState,
-        graph::Graph* graph, std::unique_ptr<EdgeCompute> initEdgeCompute) {
-        auto frontierPair = compState.frontierPair.get();
-        std::swap(compState.edgeCompute, initEdgeCompute);
-        compState.edgeCompute->resetSingleThreadState();
-        for (auto& relTableIDInfo : graph->getRelTableIDInfos()) {
-            compState.beginFrontierComputeBetweenTables(relTableIDInfo.fromNodeTableID,
-                relTableIDInfo.toNodeTableID);
-            std::cout << "HERE" << std::endl;
-            GDSUtils::scheduleFrontierTask(relTableIDInfo.fromNodeTableID,
-                relTableIDInfo.toNodeTableID, graph, ExtendDirection::FWD, compState, context);
-            std::cout << "THERE" << std::endl;
-            compState.beginFrontierComputeBetweenTables(relTableIDInfo.toNodeTableID,
-                relTableIDInfo.fromNodeTableID);
-            GDSUtils::scheduleFrontierTask(relTableIDInfo.fromNodeTableID,
-                relTableIDInfo.toNodeTableID, graph, ExtendDirection::BWD, compState, context);
-        }
-        std::swap(compState.edgeCompute, initEdgeCompute);
-    }
-
->>>>>>> fcc41b63
     void exec(processor::ExecutionContext* context) override {
         auto clientContext = context->clientContext;
         auto graph = sharedState->graph.get();
@@ -333,19 +282,13 @@
         auto numThreads = clientContext->getMaxNumThreadForExec();
         auto currentFrontier = getPathLengthsFrontier(context, PathLengths::UNVISITED);
         auto nextFrontier = getPathLengthsFrontier(context, 0);
-<<<<<<< HEAD
         auto frontierPair = std::make_unique<KCoreFrontierPair>(
             currentFrontier, nextFrontier, numThreads, numNodesMap, clientContext->getMemoryManager());
 
-=======
-        auto frontierPair = std::make_unique<KCoreFrontierPair>(currentFrontier, nextFrontier,
-            numThreads, numNodesMap, clientContext->getMemoryManager());
->>>>>>> fcc41b63
         frontierPair->setActiveNodesForNextIter();
         frontierPair->getNextSparseFrontier().disable();
 
         auto initEdgeCompute = std::make_unique<KCoreInitEdgeCompute>(frontierPair.get());
-<<<<<<< HEAD
         auto writer = std::make_unique<KCoreOutputWriter>(clientContext, sharedState->getOutputNodeMaskMap(), frontierPair.get());
         auto computeState = GDSComputeState(std::move(frontierPair), std::move(initEdgeCompute), sharedState->getOutputNodeMaskMap());
         
@@ -358,20 +301,6 @@
 
         GDSUtils::runFrontiersUntilConvergence(context, computeState, graph, ExtendDirection::BOTH, 100);
         auto vertexCompute = std::make_unique<KCoreVertexCompute>(clientContext->getMemoryManager(), sharedState.get(), std::move(writer));
-=======
-        auto writer = std::make_unique<KCoreOutputWriter>(clientContext,
-            sharedState->getOutputNodeMaskMap(), frontierPair.get());
-        auto computeState = GDSComputeState(std::move(frontierPair), std::move(edgeCompute),
-            sharedState->getOutputNodeMaskMap());
-        initKCore(context, computeState, graph, std::move(initEdgeCompute));
-        std::cout << "after init" << std::endl;
-        GDSUtils::runFrontiersUntilConvergence(context, computeState, graph, ExtendDirection::BOTH,
-            2);
-        std::cout << "after frontier" << std::endl;
-        auto vertexCompute = std::make_unique<KCoreVertexCompute>(clientContext->getMemoryManager(),
-            sharedState.get(), std::move(writer));
-        std::cout << "checkpoint 3" << std::endl;
->>>>>>> fcc41b63
         GDSUtils::runVertexCompute(context, sharedState->graph.get(), *vertexCompute);
         sharedState->mergeLocalTables();
     }
