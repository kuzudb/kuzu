#include "function/gds/gds_frontier.h"

using namespace kuzu::common;

namespace kuzu {
namespace function {

FrontierMorselDispatcher::FrontierMorselDispatcher(uint64_t _maxThreadsForExec)
    : morselSize(UINT64_MAX) {
    maxThreadsForExec.store(_maxThreadsForExec);
    tableID.store(INVALID_TABLE_ID);
    numOffsets.store(INVALID_OFFSET);
    nextOffset.store(INVALID_OFFSET);
}

void FrontierMorselDispatcher::init(common::table_id_t _tableID, common::offset_t _numOffsets) {
    tableID.store(_tableID);
    numOffsets.store(_numOffsets);
    nextOffset.store(0u);
    // Frontier size calculation: The ideal scenario is to have k^2 many morsels where k
    // the number of maximum threads that could be working on this frontier. However if
    // that is too small then we default to MIN_FRONTIER_MORSEL_SIZE.
    auto idealMorselSize = numOffsets.load(std::memory_order_relaxed) /
                           (std::max(MIN_NUMBER_OF_FRONTIER_MORSELS,
                               maxThreadsForExec.load(std::memory_order_relaxed) *
                                   maxThreadsForExec.load(std::memory_order_relaxed)));
    morselSize = std::max(MIN_FRONTIER_MORSEL_SIZE, idealMorselSize);
}

bool FrontierMorselDispatcher::getNextRangeMorsel(FrontierMorsel& frontierMorsel) {
    auto beginOffset = nextOffset.fetch_add(morselSize, std::memory_order_acq_rel);
    if (beginOffset >= numOffsets.load(std::memory_order_relaxed)) {
        return false;
    }
    auto endOffsetExclusive =
        beginOffset + morselSize > numOffsets.load(std::memory_order_relaxed) ?
            numOffsets.load(std::memory_order_relaxed) :
            beginOffset + morselSize;
    frontierMorsel.initMorsel(tableID.load(std::memory_order_relaxed), beginOffset,
        endOffsetExclusive);
    return true;
}

PathLengths::PathLengths(const common::table_id_map_t<common::offset_t>& numNodesMap_,
    storage::MemoryManager* mm)
    : GDSFrontier{numNodesMap_} {
    curIter.store(0);
    for (const auto& [tableID, numNodes] : numNodesMap_) {
        auto memBuffer = mm->allocateBuffer(false, numNodes * sizeof(frontier_entry_t));
        masks.insert({tableID, std::move(memBuffer)});
    }
}

void PathLengths::pinCurFrontierTableID(common::table_id_t tableID) {
    curFrontier.store(getMaskData(tableID), std::memory_order_relaxed);
    curTableID.store(tableID, std::memory_order_relaxed);
}

void PathLengths::pinNextFrontierTableID(common::table_id_t tableID) {
    nextFrontier.store(getMaskData(tableID), std::memory_order_relaxed);
}

<<<<<<< HEAD
WCCFrontier::WCCFrontier(const common::table_id_map_t<common::offset_t>& numNodesMap_,
    storage::MemoryManager* mm, bool inital_bool)
    : GDSFrontier{numNodesMap_} {
    for (const auto& [tableID, curNumNodes] : numNodesMap_) {
        numNodesMap[tableID] = curNumNodes;
        auto curActiveMemBuffer =
            mm->allocateBuffer(false, curNumNodes * sizeof(std::atomic<bool>));
        std::atomic<bool>* curActiveMemBufferPtr =
            reinterpret_cast<std::atomic<bool>*>(curActiveMemBuffer.get()->getData());
        // Cast a unique number to each node
        for (uint64_t i = 0; i < curNumNodes; ++i) {
            curActiveMemBufferPtr[i].store(inital_bool, std::memory_order_relaxed);
        }
        curActiveNodes.insert({tableID, std::move(curActiveMemBuffer)});
    }
}

void WCCFrontier::setActive(std::span<const common::nodeID_t> nodeIDs) {
    for (auto& nodeID : nodeIDs) {
        setCurActive(nodeID);
    }
}

void WCCFrontier::setCurActive(common::nodeID_t nodeID) {
    auto& memBuffer = curActiveNodes.find(nodeID.tableID)->second;
    std::atomic<bool>* memBufferPtr = reinterpret_cast<std::atomic<bool>*>(memBuffer->getData());
    memBufferPtr[nodeID.offset].store(static_cast<bool>(true), std::memory_order_relaxed);
}

=======
bool PathLengthsInitVertexCompute::beginOnTable(common::table_id_t tableID) {
    pathLengths.pinTableID(tableID);
    return true;
}

void PathLengthsInitVertexCompute::vertexCompute(common::offset_t startOffset,
    common::offset_t endOffset, common::table_id_t) {
    auto frontier = pathLengths.getCurFrontier();
    for (auto i = startOffset; i < endOffset; ++i) {
        frontier[i].store(PathLengths::UNVISITED);
    }
}

>>>>>>> aa102a0a
FrontierPair::FrontierPair(std::shared_ptr<GDSFrontier> curFrontier,
    std::shared_ptr<GDSFrontier> nextFrontier, uint64_t maxThreadsForExec)
    : curFrontier{curFrontier}, nextFrontier{nextFrontier}, morselDispatcher{maxThreadsForExec} {
    hasActiveNodesForNextIter_.store(true);
    curIter.store(0u);
}

void FrontierPair::beginNewIteration() {
    std::unique_lock<std::mutex> lck{mtx};
    curIter.fetch_add(1u);
    hasActiveNodesForNextIter_.store(false);
    beginNewIterationInternalNoLock();
}

void SinglePathLengthsFrontierPair::beginFrontierComputeBetweenTables(table_id_t curTableID,
    table_id_t nextTableID) {
    pathLengths->pinCurFrontierTableID(curTableID);
    pathLengths->pinNextFrontierTableID(nextTableID);
    morselDispatcher.init(curTableID, curFrontier->getNumNodes(curTableID));
}

void SinglePathLengthsFrontierPair::initRJFromSource(nodeID_t source) {
    pathLengths->pinNextFrontierTableID(source.tableID);
    pathLengths->setActive(source);
}

void DoublePathLengthsFrontierPair::beginFrontierComputeBetweenTables(table_id_t curTableID,
    table_id_t nextTableID) {
    curFrontier->ptrCast<PathLengths>()->pinCurFrontierTableID(curTableID);
    nextFrontier->ptrCast<PathLengths>()->pinNextFrontierTableID(nextTableID);
    morselDispatcher.init(curTableID, curFrontier->getNumNodes(curTableID));
}

void DoublePathLengthsFrontierPair::initRJFromSource(nodeID_t source) {
    nextFrontier->ptrCast<PathLengths>()->pinNextFrontierTableID(source.tableID);
    nextFrontier->ptrCast<PathLengths>()->setActive(source);
}

void DoublePathLengthsFrontierPair::beginNewIterationInternalNoLock() {
    std::swap(curFrontier, nextFrontier);
    curFrontier->ptrCast<PathLengths>()->incrementCurIter();
    nextFrontier->ptrCast<PathLengths>()->incrementCurIter();
}

WCCFrontierPair::WCCFrontierPair(common::table_id_map_t<common::offset_t> numNodesMap,
    uint64_t totalNumNodes, uint64_t maxThreadsForExec, storage::MemoryManager* mm)
    : FrontierPair(nullptr, nullptr, maxThreadsForExec), numNodes{totalNumNodes} {
    uint64_t componentIDCounter = 0;
    updated = true;
    for (const auto& [tableID, curNumNodes] : numNodesMap) {
        numNodesMap[tableID] = curNumNodes;
        auto memBuffer = mm->allocateBuffer(false, curNumNodes * sizeof(std::atomic<uint64_t>));
        std::atomic<uint64_t>* memBufferPtr =
            reinterpret_cast<std::atomic<uint64_t>*>(memBuffer.get()->getData());
        // Cast a unique number to each node
        for (uint64_t i = 0; i < curNumNodes; ++i) {
            memBufferPtr[i].store(componentIDCounter, std::memory_order_relaxed);
            componentIDCounter++;
        }
        vertexValues.insert({tableID, std::move(memBuffer)});
    }
    curFrontier = std::make_shared<WCCFrontier>(numNodesMap, mm, true);
    nextFrontier = std::make_shared<WCCFrontier>(numNodesMap, mm, false);
    setActiveNodesForNextIter();
}

void WCCFrontierPair::beginNewIterationInternalNoLock() {
    updated = false;
};

uint64_t WCCFrontierPair::getComponentID(common::nodeID_t nodeID) const {
    return getComponentIDAtomic(nodeID).load(std::memory_order_relaxed);
}

void WCCFrontierPair::beginFrontierComputeBetweenTables(common::table_id_t curTableID,
    common::table_id_t) {
    morselDispatcher.init(curTableID, numNodes);
}

bool WCCFrontierPair::update(common::nodeID_t boundNodeID, common::nodeID_t nbrNodeID) {
    auto& boundComponentID = getComponentIDAtomic(boundNodeID);
    auto& nbrComponentID = getComponentIDAtomic(nbrNodeID);

    auto expectedComponentID = boundComponentID.load(std::memory_order_relaxed);
    auto actualComponentID = nbrComponentID.load(std::memory_order_relaxed);

    // If needs changing
    if (expectedComponentID < actualComponentID) {
        updated = true;
        nextFrontier->ptrCast<WCCFrontier>()->setActive(nbrNodeID);
        while (!nbrComponentID.compare_exchange_strong(actualComponentID, expectedComponentID,
            std::memory_order_relaxed, std::memory_order_relaxed)) {}
        return true;
    }
    return false;
}

std::atomic<uint64_t>& WCCFrontierPair::getComponentIDAtomic(common::nodeID_t nodeID) const {
    auto& memBuffer = vertexValues.find(nodeID.tableID)->second;
    std::atomic<uint64_t>* memBufferPtr =
        reinterpret_cast<std::atomic<uint64_t>*>(memBuffer->getData());
    return memBufferPtr[nodeID.offset];
}

static constexpr uint64_t EARLY_TERM_NUM_NODES_THRESHOLD = 100;

bool SPEdgeCompute::terminate(processor::NodeOffsetMaskMap& maskMap) {
    auto targetNumNodes = maskMap.getNumMaskedNode();
    if (targetNumNodes > EARLY_TERM_NUM_NODES_THRESHOLD) {
        // Skip checking if it's unlikely to early terminate.
        return false;
    }
    auto& frontier = frontierPair->getCurrentFrontierUnsafe();
    for (auto& [tableID, maxNumNodes] : frontier.getNumNodesMap()) {
        frontier.pinTableID(tableID);
        if (!maskMap.containsTableID(tableID)) {
            continue;
        }
        auto offsetMask = maskMap.getOffsetMask(tableID);
        for (auto offset = 0u; offset < maxNumNodes; ++offset) {
            if (frontier.isActive(offset)) {
                numNodesReached += offsetMask->isMasked(offset);
            }
        }
    }
    return numNodesReached == targetNumNodes;
}

} // namespace function
} // namespace kuzu<|MERGE_RESOLUTION|>--- conflicted
+++ resolved
@@ -60,7 +60,6 @@
     nextFrontier.store(getMaskData(tableID), std::memory_order_relaxed);
 }
 
-<<<<<<< HEAD
 WCCFrontier::WCCFrontier(const common::table_id_map_t<common::offset_t>& numNodesMap_,
     storage::MemoryManager* mm, bool inital_bool)
     : GDSFrontier{numNodesMap_} {
@@ -90,7 +89,6 @@
     memBufferPtr[nodeID.offset].store(static_cast<bool>(true), std::memory_order_relaxed);
 }
 
-=======
 bool PathLengthsInitVertexCompute::beginOnTable(common::table_id_t tableID) {
     pathLengths.pinTableID(tableID);
     return true;
@@ -104,7 +102,6 @@
     }
 }
 
->>>>>>> aa102a0a
 FrontierPair::FrontierPair(std::shared_ptr<GDSFrontier> curFrontier,
     std::shared_ptr<GDSFrontier> nextFrontier, uint64_t maxThreadsForExec)
     : curFrontier{curFrontier}, nextFrontier{nextFrontier}, morselDispatcher{maxThreadsForExec} {
