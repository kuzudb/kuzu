--- conflicted
+++ resolved
@@ -290,7 +290,6 @@
         auto frontierPair = std::make_unique<WCCFrontierPair>(frontier, totalNumNodes,
             clientContext->getMaxNumThreadForExec());
         auto edgeCompute = std::make_unique<WCCEdgeCompute>(frontierPair.get());
-<<<<<<< HEAD
         // GDS::Utils::RunUntilConvergence shouldn't explicitly call RJCompState since other algorithms can also use RunUntilConvergence.
         // A solution could be to have a general CompState class which RJCompState derives from.
         auto computeState = RJCompState(std::move(frontierPair), std::move(edgeCompute), nullptr, nullptr);
@@ -298,16 +297,6 @@
         auto vertexCompute = std::make_unique<WCCVertexCompute>(clientContext->getMemoryManager(), sharedState.get(), *frontier);
         GDSUtils::runVertexComputeIteration(context, sharedState->graph.get(), *vertexCompute);        
         sharedState->mergeLocalTables();        
-=======
-        auto computeState =
-            RJCompState(std::move(frontierPair), std::move(edgeCompute), nullptr, nullptr);
-        GDSUtils::runFrontiersUntilConvergence(context, computeState, graph, ExtendDirection::FWD,
-            10);
-        auto vertexCompute = std::make_unique<WCCVertexCompute>(clientContext->getMemoryManager(),
-            sharedState.get(), *frontier);
-        GDSUtils::runVertexComputeIteration(context, sharedState->graph.get(), *vertexCompute);
-        sharedState->mergeLocalTables();
->>>>>>> ed5e0d42
     }
 
     std::unique_ptr<GDSAlgorithm> copy() const override {
