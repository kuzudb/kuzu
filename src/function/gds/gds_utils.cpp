--- conflicted
+++ resolved
@@ -23,7 +23,6 @@
 
 GDSComputeState::~GDSComputeState() = default;
 
-<<<<<<< HEAD
 void GDSUtils::initKCore(processor::ExecutionContext* context, RJCompState& rjCompState, graph::Graph* graph, std::unique_ptr<EdgeCompute> initEdgeCompute) {
     auto frontierPair = rjCompState.frontierPair.get();
     std::swap(rjCompState.edgeCompute, initEdgeCompute);
@@ -37,9 +36,6 @@
     std::swap(rjCompState.edgeCompute, initEdgeCompute);
 }
 
-void GDSUtils::scheduleFrontierTask(table_id_t relTableID, graph::Graph* graph,
-    ExtendDirection extendDirection, GDSComputeState& gdsComputeState,
-=======
 void GDSComputeState::beginFrontierComputeBetweenTables(common::table_id_t currTableID,
     common::table_id_t nextTableID) {
     frontierPair->beginFrontierComputeBetweenTables(currTableID, nextTableID);
@@ -52,7 +48,6 @@
 
 void GDSUtils::scheduleFrontierTask(table_id_t nbrTableID, table_id_t relTableID,
     graph::Graph* graph, ExtendDirection extendDirection, GDSComputeState& gdsComputeState,
->>>>>>> 1dd381be
     processor::ExecutionContext* context, std::optional<uint64_t> numThreads,
     std::optional<common::idx_t> edgePropertyIdx) {
     auto clientContext = context->clientContext;
@@ -82,19 +77,6 @@
 void GDSUtils::runFrontiersUntilConvergence(processor::ExecutionContext* context,
     GDSComputeState& compState, graph::Graph* graph, ExtendDirection extendDirection,
     uint64_t maxIters) {
-<<<<<<< HEAD
-    auto frontierPair = rjCompState.frontierPair.get();
-    if (rjCompState.outputWriter) {
-        auto outputNodeMask = rjCompState.outputWriter->getOutputNodeMask();
-    }
-    rjCompState.edgeCompute->resetSingleThreadState();
-    while (frontierPair->hasActiveNodesForNextIter() && frontierPair->getNextIter() <= maxIters) {
-        frontierPair->beginNewIteration();
-        // if (rjCompState.outputWriter && outputNodeMask->enabled() && rjCompState.edgeCompute->terminate(*outputNodeMask)) {
-        //     break;
-        // }
-        for (auto& relTableIDInfo : graph->getRelTableIDInfos()) {
-=======
     auto frontierPair = compState.frontierPair.get();
     compState.edgeCompute->resetSingleThreadState();
     while (frontierPair->continueNextIter(maxIters)) {
@@ -104,7 +86,6 @@
             break;
         }
         for (auto& info : graph->getRelTableIDInfos()) {
->>>>>>> 1dd381be
             switch (extendDirection) {
             case ExtendDirection::FWD: {
                 compState.beginFrontierComputeBetweenTables(info.fromNodeTableID,
