#include "function/gds/gds_utils.h"

#include <iostream>

#include "common/task_system/task_scheduler.h"
#include "function/gds/gds_task.h"
#include "graph/graph.h"
#include "main/settings.h"

<<<<<<< HEAD
#include <iostream>
#include <optional>

=======
>>>>>>> b7f2143f
using namespace kuzu::common;
using namespace kuzu::function;
using namespace kuzu::processor;
using namespace kuzu::graph;

namespace kuzu {
namespace function {

GDSComputeState::GDSComputeState(std::unique_ptr<function::FrontierPair> frontierPair,
    std::unique_ptr<function::EdgeCompute> edgeCompute,
    processor::NodeOffsetMaskMap* outputNodeMask)
    : frontierPair{std::move(frontierPair)}, edgeCompute{std::move(edgeCompute)},
      outputNodeMask{outputNodeMask} {}

GDSComputeState::~GDSComputeState() = default;

<<<<<<< HEAD
=======
void GDSUtils::initKCore(processor::ExecutionContext* context, RJCompState& rjCompState,
    graph::Graph* graph, std::unique_ptr<EdgeCompute> initEdgeCompute) {
    auto frontierPair = rjCompState.frontierPair.get();
    std::swap(rjCompState.edgeCompute, initEdgeCompute);
    frontierPair = rjCompState.frontierPair.get();
    for (auto& relTableIDInfo : graph->getRelTableIDInfos()) {
        rjCompState.beginFrontierComputeBetweenTables(relTableIDInfo.fromNodeTableID,
            relTableIDInfo.toNodeTableID);
        scheduleFrontierTask(relTableIDInfo.relTableID, graph, ExtendDirection::FWD, rjCompState,
            context);
        rjCompState.beginFrontierComputeBetweenTables(relTableIDInfo.toNodeTableID,
            relTableIDInfo.fromNodeTableID);
        scheduleFrontierTask(relTableIDInfo.relTableID, graph, ExtendDirection::BWD, rjCompState,
            context);
    }
    std::swap(rjCompState.edgeCompute, initEdgeCompute);
}

>>>>>>> b7f2143f
void GDSComputeState::beginFrontierComputeBetweenTables(common::table_id_t currTableID,
    common::table_id_t nextTableID) {
    frontierPair->beginFrontierComputeBetweenTables(currTableID, nextTableID);
}

static uint64_t getNumThreads(processor::ExecutionContext& context) {
    return context.clientContext->getCurrentSetting(main::ThreadsSetting::name)
        .getValue<uint64_t>();
}

void GDSUtils::scheduleFrontierTask(table_id_t nbrTableID, table_id_t relTableID,
    graph::Graph* graph, ExtendDirection extendDirection, GDSComputeState& gdsComputeState,
    processor::ExecutionContext* context, std::optional<uint64_t> numThreads,
    std::optional<common::idx_t> edgePropertyIdx) {
    std::cout << "schedule Frontier is ran " << std::endl;
    auto clientContext = context->clientContext;
    auto info = FrontierTaskInfo(nbrTableID, relTableID, graph, extendDirection,
        *gdsComputeState.edgeCompute, edgePropertyIdx);
    std::cout << "schedule after info" << std::endl;
    auto sharedState = std::make_shared<FrontierTaskSharedState>(*gdsComputeState.frontierPair);
    uint64_t maxThreads = numThreads ? numThreads.value() : getNumThreads(*context);
    auto task = std::make_shared<FrontierTask>(maxThreads, info, sharedState);

    std::cout << "what happened here" << std::endl;
    if (gdsComputeState.frontierPair->isCurFrontierSparse()) {
        std::cout << "here is happened" << std::endl;
        task->runSparse();
        return;
    }
    std::cout << "can here be wrong" << std::endl;
    // GDSUtils::runFrontiersUntilConvergence is called from a GDSCall operator, which is
    // already executed by a worker thread Tm of the task scheduler. So this function is
    // executed by Tm. Because this function will monitor the task and wait for it to
    // complete, running GDS algorithms effectively "loses" Tm. This can even lead to the
    // query processor to halt, e.g., if there is a single worker thread in the system, and
    // more generally decrease the number of worker threads by 1. Therefore, we instruct
    // scheduleTaskAndWaitOrError to start a new thread by passing true as the last
    // argument.
    clientContext->getTaskScheduler()->scheduleTaskAndWaitOrError(task, context,
        true /* launchNewWorkerThread */);
}

void GDSUtils::runFrontiersUntilConvergence(processor::ExecutionContext* context,
    GDSComputeState& compState, graph::Graph* graph, ExtendDirection extendDirection,
    uint64_t maxIters) {
    auto frontierPair = compState.frontierPair.get();
    compState.edgeCompute->resetSingleThreadState();
    while (frontierPair->continueNextIter(maxIters)) {
        frontierPair->beginNewIteration();
        if (compState.outputNodeMask != nullptr && compState.outputNodeMask->enabled() &&
            compState.edgeCompute->terminate(*compState.outputNodeMask)) {
            break;
        }
        for (auto& info : graph->getRelTableIDInfos()) {
            switch (extendDirection) {
            case ExtendDirection::FWD: {
                compState.beginFrontierComputeBetweenTables(info.fromNodeTableID,
                    info.toNodeTableID);
                scheduleFrontierTask(info.toNodeTableID, info.relTableID, graph,
                    ExtendDirection::FWD, compState, context);
            } break;
            case ExtendDirection::BWD: {
                compState.beginFrontierComputeBetweenTables(info.toNodeTableID,
                    info.fromNodeTableID);
                scheduleFrontierTask(info.fromNodeTableID, info.relTableID, graph,
                    ExtendDirection::BWD, compState, context);
            } break;
            case ExtendDirection::BOTH: {
                compState.beginFrontierComputeBetweenTables(info.fromNodeTableID,
                    info.toNodeTableID);
                scheduleFrontierTask(info.toNodeTableID, info.relTableID, graph,
                    ExtendDirection::FWD, compState, context);
                compState.beginFrontierComputeBetweenTables(info.toNodeTableID,
                    info.fromNodeTableID);
                scheduleFrontierTask(info.fromNodeTableID, info.relTableID, graph,
                    ExtendDirection::BWD, compState, context);
            } break;
            default:
                KU_UNREACHABLE;
            }
        }
    }
}

static void runVertexComputeInternal(common::table_id_t tableID, graph::Graph* graph,
    std::shared_ptr<VertexComputeTask> task, processor::ExecutionContext* context) {
    auto numNodes = graph->getNumNodes(context->clientContext->getTx(), tableID);
    task->init(tableID, numNodes);
    context->clientContext->getTaskScheduler()->scheduleTaskAndWaitOrError(task, context,
        true /* launchNewWorkerThread */);
}

void GDSUtils::runVertexCompute(processor::ExecutionContext* context, graph::Graph* graph,
    VertexCompute& vc, std::vector<std::string> propertiesToScan) {
    auto maxThreads = getNumThreads(*context);
    auto info = VertexComputeTaskInfo(vc, propertiesToScan);
    auto sharedState = std::make_shared<VertexComputeTaskSharedState>(maxThreads, graph);
    for (auto& tableID : graph->getNodeTableIDs()) {
        if (!vc.beginOnTable(tableID)) {
            continue;
        }
        auto task = std::make_shared<VertexComputeTask>(maxThreads, info, sharedState);
        runVertexComputeInternal(tableID, graph, task, context);
    }
}

void GDSUtils::runVertexCompute(ExecutionContext* context, Graph* graph, VertexCompute& vc) {
    runVertexCompute(context, graph, vc, std::vector<std::string>{});
}

void GDSUtils::runVertexCompute(ExecutionContext* context, Graph* graph, VertexCompute& vc,
    table_id_t tableID, std::vector<std::string> propertiesToScan) {
    auto maxThreads = getNumThreads(*context);
    auto info = VertexComputeTaskInfo(vc, propertiesToScan);
    auto sharedState = std::make_shared<VertexComputeTaskSharedState>(maxThreads, graph);
    if (!vc.beginOnTable(tableID)) {
        return;
    }
    auto task = std::make_shared<VertexComputeTask>(maxThreads, info, sharedState);
    runVertexComputeInternal(tableID, graph, task, context);
}

void GDSUtils::runVertexComputeSparse(SparseFrontier& sparseFrontier, graph::Graph* graph,
    VertexCompute& vc) {
    std::vector<std::string> propertiesToScan;
    for (auto& tableID : graph->getNodeTableIDs()) {
        if (!vc.beginOnTable(tableID)) {
            continue;
        }
        sparseFrontier.pinTableID(tableID);
        auto localVc = vc.copy();
        for (auto& offset : sparseFrontier.getOffsetSet()) {
            localVc->vertexCompute(offset, offset + 1, tableID);
        }
    }
}

} // namespace function
} // namespace kuzu<|MERGE_RESOLUTION|>--- conflicted
+++ resolved
@@ -7,12 +7,9 @@
 #include "graph/graph.h"
 #include "main/settings.h"
 
-<<<<<<< HEAD
 #include <iostream>
 #include <optional>
 
-=======
->>>>>>> b7f2143f
 using namespace kuzu::common;
 using namespace kuzu::function;
 using namespace kuzu::processor;
@@ -29,27 +26,6 @@
 
 GDSComputeState::~GDSComputeState() = default;
 
-<<<<<<< HEAD
-=======
-void GDSUtils::initKCore(processor::ExecutionContext* context, RJCompState& rjCompState,
-    graph::Graph* graph, std::unique_ptr<EdgeCompute> initEdgeCompute) {
-    auto frontierPair = rjCompState.frontierPair.get();
-    std::swap(rjCompState.edgeCompute, initEdgeCompute);
-    frontierPair = rjCompState.frontierPair.get();
-    for (auto& relTableIDInfo : graph->getRelTableIDInfos()) {
-        rjCompState.beginFrontierComputeBetweenTables(relTableIDInfo.fromNodeTableID,
-            relTableIDInfo.toNodeTableID);
-        scheduleFrontierTask(relTableIDInfo.relTableID, graph, ExtendDirection::FWD, rjCompState,
-            context);
-        rjCompState.beginFrontierComputeBetweenTables(relTableIDInfo.toNodeTableID,
-            relTableIDInfo.fromNodeTableID);
-        scheduleFrontierTask(relTableIDInfo.relTableID, graph, ExtendDirection::BWD, rjCompState,
-            context);
-    }
-    std::swap(rjCompState.edgeCompute, initEdgeCompute);
-}
-
->>>>>>> b7f2143f
 void GDSComputeState::beginFrontierComputeBetweenTables(common::table_id_t currTableID,
     common::table_id_t nextTableID) {
     frontierPair->beginFrontierComputeBetweenTables(currTableID, nextTableID);
