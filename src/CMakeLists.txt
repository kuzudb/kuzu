add_subdirectory(binder)
add_subdirectory(catalog)
add_subdirectory(common)
add_subdirectory(expression_evaluator)
add_subdirectory(function)
add_subdirectory(main)
add_subdirectory(optimizer)
add_subdirectory(parser)
add_subdirectory(planner)
add_subdirectory(processor)
add_subdirectory(storage)
add_subdirectory(transaction)

add_library(kuzu STATIC ${ALL_OBJECT_FILES})
<<<<<<< HEAD
target_link_libraries(kuzu PUBLIC antlr4_cypher antlr4_runtime utf8proc re2
        parquet_lib arrow_lib arrow_deps Threads::Threads)
add_library(kuzu_shared SHARED ${ALL_OBJECT_FILES})
target_link_libraries(kuzu_shared PUBLIC antlr4_cypher antlr4_runtime utf8proc
        parquet_lib arrow_lib arrow_deps Threads::Threads)
target_include_directories(
        kuzu PUBLIC $<BUILD_INTERFACE:${CMAKE_CURRENT_SOURCE_DIR}/include>
        $<INSTALL_INTERFACE:${CMAKE_INSTALL_INCLUDEDIR}>)
=======
target_link_libraries(kuzu
        PUBLIC antlr4_cypher antlr4_runtime utf8proc re2 parquet_lib arrow_lib arrow_deps Threads::Threads)
target_include_directories(kuzu
        PUBLIC $<BUILD_INTERFACE:${CMAKE_CURRENT_SOURCE_DIR}/include> $<INSTALL_INTERFACE:${CMAKE_INSTALL_INCLUDEDIR}>)
add_library(kuzu_shared SHARED ${ALL_OBJECT_FILES})
set_target_properties(kuzu_shared PROPERTIES OUTPUT_NAME kuzu)
target_link_libraries(kuzu_shared
        PUBLIC antlr4_cypher antlr4_runtime utf8proc re2 parquet_lib arrow_lib arrow_deps Threads::Threads)
target_include_directories(kuzu_shared
        PUBLIC $<BUILD_INTERFACE:${CMAKE_CURRENT_SOURCE_DIR}/include> $<INSTALL_INTERFACE:${CMAKE_INSTALL_INCLUDEDIR}>)
>>>>>>> 1ce7ebfc
<|MERGE_RESOLUTION|>--- conflicted
+++ resolved
@@ -12,16 +12,6 @@
 add_subdirectory(transaction)
 
 add_library(kuzu STATIC ${ALL_OBJECT_FILES})
-<<<<<<< HEAD
-target_link_libraries(kuzu PUBLIC antlr4_cypher antlr4_runtime utf8proc re2
-        parquet_lib arrow_lib arrow_deps Threads::Threads)
-add_library(kuzu_shared SHARED ${ALL_OBJECT_FILES})
-target_link_libraries(kuzu_shared PUBLIC antlr4_cypher antlr4_runtime utf8proc
-        parquet_lib arrow_lib arrow_deps Threads::Threads)
-target_include_directories(
-        kuzu PUBLIC $<BUILD_INTERFACE:${CMAKE_CURRENT_SOURCE_DIR}/include>
-        $<INSTALL_INTERFACE:${CMAKE_INSTALL_INCLUDEDIR}>)
-=======
 target_link_libraries(kuzu
         PUBLIC antlr4_cypher antlr4_runtime utf8proc re2 parquet_lib arrow_lib arrow_deps Threads::Threads)
 target_include_directories(kuzu
@@ -31,5 +21,4 @@
 target_link_libraries(kuzu_shared
         PUBLIC antlr4_cypher antlr4_runtime utf8proc re2 parquet_lib arrow_lib arrow_deps Threads::Threads)
 target_include_directories(kuzu_shared
-        PUBLIC $<BUILD_INTERFACE:${CMAKE_CURRENT_SOURCE_DIR}/include> $<INSTALL_INTERFACE:${CMAKE_INSTALL_INCLUDEDIR}>)
->>>>>>> 1ce7ebfc
+        PUBLIC $<BUILD_INTERFACE:${CMAKE_CURRENT_SOURCE_DIR}/include> $<INSTALL_INTERFACE:${CMAKE_INSTALL_INCLUDEDIR}>)