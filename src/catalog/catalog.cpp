#include "catalog/catalog.h"

#include "common/ser_deser.h"
#include "common/string_utils.h"
#include "storage/storage_utils.h"

using namespace kuzu::common;
using namespace kuzu::storage;
using namespace kuzu::transaction;

namespace kuzu {
<<<<<<< HEAD
namespace common {

/**
 * Specialized serialize and deserialize functions used in Catalog.
 * */

template<>
void SerDeser::serializeValue<MetaDiskArrayHeaderInfo>(
    const MetaDiskArrayHeaderInfo& value, FileInfo* fileInfo, uint64_t& offset) {
    SerDeser::serializeValue<common::page_idx_t>(value.mainHeaderPageIdx, fileInfo, offset);
    SerDeser::serializeValue<common::page_idx_t>(value.nullHeaderPageIdx, fileInfo, offset);
    SerDeser::serializeVector(value.childrenMetaDAHeaderInfos, fileInfo, offset);
}

template<>
void SerDeser::deserializeValue(
    MetaDiskArrayHeaderInfo& value, FileInfo* fileInfo, uint64_t& offset) {
    SerDeser::deserializeValue<common::page_idx_t>(value.mainHeaderPageIdx, fileInfo, offset);
    SerDeser::deserializeValue<common::page_idx_t>(value.nullHeaderPageIdx, fileInfo, offset);
    SerDeser::deserializeVector(value.childrenMetaDAHeaderInfos, fileInfo, offset);
}

template<>
void SerDeser::serializeValue<Property>(
    const Property& value, FileInfo* fileInfo, uint64_t& offset) {
    SerDeser::serializeValue<std::string>(value.name, fileInfo, offset);
    SerDeser::serializeValue<LogicalType>(value.dataType, fileInfo, offset);
    SerDeser::serializeValue<property_id_t>(value.propertyID, fileInfo, offset);
    SerDeser::serializeValue<MetaDiskArrayHeaderInfo>(
        value.metaDiskArrayHeaderInfo, fileInfo, offset);
    SerDeser::serializeValue<table_id_t>(value.tableID, fileInfo, offset);
}

template<>
void SerDeser::deserializeValue<Property>(Property& value, FileInfo* fileInfo, uint64_t& offset) {
    SerDeser::deserializeValue<std::string>(value.name, fileInfo, offset);
    SerDeser::deserializeValue<LogicalType>(value.dataType, fileInfo, offset);
    SerDeser::deserializeValue<property_id_t>(value.propertyID, fileInfo, offset);
    SerDeser::deserializeValue<MetaDiskArrayHeaderInfo>(
        value.metaDiskArrayHeaderInfo, fileInfo, offset);
    SerDeser::deserializeValue<table_id_t>(value.tableID, fileInfo, offset);
}

template<>
void SerDeser::serializeValue(
    const std::unordered_map<table_id_t, uint64_t>& value, FileInfo* fileInfo, uint64_t& offset) {
    SerDeser::serializeValue<uint64_t>(value.size(), fileInfo, offset);
    for (auto& entry : value) {
        SerDeser::serializeValue<table_id_t>(entry.first, fileInfo, offset);
        SerDeser::serializeValue<uint64_t>(entry.second, fileInfo, offset);
    }
}

template<>
void SerDeser::deserializeValue(
    std::unordered_map<table_id_t, uint64_t>& value, FileInfo* fileInfo, uint64_t& offset) {
    uint64_t numEntries = 0;
    deserializeValue(numEntries, fileInfo, offset);
    for (auto i = 0u; i < numEntries; i++) {
        table_id_t tableID;
        uint64_t num;
        deserializeValue<table_id_t>(tableID, fileInfo, offset);
        deserializeValue<uint64_t>(num, fileInfo, offset);
        value.emplace(tableID, num);
    }
}

template<>
void SerDeser::serializeVector<std::vector<uint64_t>>(
    const std::vector<std::vector<uint64_t>>& values, FileInfo* fileInfo, uint64_t& offset) {
    uint64_t vectorSize = values.size();
    SerDeser::serializeValue<uint64_t>(vectorSize, fileInfo, offset);
    for (auto& value : values) {
        serializeVector<uint64_t>(value, fileInfo, offset);
    }
}

template<>
void SerDeser::serializeValue<TableSchema>(
    const TableSchema& value, FileInfo* fileInfo, uint64_t& offset) {
    serializeValue<std::string>(value.tableName, fileInfo, offset);
    serializeValue<table_id_t>(value.tableID, fileInfo, offset);
    serializeVector<Property>(value.properties, fileInfo, offset);
    serializeValue<property_id_t>(value.nextPropertyID, fileInfo, offset);
}

template<>
void SerDeser::deserializeValue<TableSchema>(
    TableSchema& value, FileInfo* fileInfo, uint64_t& offset) {
    deserializeValue<std::string>(value.tableName, fileInfo, offset);
    deserializeValue<table_id_t>(value.tableID, fileInfo, offset);
    deserializeVector<Property>(value.properties, fileInfo, offset);
    deserializeValue<property_id_t>(value.nextPropertyID, fileInfo, offset);
}

template<>
void SerDeser::serializeValue<NodeTableSchema>(
    const NodeTableSchema& value, FileInfo* fileInfo, uint64_t& offset) {
    SerDeser::serializeValue<TableSchema>((const TableSchema&)value, fileInfo, offset);
    SerDeser::serializeValue<property_id_t>(value.primaryKeyPropertyID, fileInfo, offset);
    SerDeser::serializeUnorderedSet<table_id_t>(value.fwdRelTableIDSet, fileInfo, offset);
    SerDeser::serializeUnorderedSet<table_id_t>(value.bwdRelTableIDSet, fileInfo, offset);
}

template<>
void SerDeser::deserializeValue<NodeTableSchema>(
    NodeTableSchema& value, FileInfo* fileInfo, uint64_t& offset) {
    deserializeValue<TableSchema>((TableSchema&)value, fileInfo, offset);
    deserializeValue<property_id_t>(value.primaryKeyPropertyID, fileInfo, offset);
    deserializeUnorderedSet<table_id_t>(value.fwdRelTableIDSet, fileInfo, offset);
    deserializeUnorderedSet<table_id_t>(value.bwdRelTableIDSet, fileInfo, offset);
}

template<>
void SerDeser::serializeValue<RelTableSchema>(
    const RelTableSchema& value, FileInfo* fileInfo, uint64_t& offset) {
    SerDeser::serializeValue<TableSchema>((const TableSchema&)value, fileInfo, offset);
    SerDeser::serializeValue<RelMultiplicity>(value.relMultiplicity, fileInfo, offset);
    SerDeser::serializeValue<table_id_t>(value.srcTableID, fileInfo, offset);
    SerDeser::serializeValue<table_id_t>(value.dstTableID, fileInfo, offset);
    SerDeser::serializeValue<LogicalType>(value.srcPKDataType, fileInfo, offset);
    SerDeser::serializeValue<LogicalType>(value.dstPKDataType, fileInfo, offset);
}

template<>
void SerDeser::deserializeValue<RelTableSchema>(
    RelTableSchema& value, FileInfo* fileInfo, uint64_t& offset) {
    deserializeValue<TableSchema>((TableSchema&)value, fileInfo, offset);
    deserializeValue<RelMultiplicity>(value.relMultiplicity, fileInfo, offset);
    deserializeValue<table_id_t>(value.srcTableID, fileInfo, offset);
    deserializeValue<table_id_t>(value.dstTableID, fileInfo, offset);
    deserializeValue<LogicalType>(value.srcPKDataType, fileInfo, offset);
    deserializeValue<LogicalType>(value.dstPKDataType, fileInfo, offset);
}

} // namespace common

namespace catalog {

CatalogContent::CatalogContent() : nextTableID{0} {
    registerBuiltInFunctions();
}

CatalogContent::CatalogContent(const std::string& directory) : nextTableID{0} {
    readFromFile(directory, DBFileType::ORIGINAL);
    registerBuiltInFunctions();
}

CatalogContent::CatalogContent(const CatalogContent& other) {
    for (auto& nodeTableSchema : other.nodeTableSchemas) {
        auto newNodeTableSchema = std::make_unique<NodeTableSchema>(*nodeTableSchema.second);
        nodeTableSchemas[newNodeTableSchema->tableID] = std::move(newNodeTableSchema);
    }
    for (auto& relTableSchema : other.relTableSchemas) {
        auto newRelTableSchema = std::make_unique<RelTableSchema>(*relTableSchema.second);
        relTableSchemas[newRelTableSchema->tableID] = std::move(newRelTableSchema);
    }
    nodeTableNameToIDMap = other.nodeTableNameToIDMap;
    relTableNameToIDMap = other.relTableNameToIDMap;
    nextTableID = other.nextTableID;
    registerBuiltInFunctions();
    for (auto& macro : other.macros) {
        macros.emplace(macro.first, macro.second->copy());
    }
}

table_id_t CatalogContent::addNodeTableSchema(
    std::string tableName, property_id_t primaryKeyId, std::vector<Property> properties) {
    table_id_t tableID = assignNextTableID();
    for (auto i = 0u; i < properties.size(); ++i) {
        properties[i].propertyID = i;
        properties[i].tableID = tableID;
    }
    auto nodeTableSchema = std::make_unique<NodeTableSchema>(
        std::move(tableName), tableID, primaryKeyId, std::move(properties));
    nodeTableNameToIDMap[nodeTableSchema->tableName] = tableID;
    nodeTableSchemas[tableID] = std::move(nodeTableSchema);
    return tableID;
}

table_id_t CatalogContent::addRelTableSchema(std::string tableName, RelMultiplicity relMultiplicity,
    std::vector<Property> properties, table_id_t srcTableID, table_id_t dstTableID,
    LogicalType srcPKDataType, LogicalType dstPKDataType) {
    table_id_t tableID = assignNextTableID();
    nodeTableSchemas[srcTableID]->addFwdRelTableID(tableID);
    nodeTableSchemas[dstTableID]->addBwdRelTableID(tableID);
    auto relInternalIDProperty =
        Property(InternalKeyword::ID, LogicalType{LogicalTypeID::INTERNAL_ID});
    properties.insert(properties.begin(), relInternalIDProperty);
    for (auto i = 0u; i < properties.size(); ++i) {
        properties[i].propertyID = i;
        properties[i].tableID = tableID;
    }
    auto relTableSchema =
        std::make_unique<RelTableSchema>(std::move(tableName), tableID, relMultiplicity,
            std::move(properties), srcTableID, dstTableID, srcPKDataType, dstPKDataType);
    relTableNameToIDMap[relTableSchema->tableName] = tableID;
    relTableSchemas[tableID] = std::move(relTableSchema);
    return tableID;
}

Property& CatalogContent::getNodeProperty(
    table_id_t tableID, const std::string& propertyName) const {
    for (auto& property : nodeTableSchemas.at(tableID)->properties) {
        if (propertyName == property.name) {
            return property;
        }
    }
    throw CatalogException("Cannot find node property " + propertyName + ".");
}

Property& CatalogContent::getRelProperty(
    table_id_t tableID, const std::string& propertyName) const {
    for (auto& property : relTableSchemas.at(tableID)->properties) {
        if (propertyName == property.name) {
            return property;
        }
    }
    throw CatalogException("Cannot find rel property " + propertyName + ".");
}

void CatalogContent::dropTableSchema(table_id_t tableID) {
    auto tableSchema = getTableSchema(tableID);
    if (tableSchema->isNodeTable) {
        nodeTableNameToIDMap.erase(tableSchema->tableName);
        nodeTableSchemas.erase(tableID);
    } else {
        relTableNameToIDMap.erase(tableSchema->tableName);
        relTableSchemas.erase(tableID);
    }
}

void CatalogContent::renameTable(table_id_t tableID, const std::string& newName) {
    auto tableSchema = getTableSchema(tableID);
    auto& tableNameToIDMap = tableSchema->isNodeTable ? nodeTableNameToIDMap : relTableNameToIDMap;
    tableNameToIDMap.erase(tableSchema->tableName);
    tableNameToIDMap.emplace(newName, tableID);
    tableSchema->tableName = newName;
}

void CatalogContent::saveToFile(const std::string& directory, DBFileType dbFileType) {
    auto catalogPath = StorageUtils::getCatalogFilePath(directory, dbFileType);
    auto fileInfo = FileUtils::openFile(catalogPath, O_WRONLY | O_CREAT);
    uint64_t offset = 0;
    writeMagicBytes(fileInfo.get(), offset);
    SerDeser::serializeValue<uint64_t>(
        StorageVersionInfo::getStorageVersion(), fileInfo.get(), offset);
    SerDeser::serializeValue<uint64_t>(nodeTableSchemas.size(), fileInfo.get(), offset);
    SerDeser::serializeValue<uint64_t>(relTableSchemas.size(), fileInfo.get(), offset);
    for (auto& nodeTableSchema : nodeTableSchemas) {
        SerDeser::serializeValue<uint64_t>(nodeTableSchema.first, fileInfo.get(), offset);
        SerDeser::serializeValue<NodeTableSchema>(*nodeTableSchema.second, fileInfo.get(), offset);
    }
    for (auto& relTableSchema : relTableSchemas) {
        SerDeser::serializeValue<uint64_t>(relTableSchema.first, fileInfo.get(), offset);
        SerDeser::serializeValue<RelTableSchema>(*relTableSchema.second, fileInfo.get(), offset);
    }
    SerDeser::serializeValue(nextTableID, fileInfo.get(), offset);
    SerDeser::serializeUnorderedMap(macros, fileInfo.get(), offset);
}

void CatalogContent::readFromFile(const std::string& directory, DBFileType dbFileType) {
    auto catalogPath = StorageUtils::getCatalogFilePath(directory, dbFileType);
    auto fileInfo = FileUtils::openFile(catalogPath, O_RDONLY);
    uint64_t offset = 0;
    validateMagicBytes(fileInfo.get(), offset);
    storage::storage_version_t savedStorageVersion;
    SerDeser::deserializeValue<uint64_t>(savedStorageVersion, fileInfo.get(), offset);
    validateStorageVersion(savedStorageVersion);
    uint64_t numNodeTables, numRelTables;
    SerDeser::deserializeValue<uint64_t>(numNodeTables, fileInfo.get(), offset);
    SerDeser::deserializeValue<uint64_t>(numRelTables, fileInfo.get(), offset);
    table_id_t tableID;
    for (auto i = 0u; i < numNodeTables; i++) {
        SerDeser::deserializeValue<uint64_t>(tableID, fileInfo.get(), offset);
        nodeTableSchemas[tableID] = std::make_unique<NodeTableSchema>();
        SerDeser::deserializeValue<NodeTableSchema>(
            *nodeTableSchemas[tableID], fileInfo.get(), offset);
    }
    for (auto i = 0u; i < numRelTables; i++) {
        SerDeser::deserializeValue<uint64_t>(tableID, fileInfo.get(), offset);
        relTableSchemas[tableID] = std::make_unique<RelTableSchema>();
        SerDeser::deserializeValue<RelTableSchema>(
            *relTableSchemas[tableID], fileInfo.get(), offset);
    }
    // Construct the tableNameToIdMap.
    for (auto& nodeTableSchema : nodeTableSchemas) {
        nodeTableNameToIDMap[nodeTableSchema.second->tableName] = nodeTableSchema.second->tableID;
    }
    for (auto& relTableSchema : relTableSchemas) {
        relTableNameToIDMap[relTableSchema.second->tableName] = relTableSchema.second->tableID;
    }
    SerDeser::deserializeValue(nextTableID, fileInfo.get(), offset);
    SerDeser::deserializeUnorderedMap(macros, fileInfo.get(), offset);
}

ExpressionType CatalogContent::getFunctionType(const std::string& name) const {
    auto upperCaseName = StringUtils::getUpper(name);
    if (builtInVectorFunctions->containsFunction(upperCaseName)) {
        return FUNCTION;
    } else if (builtInAggregateFunctions->containsFunction(upperCaseName)) {
        return AGGREGATE_FUNCTION;
    } else if (macros.contains(upperCaseName)) {
        return MACRO;
    } else {
        throw CatalogException(name + " function does not exist.");
    }
}

void CatalogContent::addVectorFunction(
    std::string name, function::vector_function_definitions definitions) {
    StringUtils::toUpper(name);
    builtInVectorFunctions->addFunction(std::move(name), std::move(definitions));
}

void CatalogContent::addScalarMacroFunction(
    std::string name, std::unique_ptr<function::ScalarMacroFunction> macro) {
    StringUtils::toUpper(name);
    macros.emplace(std::move(name), std::move(macro));
}

void CatalogContent::validateStorageVersion(storage_version_t savedStorageVersion) const {
    auto storageVersion = StorageVersionInfo::getStorageVersion();
    if (savedStorageVersion != storageVersion) {
        throw common::RuntimeException(StringUtils::string_format(
            "Trying to read a database file with a different version. "
            "Database file version: {}, Current build storage version: {}",
            savedStorageVersion, storageVersion));
    }
}

void CatalogContent::validateMagicBytes(FileInfo* fileInfo, offset_t& offset) const {
    auto numMagicBytes = strlen(StorageVersionInfo::MAGIC_BYTES);
    uint8_t magicBytes[4];
    for (auto i = 0u; i < numMagicBytes; i++) {
        SerDeser::deserializeValue<uint8_t>(magicBytes[i], fileInfo, offset);
    }
    if (memcmp(magicBytes, StorageVersionInfo::MAGIC_BYTES, numMagicBytes) != 0) {
        throw common::RuntimeException(
            "This is not a valid Kuzu database directory for the current version of Kuzu.");
    }
}

void CatalogContent::writeMagicBytes(FileInfo* fileInfo, offset_t& offset) const {
    auto numMagicBytes = strlen(StorageVersionInfo::MAGIC_BYTES);
    for (auto i = 0u; i < numMagicBytes; i++) {
        SerDeser::serializeValue<uint8_t>(StorageVersionInfo::MAGIC_BYTES[i], fileInfo, offset);
    }
}

void CatalogContent::registerBuiltInFunctions() {
    builtInVectorFunctions = std::make_unique<function::BuiltInVectorFunctions>();
    builtInAggregateFunctions = std::make_unique<function::BuiltInAggregateFunctions>();
    builtInTableFunctions = std::make_unique<function::BuiltInTableFunctions>();
}

=======
namespace catalog {

>>>>>>> d98882b9
Catalog::Catalog() : wal{nullptr} {
    catalogContentForReadOnlyTrx = std::make_unique<CatalogContent>();
}

Catalog::Catalog(WAL* wal) : wal{wal} {
    catalogContentForReadOnlyTrx = std::make_unique<CatalogContent>(wal->getDirectory());
    nodeGroupsMetaFH = wal->getBufferManager()->getBMFileHandle(
        StorageUtils::getNodeGroupsMetaFName(wal->getDirectory()),
        FileHandle::O_PERSISTENT_FILE_CREATE_NOT_EXISTS,
        BMFileHandle::FileVersionedType::VERSIONED_FILE);
}

void Catalog::prepareCommitOrRollback(TransactionAction action) {
    if (hasUpdates()) {
        wal->logCatalogRecord();
        if (action == TransactionAction::COMMIT) {
            catalogContentForWriteTrx->saveToFile(
                wal->getDirectory(), common::DBFileType::WAL_VERSION);
        }
    }
}

void Catalog::checkpointInMemory() {
    if (hasUpdates()) {
        catalogContentForReadOnlyTrx = std::move(catalogContentForWriteTrx);
    }
}

ExpressionType Catalog::getFunctionType(const std::string& name) const {
    return catalogContentForReadOnlyTrx->getFunctionType(name);
}

table_id_t Catalog::addNodeTableSchema(
    std::string tableName, property_id_t primaryKeyId, std::vector<Property> propertyDefinitions) {
    initCatalogContentForWriteTrxIfNecessary();
    for (auto& property : propertyDefinitions) {
        addMetaDAHeaderPageForProperty(property.dataType, property.metaDiskArrayHeaderInfo);
    }
    auto tableID = catalogContentForWriteTrx->addNodeTableSchema(
        std::move(tableName), primaryKeyId, std::move(propertyDefinitions));
    wal->logNodeTableRecord(tableID);
    return tableID;
}

table_id_t Catalog::addRelTableSchema(std::string tableName, RelMultiplicity relMultiplicity,
    const std::vector<Property>& propertyDefinitions, table_id_t srcTableID, table_id_t dstTableID,
    LogicalType srcPKDataType, LogicalType dstPKDataType) {
    initCatalogContentForWriteTrxIfNecessary();
    auto tableID = catalogContentForWriteTrx->addRelTableSchema(std::move(tableName),
        relMultiplicity, propertyDefinitions, srcTableID, dstTableID, std::move(srcPKDataType),
        std::move(dstPKDataType));
    wal->logRelTableRecord(tableID);
    return tableID;
}

void Catalog::dropTableSchema(table_id_t tableID) {
    initCatalogContentForWriteTrxIfNecessary();
    catalogContentForWriteTrx->dropTableSchema(tableID);
    wal->logDropTableRecord(tableID);
}

void Catalog::renameTable(table_id_t tableID, const std::string& newName) {
    initCatalogContentForWriteTrxIfNecessary();
    catalogContentForWriteTrx->renameTable(tableID, newName);
}

void Catalog::addProperty(
    table_id_t tableID, const std::string& propertyName, LogicalType dataType) {
    initCatalogContentForWriteTrxIfNecessary();
    catalogContentForWriteTrx->getTableSchema(tableID)->addProperty(
        propertyName, std::move(dataType));
    if (catalogContentForWriteTrx->containNodeTable(tableID)) {
        auto& addedNodeProperty = catalogContentForWriteTrx->getNodeProperty(tableID, propertyName);
        addMetaDAHeaderPageForProperty(
            addedNodeProperty.dataType, addedNodeProperty.metaDiskArrayHeaderInfo);
    }
    wal->logAddPropertyRecord(
        tableID, catalogContentForWriteTrx->getTableSchema(tableID)->getPropertyID(propertyName));
}

void Catalog::dropProperty(table_id_t tableID, property_id_t propertyID) {
    initCatalogContentForWriteTrxIfNecessary();
    catalogContentForWriteTrx->getTableSchema(tableID)->dropProperty(propertyID);
    wal->logDropPropertyRecord(tableID, propertyID);
}

void Catalog::renameProperty(
    table_id_t tableID, property_id_t propertyID, const std::string& newName) {
    initCatalogContentForWriteTrxIfNecessary();
    catalogContentForWriteTrx->getTableSchema(tableID)->renameProperty(propertyID, newName);
}

std::unordered_set<RelTableSchema*> Catalog::getAllRelTableSchemasContainBoundTable(
    table_id_t boundTableID) const {
    std::unordered_set<RelTableSchema*> relTableSchemas;
    auto nodeTableSchema = getReadOnlyVersion()->getNodeTableSchema(boundTableID);
    for (auto& fwdRelTableID : nodeTableSchema->fwdRelTableIDSet) {
        relTableSchemas.insert(getReadOnlyVersion()->getRelTableSchema(fwdRelTableID));
    }
    for (auto& bwdRelTableID : nodeTableSchema->bwdRelTableIDSet) {
        relTableSchemas.insert(getReadOnlyVersion()->getRelTableSchema(bwdRelTableID));
    }
    return relTableSchemas;
}

void Catalog::addVectorFunction(
    std::string name, function::vector_function_definitions definitions) {
    catalogContentForReadOnlyTrx->addVectorFunction(std::move(name), std::move(definitions));
}

void Catalog::addScalarMacroFunction(
    std::string name, std::unique_ptr<function::ScalarMacroFunction> macro) {
    initCatalogContentForWriteTrxIfNecessary();
    catalogContentForWriteTrx->addScalarMacroFunction(std::move(name), std::move(macro));
}

void Catalog::addMetaDAHeaderPageForProperty(
    const common::LogicalType& dataType, MetaDiskArrayHeaderInfo& diskArrayHeaderInfo) {
    diskArrayHeaderInfo.mainHeaderPageIdx = nodeGroupsMetaFH->addNewPage();
    diskArrayHeaderInfo.nullHeaderPageIdx = nodeGroupsMetaFH->addNewPage();
    switch (dataType.getLogicalTypeID()) {
    case LogicalTypeID::STRUCT: {
        auto fields = StructType::getFields(&dataType);
        diskArrayHeaderInfo.childrenMetaDAHeaderInfos.resize(fields.size());
        for (auto i = 0u; i < fields.size(); i++) {
            addMetaDAHeaderPageForProperty(
                *fields[i]->getType(), diskArrayHeaderInfo.childrenMetaDAHeaderInfos[i]);
        }
    } break;
    default: {
        // DO NOTHING.
    }
    }
}

} // namespace catalog
} // namespace kuzu<|MERGE_RESOLUTION|>--- conflicted
+++ resolved
@@ -9,377 +9,14 @@
 using namespace kuzu::transaction;
 
 namespace kuzu {
-<<<<<<< HEAD
-namespace common {
-
-/**
- * Specialized serialize and deserialize functions used in Catalog.
- * */
-
-template<>
-void SerDeser::serializeValue<MetaDiskArrayHeaderInfo>(
-    const MetaDiskArrayHeaderInfo& value, FileInfo* fileInfo, uint64_t& offset) {
-    SerDeser::serializeValue<common::page_idx_t>(value.mainHeaderPageIdx, fileInfo, offset);
-    SerDeser::serializeValue<common::page_idx_t>(value.nullHeaderPageIdx, fileInfo, offset);
-    SerDeser::serializeVector(value.childrenMetaDAHeaderInfos, fileInfo, offset);
-}
-
-template<>
-void SerDeser::deserializeValue(
-    MetaDiskArrayHeaderInfo& value, FileInfo* fileInfo, uint64_t& offset) {
-    SerDeser::deserializeValue<common::page_idx_t>(value.mainHeaderPageIdx, fileInfo, offset);
-    SerDeser::deserializeValue<common::page_idx_t>(value.nullHeaderPageIdx, fileInfo, offset);
-    SerDeser::deserializeVector(value.childrenMetaDAHeaderInfos, fileInfo, offset);
-}
-
-template<>
-void SerDeser::serializeValue<Property>(
-    const Property& value, FileInfo* fileInfo, uint64_t& offset) {
-    SerDeser::serializeValue<std::string>(value.name, fileInfo, offset);
-    SerDeser::serializeValue<LogicalType>(value.dataType, fileInfo, offset);
-    SerDeser::serializeValue<property_id_t>(value.propertyID, fileInfo, offset);
-    SerDeser::serializeValue<MetaDiskArrayHeaderInfo>(
-        value.metaDiskArrayHeaderInfo, fileInfo, offset);
-    SerDeser::serializeValue<table_id_t>(value.tableID, fileInfo, offset);
-}
-
-template<>
-void SerDeser::deserializeValue<Property>(Property& value, FileInfo* fileInfo, uint64_t& offset) {
-    SerDeser::deserializeValue<std::string>(value.name, fileInfo, offset);
-    SerDeser::deserializeValue<LogicalType>(value.dataType, fileInfo, offset);
-    SerDeser::deserializeValue<property_id_t>(value.propertyID, fileInfo, offset);
-    SerDeser::deserializeValue<MetaDiskArrayHeaderInfo>(
-        value.metaDiskArrayHeaderInfo, fileInfo, offset);
-    SerDeser::deserializeValue<table_id_t>(value.tableID, fileInfo, offset);
-}
-
-template<>
-void SerDeser::serializeValue(
-    const std::unordered_map<table_id_t, uint64_t>& value, FileInfo* fileInfo, uint64_t& offset) {
-    SerDeser::serializeValue<uint64_t>(value.size(), fileInfo, offset);
-    for (auto& entry : value) {
-        SerDeser::serializeValue<table_id_t>(entry.first, fileInfo, offset);
-        SerDeser::serializeValue<uint64_t>(entry.second, fileInfo, offset);
-    }
-}
-
-template<>
-void SerDeser::deserializeValue(
-    std::unordered_map<table_id_t, uint64_t>& value, FileInfo* fileInfo, uint64_t& offset) {
-    uint64_t numEntries = 0;
-    deserializeValue(numEntries, fileInfo, offset);
-    for (auto i = 0u; i < numEntries; i++) {
-        table_id_t tableID;
-        uint64_t num;
-        deserializeValue<table_id_t>(tableID, fileInfo, offset);
-        deserializeValue<uint64_t>(num, fileInfo, offset);
-        value.emplace(tableID, num);
-    }
-}
-
-template<>
-void SerDeser::serializeVector<std::vector<uint64_t>>(
-    const std::vector<std::vector<uint64_t>>& values, FileInfo* fileInfo, uint64_t& offset) {
-    uint64_t vectorSize = values.size();
-    SerDeser::serializeValue<uint64_t>(vectorSize, fileInfo, offset);
-    for (auto& value : values) {
-        serializeVector<uint64_t>(value, fileInfo, offset);
-    }
-}
-
-template<>
-void SerDeser::serializeValue<TableSchema>(
-    const TableSchema& value, FileInfo* fileInfo, uint64_t& offset) {
-    serializeValue<std::string>(value.tableName, fileInfo, offset);
-    serializeValue<table_id_t>(value.tableID, fileInfo, offset);
-    serializeVector<Property>(value.properties, fileInfo, offset);
-    serializeValue<property_id_t>(value.nextPropertyID, fileInfo, offset);
-}
-
-template<>
-void SerDeser::deserializeValue<TableSchema>(
-    TableSchema& value, FileInfo* fileInfo, uint64_t& offset) {
-    deserializeValue<std::string>(value.tableName, fileInfo, offset);
-    deserializeValue<table_id_t>(value.tableID, fileInfo, offset);
-    deserializeVector<Property>(value.properties, fileInfo, offset);
-    deserializeValue<property_id_t>(value.nextPropertyID, fileInfo, offset);
-}
-
-template<>
-void SerDeser::serializeValue<NodeTableSchema>(
-    const NodeTableSchema& value, FileInfo* fileInfo, uint64_t& offset) {
-    SerDeser::serializeValue<TableSchema>((const TableSchema&)value, fileInfo, offset);
-    SerDeser::serializeValue<property_id_t>(value.primaryKeyPropertyID, fileInfo, offset);
-    SerDeser::serializeUnorderedSet<table_id_t>(value.fwdRelTableIDSet, fileInfo, offset);
-    SerDeser::serializeUnorderedSet<table_id_t>(value.bwdRelTableIDSet, fileInfo, offset);
-}
-
-template<>
-void SerDeser::deserializeValue<NodeTableSchema>(
-    NodeTableSchema& value, FileInfo* fileInfo, uint64_t& offset) {
-    deserializeValue<TableSchema>((TableSchema&)value, fileInfo, offset);
-    deserializeValue<property_id_t>(value.primaryKeyPropertyID, fileInfo, offset);
-    deserializeUnorderedSet<table_id_t>(value.fwdRelTableIDSet, fileInfo, offset);
-    deserializeUnorderedSet<table_id_t>(value.bwdRelTableIDSet, fileInfo, offset);
-}
-
-template<>
-void SerDeser::serializeValue<RelTableSchema>(
-    const RelTableSchema& value, FileInfo* fileInfo, uint64_t& offset) {
-    SerDeser::serializeValue<TableSchema>((const TableSchema&)value, fileInfo, offset);
-    SerDeser::serializeValue<RelMultiplicity>(value.relMultiplicity, fileInfo, offset);
-    SerDeser::serializeValue<table_id_t>(value.srcTableID, fileInfo, offset);
-    SerDeser::serializeValue<table_id_t>(value.dstTableID, fileInfo, offset);
-    SerDeser::serializeValue<LogicalType>(value.srcPKDataType, fileInfo, offset);
-    SerDeser::serializeValue<LogicalType>(value.dstPKDataType, fileInfo, offset);
-}
-
-template<>
-void SerDeser::deserializeValue<RelTableSchema>(
-    RelTableSchema& value, FileInfo* fileInfo, uint64_t& offset) {
-    deserializeValue<TableSchema>((TableSchema&)value, fileInfo, offset);
-    deserializeValue<RelMultiplicity>(value.relMultiplicity, fileInfo, offset);
-    deserializeValue<table_id_t>(value.srcTableID, fileInfo, offset);
-    deserializeValue<table_id_t>(value.dstTableID, fileInfo, offset);
-    deserializeValue<LogicalType>(value.srcPKDataType, fileInfo, offset);
-    deserializeValue<LogicalType>(value.dstPKDataType, fileInfo, offset);
-}
-
-} // namespace common
-
 namespace catalog {
 
-CatalogContent::CatalogContent() : nextTableID{0} {
-    registerBuiltInFunctions();
-}
-
-CatalogContent::CatalogContent(const std::string& directory) : nextTableID{0} {
-    readFromFile(directory, DBFileType::ORIGINAL);
-    registerBuiltInFunctions();
-}
-
-CatalogContent::CatalogContent(const CatalogContent& other) {
-    for (auto& nodeTableSchema : other.nodeTableSchemas) {
-        auto newNodeTableSchema = std::make_unique<NodeTableSchema>(*nodeTableSchema.second);
-        nodeTableSchemas[newNodeTableSchema->tableID] = std::move(newNodeTableSchema);
-    }
-    for (auto& relTableSchema : other.relTableSchemas) {
-        auto newRelTableSchema = std::make_unique<RelTableSchema>(*relTableSchema.second);
-        relTableSchemas[newRelTableSchema->tableID] = std::move(newRelTableSchema);
-    }
-    nodeTableNameToIDMap = other.nodeTableNameToIDMap;
-    relTableNameToIDMap = other.relTableNameToIDMap;
-    nextTableID = other.nextTableID;
-    registerBuiltInFunctions();
-    for (auto& macro : other.macros) {
-        macros.emplace(macro.first, macro.second->copy());
-    }
-}
-
-table_id_t CatalogContent::addNodeTableSchema(
-    std::string tableName, property_id_t primaryKeyId, std::vector<Property> properties) {
-    table_id_t tableID = assignNextTableID();
-    for (auto i = 0u; i < properties.size(); ++i) {
-        properties[i].propertyID = i;
-        properties[i].tableID = tableID;
-    }
-    auto nodeTableSchema = std::make_unique<NodeTableSchema>(
-        std::move(tableName), tableID, primaryKeyId, std::move(properties));
-    nodeTableNameToIDMap[nodeTableSchema->tableName] = tableID;
-    nodeTableSchemas[tableID] = std::move(nodeTableSchema);
-    return tableID;
-}
-
-table_id_t CatalogContent::addRelTableSchema(std::string tableName, RelMultiplicity relMultiplicity,
-    std::vector<Property> properties, table_id_t srcTableID, table_id_t dstTableID,
-    LogicalType srcPKDataType, LogicalType dstPKDataType) {
-    table_id_t tableID = assignNextTableID();
-    nodeTableSchemas[srcTableID]->addFwdRelTableID(tableID);
-    nodeTableSchemas[dstTableID]->addBwdRelTableID(tableID);
-    auto relInternalIDProperty =
-        Property(InternalKeyword::ID, LogicalType{LogicalTypeID::INTERNAL_ID});
-    properties.insert(properties.begin(), relInternalIDProperty);
-    for (auto i = 0u; i < properties.size(); ++i) {
-        properties[i].propertyID = i;
-        properties[i].tableID = tableID;
-    }
-    auto relTableSchema =
-        std::make_unique<RelTableSchema>(std::move(tableName), tableID, relMultiplicity,
-            std::move(properties), srcTableID, dstTableID, srcPKDataType, dstPKDataType);
-    relTableNameToIDMap[relTableSchema->tableName] = tableID;
-    relTableSchemas[tableID] = std::move(relTableSchema);
-    return tableID;
-}
-
-Property& CatalogContent::getNodeProperty(
-    table_id_t tableID, const std::string& propertyName) const {
-    for (auto& property : nodeTableSchemas.at(tableID)->properties) {
-        if (propertyName == property.name) {
-            return property;
-        }
-    }
-    throw CatalogException("Cannot find node property " + propertyName + ".");
-}
-
-Property& CatalogContent::getRelProperty(
-    table_id_t tableID, const std::string& propertyName) const {
-    for (auto& property : relTableSchemas.at(tableID)->properties) {
-        if (propertyName == property.name) {
-            return property;
-        }
-    }
-    throw CatalogException("Cannot find rel property " + propertyName + ".");
-}
-
-void CatalogContent::dropTableSchema(table_id_t tableID) {
-    auto tableSchema = getTableSchema(tableID);
-    if (tableSchema->isNodeTable) {
-        nodeTableNameToIDMap.erase(tableSchema->tableName);
-        nodeTableSchemas.erase(tableID);
-    } else {
-        relTableNameToIDMap.erase(tableSchema->tableName);
-        relTableSchemas.erase(tableID);
-    }
-}
-
-void CatalogContent::renameTable(table_id_t tableID, const std::string& newName) {
-    auto tableSchema = getTableSchema(tableID);
-    auto& tableNameToIDMap = tableSchema->isNodeTable ? nodeTableNameToIDMap : relTableNameToIDMap;
-    tableNameToIDMap.erase(tableSchema->tableName);
-    tableNameToIDMap.emplace(newName, tableID);
-    tableSchema->tableName = newName;
-}
-
-void CatalogContent::saveToFile(const std::string& directory, DBFileType dbFileType) {
-    auto catalogPath = StorageUtils::getCatalogFilePath(directory, dbFileType);
-    auto fileInfo = FileUtils::openFile(catalogPath, O_WRONLY | O_CREAT);
-    uint64_t offset = 0;
-    writeMagicBytes(fileInfo.get(), offset);
-    SerDeser::serializeValue<uint64_t>(
-        StorageVersionInfo::getStorageVersion(), fileInfo.get(), offset);
-    SerDeser::serializeValue<uint64_t>(nodeTableSchemas.size(), fileInfo.get(), offset);
-    SerDeser::serializeValue<uint64_t>(relTableSchemas.size(), fileInfo.get(), offset);
-    for (auto& nodeTableSchema : nodeTableSchemas) {
-        SerDeser::serializeValue<uint64_t>(nodeTableSchema.first, fileInfo.get(), offset);
-        SerDeser::serializeValue<NodeTableSchema>(*nodeTableSchema.second, fileInfo.get(), offset);
-    }
-    for (auto& relTableSchema : relTableSchemas) {
-        SerDeser::serializeValue<uint64_t>(relTableSchema.first, fileInfo.get(), offset);
-        SerDeser::serializeValue<RelTableSchema>(*relTableSchema.second, fileInfo.get(), offset);
-    }
-    SerDeser::serializeValue(nextTableID, fileInfo.get(), offset);
-    SerDeser::serializeUnorderedMap(macros, fileInfo.get(), offset);
-}
-
-void CatalogContent::readFromFile(const std::string& directory, DBFileType dbFileType) {
-    auto catalogPath = StorageUtils::getCatalogFilePath(directory, dbFileType);
-    auto fileInfo = FileUtils::openFile(catalogPath, O_RDONLY);
-    uint64_t offset = 0;
-    validateMagicBytes(fileInfo.get(), offset);
-    storage::storage_version_t savedStorageVersion;
-    SerDeser::deserializeValue<uint64_t>(savedStorageVersion, fileInfo.get(), offset);
-    validateStorageVersion(savedStorageVersion);
-    uint64_t numNodeTables, numRelTables;
-    SerDeser::deserializeValue<uint64_t>(numNodeTables, fileInfo.get(), offset);
-    SerDeser::deserializeValue<uint64_t>(numRelTables, fileInfo.get(), offset);
-    table_id_t tableID;
-    for (auto i = 0u; i < numNodeTables; i++) {
-        SerDeser::deserializeValue<uint64_t>(tableID, fileInfo.get(), offset);
-        nodeTableSchemas[tableID] = std::make_unique<NodeTableSchema>();
-        SerDeser::deserializeValue<NodeTableSchema>(
-            *nodeTableSchemas[tableID], fileInfo.get(), offset);
-    }
-    for (auto i = 0u; i < numRelTables; i++) {
-        SerDeser::deserializeValue<uint64_t>(tableID, fileInfo.get(), offset);
-        relTableSchemas[tableID] = std::make_unique<RelTableSchema>();
-        SerDeser::deserializeValue<RelTableSchema>(
-            *relTableSchemas[tableID], fileInfo.get(), offset);
-    }
-    // Construct the tableNameToIdMap.
-    for (auto& nodeTableSchema : nodeTableSchemas) {
-        nodeTableNameToIDMap[nodeTableSchema.second->tableName] = nodeTableSchema.second->tableID;
-    }
-    for (auto& relTableSchema : relTableSchemas) {
-        relTableNameToIDMap[relTableSchema.second->tableName] = relTableSchema.second->tableID;
-    }
-    SerDeser::deserializeValue(nextTableID, fileInfo.get(), offset);
-    SerDeser::deserializeUnorderedMap(macros, fileInfo.get(), offset);
-}
-
-ExpressionType CatalogContent::getFunctionType(const std::string& name) const {
-    auto upperCaseName = StringUtils::getUpper(name);
-    if (builtInVectorFunctions->containsFunction(upperCaseName)) {
-        return FUNCTION;
-    } else if (builtInAggregateFunctions->containsFunction(upperCaseName)) {
-        return AGGREGATE_FUNCTION;
-    } else if (macros.contains(upperCaseName)) {
-        return MACRO;
-    } else {
-        throw CatalogException(name + " function does not exist.");
-    }
-}
-
-void CatalogContent::addVectorFunction(
-    std::string name, function::vector_function_definitions definitions) {
-    StringUtils::toUpper(name);
-    builtInVectorFunctions->addFunction(std::move(name), std::move(definitions));
-}
-
-void CatalogContent::addScalarMacroFunction(
-    std::string name, std::unique_ptr<function::ScalarMacroFunction> macro) {
-    StringUtils::toUpper(name);
-    macros.emplace(std::move(name), std::move(macro));
-}
-
-void CatalogContent::validateStorageVersion(storage_version_t savedStorageVersion) const {
-    auto storageVersion = StorageVersionInfo::getStorageVersion();
-    if (savedStorageVersion != storageVersion) {
-        throw common::RuntimeException(StringUtils::string_format(
-            "Trying to read a database file with a different version. "
-            "Database file version: {}, Current build storage version: {}",
-            savedStorageVersion, storageVersion));
-    }
-}
-
-void CatalogContent::validateMagicBytes(FileInfo* fileInfo, offset_t& offset) const {
-    auto numMagicBytes = strlen(StorageVersionInfo::MAGIC_BYTES);
-    uint8_t magicBytes[4];
-    for (auto i = 0u; i < numMagicBytes; i++) {
-        SerDeser::deserializeValue<uint8_t>(magicBytes[i], fileInfo, offset);
-    }
-    if (memcmp(magicBytes, StorageVersionInfo::MAGIC_BYTES, numMagicBytes) != 0) {
-        throw common::RuntimeException(
-            "This is not a valid Kuzu database directory for the current version of Kuzu.");
-    }
-}
-
-void CatalogContent::writeMagicBytes(FileInfo* fileInfo, offset_t& offset) const {
-    auto numMagicBytes = strlen(StorageVersionInfo::MAGIC_BYTES);
-    for (auto i = 0u; i < numMagicBytes; i++) {
-        SerDeser::serializeValue<uint8_t>(StorageVersionInfo::MAGIC_BYTES[i], fileInfo, offset);
-    }
-}
-
-void CatalogContent::registerBuiltInFunctions() {
-    builtInVectorFunctions = std::make_unique<function::BuiltInVectorFunctions>();
-    builtInAggregateFunctions = std::make_unique<function::BuiltInAggregateFunctions>();
-    builtInTableFunctions = std::make_unique<function::BuiltInTableFunctions>();
-}
-
-=======
-namespace catalog {
-
->>>>>>> d98882b9
 Catalog::Catalog() : wal{nullptr} {
     catalogContentForReadOnlyTrx = std::make_unique<CatalogContent>();
 }
 
 Catalog::Catalog(WAL* wal) : wal{wal} {
     catalogContentForReadOnlyTrx = std::make_unique<CatalogContent>(wal->getDirectory());
-    nodeGroupsMetaFH = wal->getBufferManager()->getBMFileHandle(
-        StorageUtils::getNodeGroupsMetaFName(wal->getDirectory()),
-        FileHandle::O_PERSISTENT_FILE_CREATE_NOT_EXISTS,
-        BMFileHandle::FileVersionedType::VERSIONED_FILE);
 }
 
 void Catalog::prepareCommitOrRollback(TransactionAction action) {
@@ -405,9 +42,6 @@
 table_id_t Catalog::addNodeTableSchema(
     std::string tableName, property_id_t primaryKeyId, std::vector<Property> propertyDefinitions) {
     initCatalogContentForWriteTrxIfNecessary();
-    for (auto& property : propertyDefinitions) {
-        addMetaDAHeaderPageForProperty(property.dataType, property.metaDiskArrayHeaderInfo);
-    }
     auto tableID = catalogContentForWriteTrx->addNodeTableSchema(
         std::move(tableName), primaryKeyId, std::move(propertyDefinitions));
     wal->logNodeTableRecord(tableID);
@@ -441,11 +75,6 @@
     initCatalogContentForWriteTrxIfNecessary();
     catalogContentForWriteTrx->getTableSchema(tableID)->addProperty(
         propertyName, std::move(dataType));
-    if (catalogContentForWriteTrx->containNodeTable(tableID)) {
-        auto& addedNodeProperty = catalogContentForWriteTrx->getNodeProperty(tableID, propertyName);
-        addMetaDAHeaderPageForProperty(
-            addedNodeProperty.dataType, addedNodeProperty.metaDiskArrayHeaderInfo);
-    }
     wal->logAddPropertyRecord(
         tableID, catalogContentForWriteTrx->getTableSchema(tableID)->getPropertyID(propertyName));
 }
@@ -486,24 +115,5 @@
     catalogContentForWriteTrx->addScalarMacroFunction(std::move(name), std::move(macro));
 }
 
-void Catalog::addMetaDAHeaderPageForProperty(
-    const common::LogicalType& dataType, MetaDiskArrayHeaderInfo& diskArrayHeaderInfo) {
-    diskArrayHeaderInfo.mainHeaderPageIdx = nodeGroupsMetaFH->addNewPage();
-    diskArrayHeaderInfo.nullHeaderPageIdx = nodeGroupsMetaFH->addNewPage();
-    switch (dataType.getLogicalTypeID()) {
-    case LogicalTypeID::STRUCT: {
-        auto fields = StructType::getFields(&dataType);
-        diskArrayHeaderInfo.childrenMetaDAHeaderInfos.resize(fields.size());
-        for (auto i = 0u; i < fields.size(); i++) {
-            addMetaDAHeaderPageForProperty(
-                *fields[i]->getType(), diskArrayHeaderInfo.childrenMetaDAHeaderInfos[i]);
-        }
-    } break;
-    default: {
-        // DO NOTHING.
-    }
-    }
-}
-
 } // namespace catalog
 } // namespace kuzu