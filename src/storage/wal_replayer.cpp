--- conflicted
+++ resolved
@@ -165,12 +165,6 @@
         auto catalogForCheckpointing = getCatalogForRecovery(DBFileType::WAL_VERSION);
         auto nodeTableSchema = catalogForCheckpointing->getReadOnlyVersion()->getNodeTableSchema(
             walRecord.nodeTableRecord.tableID);
-<<<<<<< HEAD
-        WALReplayerUtils::initTableMetaDAsOnDisk(
-            catalogForCheckpointing->getReadOnlyVersion()->getNodeTableSchema(
-                walRecord.nodeTableRecord.tableID),
-            catalogForCheckpointing->getNodeGroupsMetaFH());
-=======
         auto metadataFH =
             bufferManager->getBMFileHandle(StorageUtils::getMetadataFName(wal->getDirectory()),
                 FileHandle::O_PERSISTENT_FILE_CREATE_NOT_EXISTS,
@@ -179,7 +173,6 @@
             catalogForCheckpointing->getReadOnlyVersion()->getNodeTableSchema(
                 walRecord.nodeTableRecord.tableID),
             metadataFH.get());
->>>>>>> d98882b9
         WALReplayerUtils::createEmptyDBFilesForNewNodeTable(nodeTableSchema, wal->getDirectory());
         if (!isRecovering) {
             // If we are not recovering, i.e., we are checkpointing during normal execution,
@@ -357,11 +350,7 @@
             if (catalog->getReadOnlyVersion()->containNodeTable(tableID)) {
                 storageManager->getNodesStore().removeNodeTable(tableID);
                 // TODO(Guodong): Do nothing for now. Should remove meta disk array and node groups.
-<<<<<<< HEAD
-                WALReplayerUtils::removeDBFilesForNodeTable(
-=======
                 WALReplayerUtils::removeHashIndexFile(
->>>>>>> d98882b9
                     catalog->getReadOnlyVersion()->getNodeTableSchema(tableID),
                     wal->getDirectory());
             } else {
@@ -377,11 +366,7 @@
             auto catalogForRecovery = getCatalogForRecovery(DBFileType::ORIGINAL);
             if (catalogForRecovery->getReadOnlyVersion()->containNodeTable(tableID)) {
                 // TODO(Guodong): Do nothing for now. Should remove meta disk array and node groups.
-<<<<<<< HEAD
-                WALReplayerUtils::removeDBFilesForNodeTable(
-=======
                 WALReplayerUtils::removeHashIndexFile(
->>>>>>> d98882b9
                     catalogForRecovery->getReadOnlyVersion()->getNodeTableSchema(tableID),
                     wal->getDirectory());
             } else {
@@ -436,18 +421,12 @@
         auto propertyID = walRecord.addPropertyRecord.propertyID;
         auto tableSchema = catalogForCheckpointing->getReadOnlyVersion()->getTableSchema(tableID);
         auto property = tableSchema->getProperty(propertyID);
-<<<<<<< HEAD
-        if (tableSchema->isNodeTable) {
-            WALReplayerUtils::initPropertyMetaDAsOnDisk(
-                property, catalogForCheckpointing->getNodeGroupsMetaFH());
-=======
         if (tableSchema->getTableType() == TableType::NODE) {
             auto metadataFH =
                 bufferManager->getBMFileHandle(StorageUtils::getMetadataFName(wal->getDirectory()),
                     FileHandle::O_PERSISTENT_FILE_CREATE_NOT_EXISTS,
                     BMFileHandle::FileVersionedType::VERSIONED_FILE);
             WALReplayerUtils::initPropertyMetadataDAsOnDisk(property, metadataFH.get());
->>>>>>> d98882b9
         }
         if (!isRecovering) {
             if (catalog->getReadOnlyVersion()->containNodeTable(tableID)) {
@@ -514,19 +493,11 @@
 BMFileHandle* WALReplayer::getVersionedFileHandleIfWALVersionAndBMShouldBeCleared(
     const StorageStructureID& storageStructureID) {
     switch (storageStructureID.storageStructureType) {
-<<<<<<< HEAD
-    case StorageStructureType::NODE_GROUPS_META: {
-        return storageManager->getNodesStore().getNodeGroupsMetaFH();
-    }
-    case StorageStructureType::NODE_GROUPS_DATA: {
-        return storageManager->getNodesStore().getNodeGroupsDataFH();
-=======
     case StorageStructureType::METADATA: {
         return storageManager->getMetadataFH();
     }
     case StorageStructureType::DATA: {
         return storageManager->getDataFH();
->>>>>>> d98882b9
     }
     case StorageStructureType::COLUMN: {
         switch (storageStructureID.columnFileID.columnType) {
@@ -557,13 +528,9 @@
             }
         }
         default: {
-<<<<<<< HEAD
-            return nullptr;
-=======
             throw NotImplementedException(
                 "Case COLUMN in "
                 "WALReplayer::getVersionedFileHandleIfWALVersionAndBMShouldBeCleared");
->>>>>>> d98882b9
         }
         }
     }
@@ -611,13 +578,9 @@
             }
         }
         default: {
-<<<<<<< HEAD
-            return nullptr;
-=======
             throw NotImplementedException(
                 "Case LISTS in "
                 "WALReplayer::getVersionedFileHandleIfWALVersionAndBMShouldBeCleared");
->>>>>>> d98882b9
         }
         }
     }
