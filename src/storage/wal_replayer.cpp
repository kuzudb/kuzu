--- conflicted
+++ resolved
@@ -371,16 +371,10 @@
                 return;
             }
             auto catalogForRecovery = getCatalogForRecovery(DBFileType::ORIGINAL);
-<<<<<<< HEAD
-            if (catalogForRecovery->getReadOnlyVersion()->containNodeTable(tableID)) {
-                // TODO(Guodong): Do nothing for now. Should remove meta disk array and node groups.
-                WALReplayerUtils::removeHashIndexFile(
-=======
             auto tableSchema = catalogForRecovery->getReadOnlyVersion()->getTableSchema(tableID);
             switch (tableSchema->getTableType()) {
             case catalog::TableType::NODE: {
                 WALReplayerUtils::removeDBFilesForNodeTable(
->>>>>>> 416d3927
                     catalogForRecovery->getReadOnlyVersion()->getNodeTableSchema(tableID),
                     wal->getDirectory());
             } break;
@@ -408,15 +402,10 @@
             switch (tableSchema->getTableType()) {
             case catalog::TableType::NODE: {
                 storageManager->getNodesStore().getNodeTable(tableID)->removeProperty(propertyID);
-<<<<<<< HEAD
-                // TODO(Guodong): Do nothing for now. Should remove meta disk array and node groups.
-            } else {
-=======
                 WALReplayerUtils::removeDBFilesForNodeProperty(
                     wal->getDirectory(), tableID, propertyID);
             } break;
             case catalog::TableType::REL: {
->>>>>>> 416d3927
                 storageManager->getRelsStore().getRelTable(tableID)->removeProperty(
                     propertyID, *catalog->getReadOnlyVersion()->getRelTableSchema(tableID));
                 WALReplayerUtils::removeDBFilesForRelProperty(wal->getDirectory(),
@@ -432,11 +421,6 @@
                 return;
             }
             auto catalogForRecovery = getCatalogForRecovery(DBFileType::WAL_VERSION);
-<<<<<<< HEAD
-            if (catalogForRecovery->getReadOnlyVersion()->containNodeTable(tableID)) {
-                // TODO(Guodong): Do nothing for now. Should remove meta disk array and node groups.
-            } else {
-=======
             auto tableSchema = catalogForRecovery->getReadOnlyVersion()->getTableSchema(tableID);
             switch (tableSchema->getTableType()) {
             case catalog::TableType::NODE: {
@@ -444,7 +428,6 @@
                     wal->getDirectory(), tableID, propertyID);
             } break;
             case catalog::TableType::REL: {
->>>>>>> 416d3927
                 WALReplayerUtils::removeDBFilesForRelProperty(wal->getDirectory(),
                     catalogForRecovery->getReadOnlyVersion()->getRelTableSchema(tableID),
                     propertyID);
@@ -475,11 +458,6 @@
             WALReplayerUtils::initPropertyMetadataDAsOnDisk(property, metadataFH.get());
         }
         if (!isRecovering) {
-<<<<<<< HEAD
-            if (catalog->getReadOnlyVersion()->containNodeTable(tableID)) {
-                storageManager->getNodesStore().getNodeTable(tableID)->addProperty(property);
-            } else {
-=======
             auto tableSchema = catalog->getWriteVersion()->getTableSchema(tableID);
             auto property = tableSchema->getProperty(propertyID);
             switch (tableSchema->getTableType()) {
@@ -489,7 +467,6 @@
                 storageManager->getNodesStore().getNodeTable(tableID)->addProperty(*property);
             } break;
             case catalog::TableType::REL: {
->>>>>>> 416d3927
                 WALReplayerUtils::renameDBFilesForRelProperty(wal->getDirectory(),
                     reinterpret_cast<RelTableSchema*>(tableSchema), propertyID);
                 storageManager->getRelsStore().getRelTable(tableID)->addProperty(
@@ -504,9 +481,6 @@
                 // Nothing to undo.
                 return;
             }
-<<<<<<< HEAD
-            if (!catalogForCheckpointing->getReadOnlyVersion()->containNodeTable(tableID)) {
-=======
             auto catalogForRecovery = getCatalogForRecovery(DBFileType::WAL_VERSION);
             auto tableSchema = catalogForRecovery->getReadOnlyVersion()->getTableSchema(tableID);
             switch (tableSchema->getTableType()) {
@@ -515,7 +489,6 @@
                     wal->getDirectory(), tableID, propertyID);
             } break;
             case catalog::TableType::REL: {
->>>>>>> 416d3927
                 WALReplayerUtils::renameDBFilesForRelProperty(wal->getDirectory(),
                     reinterpret_cast<RelTableSchema*>(tableSchema), propertyID);
             } break;
