--- conflicted
+++ resolved
@@ -22,21 +22,6 @@
     }
 }
 
-<<<<<<< HEAD
-StorageStructureID StorageStructureID::newNodeGroupsDataID() {
-    StorageStructureID retVal;
-    retVal.isOverflow = false;
-    retVal.isNullBits = false;
-    retVal.storageStructureType = StorageStructureType::NODE_GROUPS_DATA;
-    return retVal;
-}
-
-StorageStructureID StorageStructureID::newNodeGroupsMetaID() {
-    StorageStructureID retVal;
-    retVal.isOverflow = false;
-    retVal.isNullBits = false;
-    retVal.storageStructureType = StorageStructureType::NODE_GROUPS_META;
-=======
 StorageStructureID StorageStructureID::newDataID() {
     StorageStructureID retVal;
     retVal.isOverflow = false;
@@ -50,7 +35,6 @@
     retVal.isOverflow = false;
     retVal.isNullBits = false;
     retVal.storageStructureType = StorageStructureType::METADATA;
->>>>>>> d98882b9
     return retVal;
 }
 
@@ -219,17 +203,10 @@
     return retVal;
 }
 
-<<<<<<< HEAD
-WALRecord WALRecord::newCopyNodeRecord(table_id_t tableID, common::page_idx_t pageIdx) {
-    WALRecord retVal;
-    retVal.recordType = WALRecordType::COPY_NODE_RECORD;
-    retVal.copyNodeRecord = CopyNodeRecord(tableID, pageIdx);
-=======
 WALRecord WALRecord::newCopyNodeRecord(table_id_t tableID, common::page_idx_t startPageIdx) {
     WALRecord retVal;
     retVal.recordType = WALRecordType::COPY_NODE_RECORD;
     retVal.copyNodeRecord = CopyNodeRecord(tableID, startPageIdx);
->>>>>>> d98882b9
     return retVal;
 }
 
