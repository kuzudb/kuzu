--- conflicted
+++ resolved
@@ -104,13 +104,8 @@
 }
 
 std::pair<offset_t, offset_t> NodeGroupCollection::appendToLastNodeGroupAndFlushWhenFull(
-<<<<<<< HEAD
-    MemoryManager& mm, Transaction* transaction, const std::vector<column_id_t>& columnIDs,
+    Transaction* transaction, const std::vector<column_id_t>& columnIDs,
     InMemChunkedNodeGroup& chunkedGroup, PageAllocator& pageAllocator) {
-=======
-    Transaction* transaction, const std::vector<column_id_t>& columnIDs,
-    ChunkedNodeGroup& chunkedGroup, PageAllocator& pageAllocator) {
->>>>>>> f4749e04
     NodeGroup* lastNodeGroup = nullptr;
     offset_t startOffset = 0;
     offset_t numToAppend = 0;
@@ -146,12 +141,7 @@
         }
     }
     if (directFlushWhenAppend) {
-<<<<<<< HEAD
-        auto flushedGroup = chunkedGroup.flush(transaction, mm, pageAllocator);
-=======
-        chunkedGroup.finalize();
-        auto flushedGroup = chunkedGroup.flushAsNewChunkedNodeGroup(transaction, pageAllocator);
->>>>>>> f4749e04
+        auto flushedGroup = chunkedGroup.flush(transaction, pageAllocator);
 
         // If there are deleted columns that haven't been vacuumed yet,
         // we need to add extra columns to the chunked group
