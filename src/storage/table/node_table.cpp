#include "storage/table/node_table.h"

#include "catalog/catalog_entry/node_table_catalog_entry.h"
#include "common/cast.h"
#include "common/exception/message.h"
#include "common/exception/runtime.h"
#include "common/types/types.h"
#include "main/client_context.h"
#include "storage/local_storage/local_node_table.h"
#include "storage/local_storage/local_storage.h"
#include "storage/local_storage/local_table.h"
#include "storage/storage_manager.h"
#include "storage/wal/local_wal.h"
#include "transaction/transaction.h"

using namespace kuzu::catalog;
using namespace kuzu::common;
using namespace kuzu::transaction;
using namespace kuzu::evaluator;

namespace kuzu {
namespace storage {

NodeTableVersionRecordHandler::NodeTableVersionRecordHandler(NodeTable* table) : table(table) {}

void NodeTableVersionRecordHandler::applyFuncToChunkedGroups(version_record_handler_op_t func,
    node_group_idx_t nodeGroupIdx, row_idx_t startRow, row_idx_t numRows,
    transaction_t commitTS) const {
    table->getNodeGroupNoLock(nodeGroupIdx)
        ->applyFuncToChunkedGroups(func, startRow, numRows, commitTS);
}

void NodeTableVersionRecordHandler::rollbackInsert(main::ClientContext* context,
    node_group_idx_t nodeGroupIdx, row_idx_t startRow, row_idx_t numRows) const {
    table->rollbackPKIndexInsert(context, startRow, numRows, nodeGroupIdx);

    // the only case where a node group would be empty (and potentially removed before) is if an
    // exception occurred while adding its first chunk
    KU_ASSERT(nodeGroupIdx < table->getNumNodeGroups() || startRow == 0);
    if (nodeGroupIdx < table->getNumNodeGroups()) {
        VersionRecordHandler::rollbackInsert(context, nodeGroupIdx, startRow, numRows);
        auto* nodeGroup = table->getNodeGroupNoLock(nodeGroupIdx);
        const auto numRowsToRollback = std::min(numRows, nodeGroup->getNumRows() - startRow);
        nodeGroup->rollbackInsert(startRow);
        table->rollbackGroupCollectionInsert(numRowsToRollback);
    }
}

NodeGroupScanResult NodeTableScanState::scanNext(Transaction* transaction, offset_t startOffset,
    offset_t numNodes) {
    KU_ASSERT(columns.size() == outputVectors.size());
    if (source == TableScanSource::NONE) {
        return NODE_GROUP_SCAN_EMPTY_RESULT;
    }
    auto nodeGroupStartOffset = StorageUtils::getStartOffsetOfNodeGroup(nodeGroupIdx);
    const auto tableID = table->getTableID();
    if (source == TableScanSource::UNCOMMITTED) {
        nodeGroupStartOffset = transaction->getUncommittedOffset(tableID, nodeGroupStartOffset);
    }
    auto startOffsetInGroup = startOffset - nodeGroupStartOffset;
    const NodeGroupScanResult scanResult =
        nodeGroup->scan(transaction, *this, startOffsetInGroup, numNodes);
    if (scanResult == NODE_GROUP_SCAN_EMPTY_RESULT) {
        return scanResult;
    }
    for (auto i = 0u; i < scanResult.numRows; i++) {
        nodeIDVector->setValue(i,
            nodeID_t{nodeGroupStartOffset + scanResult.startRow + i, tableID});
    }
    return scanResult;
}

std::unique_ptr<NodeTableScanState> IndexScanHelper::initScanState(const Transaction* transaction,
    DataChunk& dataChunk) {
    std::vector<ValueVector*> outVectors;
    for (auto& vector : dataChunk.valueVectors) {
        outVectors.push_back(vector.get());
    }
    auto scanState = std::make_unique<NodeTableScanState>(nullptr, outVectors, dataChunk.state);
    scanState->setToTable(transaction, table, index->getIndexInfo().columnIDs, {});
    return scanState;
}

namespace {

struct UncommittedIndexInserter final : IndexScanHelper {
    UncommittedIndexInserter(row_idx_t startNodeOffset, NodeTable* table, Index* index,
        visible_func isVisible)
        : IndexScanHelper(table, index), startNodeOffset(startNodeOffset),
          nodeIDVector(LogicalType::INTERNAL_ID()), isVisible(std::move(isVisible)) {}

    std::unique_ptr<NodeTableScanState> initScanState(const Transaction* transaction,
        DataChunk& dataChunk) override;

    bool processScanOutput(main::ClientContext* context, NodeGroupScanResult scanResult,
        const std::vector<ValueVector*>& scannedVectors) override;

    row_idx_t startNodeOffset;
    ValueVector nodeIDVector;
    visible_func isVisible;
    std::unique_ptr<Index::InsertState> insertState;
};

struct RollbackPKDeleter final : IndexScanHelper {
    RollbackPKDeleter(row_idx_t startNodeOffset, row_idx_t numRows, NodeTable* table,
        PrimaryKeyIndex* pkIndex)
        : IndexScanHelper(table, pkIndex),
          semiMask(SemiMaskUtil::createMask(startNodeOffset + numRows)) {
        semiMask->maskRange(startNodeOffset, startNodeOffset + numRows);
        semiMask->enable();
    }

    std::unique_ptr<NodeTableScanState> initScanState(const Transaction* transaction,
        DataChunk& dataChunk) override;

    bool processScanOutput(main::ClientContext* context, NodeGroupScanResult scanResult,
        const std::vector<ValueVector*>& scannedVectors) override;

    std::unique_ptr<SemiMask> semiMask;
};

std::unique_ptr<NodeTableScanState> UncommittedIndexInserter::initScanState(
    const Transaction* transaction, DataChunk& dataChunk) {
    auto scanState = IndexScanHelper::initScanState(transaction, dataChunk);
    nodeIDVector.setState(dataChunk.state);
    scanState->source = TableScanSource::UNCOMMITTED;
    return scanState;
}

bool UncommittedIndexInserter::processScanOutput(main::ClientContext* context,
    NodeGroupScanResult scanResult, const std::vector<ValueVector*>& scannedVectors) {
    if (scanResult == NODE_GROUP_SCAN_EMPTY_RESULT) {
        return false;
    }
    for (auto i = 0u; i < scanResult.numRows; i++) {
        nodeIDVector.setValue(i, nodeID_t{startNodeOffset + i, table->getTableID()});
    }
    if (!insertState) {
        insertState = index->initInsertState(context, isVisible);
    }
    index->commitInsert(transaction::Transaction::Get(*context), nodeIDVector, {scannedVectors},
        *insertState);
    startNodeOffset += scanResult.numRows;
    return true;
}

std::unique_ptr<NodeTableScanState> RollbackPKDeleter::initScanState(const Transaction* transaction,
    DataChunk& dataChunk) {
    auto scanState = IndexScanHelper::initScanState(transaction, dataChunk);
    scanState->source = TableScanSource::COMMITTED;
    scanState->semiMask = semiMask.get();
    return scanState;
}

template<typename T>
concept notIndexHashable = !IndexHashable<T>;

bool RollbackPKDeleter::processScanOutput(main::ClientContext* context,
    NodeGroupScanResult scanResult, const std::vector<ValueVector*>& scannedVectors) {
    if (scanResult == NODE_GROUP_SCAN_EMPTY_RESULT) {
        return false;
    }
    KU_ASSERT(scannedVectors.size() == 1);
    auto& scannedVector = *scannedVectors[0];
    auto& pkIndex = index->cast<PrimaryKeyIndex>();
    const auto rollbackFunc = [&]<IndexHashable T>(T) {
        for (idx_t i = 0; i < scannedVector.state->getSelSize(); ++i) {
            const auto pos = scannedVector.state->getSelVector()[i];
            T key = scannedVector.getValue<T>(pos);
            static constexpr auto isVisible = [](offset_t) { return true; };
            if (offset_t lookupOffset = 0; pkIndex.lookup(transaction::Transaction::Get(*context),
                    key, lookupOffset, isVisible)) {
                // If we delete the key then it will not be visible to future transactions within
                // this process
                pkIndex.discardLocal(key);
            }
        }
    };
    TypeUtils::visit(scannedVector.dataType.getPhysicalType(), std::cref(rollbackFunc),
        []<notIndexHashable T>(T) { KU_UNREACHABLE; });
    return true;
}
} // namespace

void NodeTableScanState::setToTable(const Transaction* transaction, Table* table_,
    std::vector<column_id_t> columnIDs_, std::vector<ColumnPredicateSet> columnPredicateSets_,
    RelDataDirection) {
    TableScanState::setToTable(transaction, table_, columnIDs_, std::move(columnPredicateSets_));
    columns.resize(columnIDs.size());
    for (auto i = 0u; i < columnIDs.size(); i++) {
        if (const auto columnID = columnIDs[i];
            columnID == INVALID_COLUMN_ID || columnID == ROW_IDX_COLUMN_ID) {
            columns[i] = nullptr;
        } else {
            columns[i] = &table->cast<NodeTable>().getColumn(columnID);
        }
    }
}

bool NodeTableScanState::scanNext(Transaction* transaction) {
    if (source == TableScanSource::NONE) {
        return false;
    }
    KU_ASSERT(columns.size() == outputVectors.size());
    const NodeGroupScanResult scanResult = nodeGroup->scan(transaction, *this);
    if (scanResult == NODE_GROUP_SCAN_EMPTY_RESULT) {
        return false;
    }
    auto nodeGroupStartOffset = StorageUtils::getStartOffsetOfNodeGroup(nodeGroupIdx);
    const auto tableID = table->getTableID();
    if (source == TableScanSource::UNCOMMITTED) {
        nodeGroupStartOffset = transaction->getUncommittedOffset(tableID, nodeGroupStartOffset);
    }
    for (auto i = 0u; i < scanResult.numRows; i++) {
        auto& nodeID = nodeIDVector->getValue<nodeID_t>(i);
        nodeID.tableID = tableID;
        nodeID.offset = nodeGroupStartOffset + scanResult.startRow + i;
    }
    return true;
}

NodeTable::NodeTable(const StorageManager* storageManager,
    const NodeTableCatalogEntry* nodeTableEntry, MemoryManager* mm)
    : Table{nodeTableEntry, storageManager, mm},
      pkColumnID{nodeTableEntry->getColumnID(nodeTableEntry->getPrimaryKeyName())},
      versionRecordHandler(this) {
    auto* dataFH = storageManager->getDataFH();
    auto& pageAllocator = *dataFH->getPageManager();
    const auto maxColumnID = nodeTableEntry->getMaxColumnID();
    columns.resize(maxColumnID + 1);
    for (auto& property : nodeTableEntry->getProperties()) {
        const auto columnID = nodeTableEntry->getColumnID(property.getName());
        const auto columnName =
            StorageUtils::getColumnName(property.getName(), StorageUtils::ColumnType::DEFAULT, "");
        columns[columnID] = ColumnFactory::createColumn(columnName, property.getType().copy(),
            dataFH, mm, shadowFile, enableCompression);
    }
    auto& pkDefinition = nodeTableEntry->getPrimaryKeyDefinition();
    KU_ASSERT(pkColumnID != INVALID_COLUMN_ID);
    auto hashIndexType = PrimaryKeyIndex::getIndexType();
    IndexInfo indexInfo{PrimaryKeyIndex::DEFAULT_NAME, hashIndexType.typeName, tableID,
        {pkColumnID}, {pkDefinition.getType().getPhysicalType()},
        hashIndexType.constraintType == IndexConstraintType::PRIMARY,
        hashIndexType.definitionType == IndexDefinitionType::BUILTIN};
    indexes.push_back(IndexHolder{PrimaryKeyIndex::createNewIndex(indexInfo,
        storageManager->isInMemory(), *mm, pageAllocator, shadowFile)});
    nodeGroups = std::make_unique<NodeGroupCollection>(*mm,
        LocalNodeTable::getNodeTableColumnTypes(*nodeTableEntry), enableCompression,
        storageManager->getDataFH() ? ResidencyState::ON_DISK : ResidencyState::IN_MEMORY,
        &versionRecordHandler);
}

row_idx_t NodeTable::getNumTotalRows(const Transaction* transaction) {
    auto numLocalRows = 0u;
    if (transaction && transaction->getLocalStorage()) {
        if (const auto localTable = transaction->getLocalStorage()->getLocalTable(tableID)) {
            numLocalRows = localTable->getNumTotalRows();
        }
    }
    return numLocalRows + nodeGroups->getNumTotalRows();
}

void NodeTable::initScanState(Transaction* transaction, TableScanState& scanState, bool) const {
    auto& nodeScanState = scanState.cast<NodeTableScanState>();
    NodeGroup* nodeGroup = nullptr;
    switch (nodeScanState.source) {
    case TableScanSource::COMMITTED: {
        nodeGroup = nodeGroups->getNodeGroup(nodeScanState.nodeGroupIdx);
    } break;
    case TableScanSource::UNCOMMITTED: {
        const auto localTable = transaction->getLocalStorage()->getLocalTable(tableID);
        KU_ASSERT(localTable);
        const auto& localNodeTable = localTable->cast<LocalNodeTable>();
        nodeGroup = localNodeTable.getNodeGroup(nodeScanState.nodeGroupIdx);
        KU_ASSERT(nodeGroup);
    } break;
    case TableScanSource::NONE: {
        // DO NOTHING.
    } break;
    default: {
        KU_UNREACHABLE;
    }
    }
    nodeScanState.initState(transaction, nodeGroup);
}

void NodeTable::initScanState(Transaction* transaction, TableScanState& scanState,
    table_id_t tableID, offset_t startOffset) const {
    if (transaction->isUnCommitted(tableID, startOffset)) {
        scanState.source = TableScanSource::UNCOMMITTED;
        scanState.nodeGroupIdx =
            StorageUtils::getNodeGroupIdx(transaction->getLocalRowIdx(tableID, startOffset));
    } else {
        scanState.source = TableScanSource::COMMITTED;
        scanState.nodeGroupIdx = StorageUtils::getNodeGroupIdx(startOffset);
    }
    initScanState(transaction, scanState);
}

bool NodeTable::scanInternal(Transaction* transaction, TableScanState& scanState) {
    scanState.resetOutVectors();
    return scanState.scanNext(transaction);
}

template<bool lock>
bool NodeTable::lookup(const Transaction* transaction, const TableScanState& scanState) const {
    KU_ASSERT(scanState.nodeIDVector->state->getSelVector().getSelSize() == 1);
    const auto nodeIDPos = scanState.nodeIDVector->state->getSelVector()[0];
    if (scanState.nodeIDVector->isNull(nodeIDPos)) {
        return false;
    }
    const auto nodeOffset = scanState.nodeIDVector->readNodeOffset(nodeIDPos);
    const offset_t rowIdxInGroup =
        transaction->isUnCommitted(tableID, nodeOffset) ?
            transaction->getLocalRowIdx(tableID, nodeOffset) -
                StorageUtils::getStartOffsetOfNodeGroup(scanState.nodeGroupIdx) :
            nodeOffset - StorageUtils::getStartOffsetOfNodeGroup(scanState.nodeGroupIdx);
    scanState.rowIdxVector->setValue<row_idx_t>(nodeIDPos, rowIdxInGroup);
    if constexpr (lock) {
        return scanState.nodeGroup->lookup(transaction, scanState);
    } else {
        return scanState.nodeGroup->lookupNoLock(transaction, scanState);
    }
}

template bool NodeTable::lookup<true>(const Transaction* transaction,
    const TableScanState& scanState) const;
template bool NodeTable::lookup<false>(const Transaction* transaction,
    const TableScanState& scanState) const;

template<bool lock>
bool NodeTable::lookupMultiple(Transaction* transaction, TableScanState& scanState) const {
    const auto numRowsToRead = scanState.nodeIDVector->state->getSelSize();
    sel_t numRowsRead = 0;
    for (auto i = 0u; i < numRowsToRead; i++) {
        const auto nodeIDPos = scanState.nodeIDVector->state->getSelVector()[i];
        if (scanState.nodeIDVector->isNull(nodeIDPos)) {
            continue;
        }
        const auto nodeOffset = scanState.nodeIDVector->readNodeOffset(nodeIDPos);
        const auto isUnCommitted = transaction->isUnCommitted(tableID, nodeOffset);
        const auto source =
            isUnCommitted ? TableScanSource::UNCOMMITTED : TableScanSource::COMMITTED;
        const auto nodeGroupIdx =
            isUnCommitted ?
                StorageUtils::getNodeGroupIdx(transaction->getLocalRowIdx(tableID, nodeOffset)) :
                StorageUtils::getNodeGroupIdx(nodeOffset);
        const offset_t rowIdxInGroup =
            isUnCommitted ? transaction->getLocalRowIdx(tableID, nodeOffset) -
                                StorageUtils::getStartOffsetOfNodeGroup(nodeGroupIdx) :
                            nodeOffset - StorageUtils::getStartOffsetOfNodeGroup(nodeGroupIdx);
        if (scanState.source == source && scanState.nodeGroupIdx == nodeGroupIdx) {
            // If the scan state is already initialized for the same source and node group, we can
            // skip re-initialization.
        } else {
            scanState.source = source;
            scanState.nodeGroupIdx = nodeGroupIdx;
            initScanState(transaction, scanState);
        }
        scanState.rowIdxVector->setValue<row_idx_t>(nodeIDPos, rowIdxInGroup);
        if constexpr (lock) {
            numRowsRead += scanState.nodeGroup->lookup(transaction, scanState, i);
        } else {
            numRowsRead += scanState.nodeGroup->lookupNoLock(transaction, scanState, i);
        }
    }
    return numRowsRead == numRowsToRead;
}

template bool NodeTable::lookupMultiple<true>(Transaction* transaction,
    TableScanState& scanState) const;
template bool NodeTable::lookupMultiple<false>(Transaction* transaction,
    TableScanState& scanState) const;

offset_t NodeTable::validateUniquenessConstraint(const Transaction* transaction,
    const std::vector<ValueVector*>& propertyVectors) const {
    const auto pkVector = propertyVectors[pkColumnID];
    KU_ASSERT(pkVector->state->getSelVector().getSelSize() == 1);
    const auto pkVectorPos = pkVector->state->getSelVector()[0];
    if (offset_t offset = INVALID_OFFSET;
        getPKIndex()->lookup(transaction, propertyVectors[pkColumnID], pkVectorPos, offset,
            [&](offset_t offset_) { return isVisible(transaction, offset_); })) {
        return offset;
    }
    if (const auto localTable = transaction->getLocalStorage()->getLocalTable(tableID)) {
        return localTable->cast<LocalNodeTable>().validateUniquenessConstraint(transaction,
            *pkVector);
    }
    return INVALID_OFFSET;
}

void NodeTable::validatePkNotExists(const Transaction* transaction, ValueVector* pkVector) const {
    offset_t dummyOffset = INVALID_OFFSET;
    auto& selVector = pkVector->state->getSelVector();
    KU_ASSERT(selVector.getSelSize() == 1);
    if (pkVector->isNull(selVector[0])) {
        throw RuntimeException(ExceptionMessage::nullPKException());
    }
    if (getPKIndex()->lookup(transaction, pkVector, selVector[0], dummyOffset,
            [&](offset_t offset) { return isVisible(transaction, offset); })) {
        throw RuntimeException(
            ExceptionMessage::duplicatePKException(pkVector->getAsValue(selVector[0])->toString()));
    }
}

void NodeTable::initInsertState(main::ClientContext* context, TableInsertState& insertState) {
    auto& nodeInsertState = insertState.cast<NodeTableInsertState>();
    nodeInsertState.indexInsertStates.resize(indexes.size());
    for (auto i = 0u; i < indexes.size(); i++) {
        auto& indexHolder = indexes[i];
        const auto index = indexHolder.getIndex();
        nodeInsertState.indexInsertStates[i] =
            index->initInsertState(context, [&](offset_t offset) {
                return isVisible(transaction::Transaction::Get(*context), offset);
            });
    }
}

void NodeTable::insert(Transaction* transaction, TableInsertState& insertState) {
    const auto& nodeInsertState = insertState.cast<NodeTableInsertState>();
    auto& nodeIDSelVector = nodeInsertState.nodeIDVector.state->getSelVector();
    KU_ASSERT(nodeInsertState.propertyVectors[0]->state->getSelVector().getSelSize() == 1);
    KU_ASSERT(nodeIDSelVector.getSelSize() == 1);
    if (nodeInsertState.nodeIDVector.isNull(nodeIDSelVector[0])) {
        return;
    }
    const auto localTable = transaction->getLocalStorage()->getOrCreateLocalTable(*this);
    validatePkNotExists(transaction, const_cast<ValueVector*>(&nodeInsertState.pkVector));
    localTable->insert(transaction, insertState);
    for (auto i = 0u; i < indexes.size(); i++) {
        auto index = indexes[i].getIndex();
        std::vector<ValueVector*> indexedPropertyVectors;
        for (const auto columnID : index->getIndexInfo().columnIDs) {
            indexedPropertyVectors.push_back(insertState.propertyVectors[columnID]);
        }
        index->insert(transaction, nodeInsertState.nodeIDVector, indexedPropertyVectors,
            *nodeInsertState.indexInsertStates[i]);
    }
    if (insertState.logToWAL && transaction->shouldLogToWAL()) {
        KU_ASSERT(transaction->isWriteTransaction());
        auto& wal = transaction->getLocalWAL();
        wal.logTableInsertion(tableID, TableType::NODE,
            nodeInsertState.nodeIDVector.state->getSelVector().getSelSize(),
            insertState.propertyVectors);
    }
    hasChanges = true;
}

void NodeTable::initUpdateState(main::ClientContext* context, TableUpdateState& updateState) const {
    auto& nodeUpdateState = updateState.cast<NodeTableUpdateState>();
    nodeUpdateState.indexUpdateState.resize(indexes.size());
    for (auto i = 0u; i < indexes.size(); i++) {
        auto& indexHolder = indexes[i];
        auto index = indexHolder.getIndex();
        if (index->isPrimary() || !index->isBuiltOnColumn(nodeUpdateState.columnID)) {
            nodeUpdateState.indexUpdateState[i] = nullptr;
            continue;
        }
        nodeUpdateState.indexUpdateState[i] =
            index->initUpdateState(context, nodeUpdateState.columnID, [&](offset_t offset) {
                return isVisible(transaction::Transaction::Get(*context), offset);
            });
    }
}

void NodeTable::update(Transaction* transaction, TableUpdateState& updateState) {
    // NOTE: We assume all inputs are flattened now. This is to simplify the implementation.
    // We should optimize this to take unflattened input later.
    auto& nodeUpdateState = updateState.constCast<NodeTableUpdateState>();
    KU_ASSERT(nodeUpdateState.nodeIDVector.state->getSelVector().getSelSize() == 1 &&
              nodeUpdateState.propertyVector.state->getSelVector().getSelSize() == 1);
    const auto pos = nodeUpdateState.nodeIDVector.state->getSelVector()[0];
    if (nodeUpdateState.nodeIDVector.isNull(pos)) {
        return;
    }
    const auto pkIndex = getPKIndex();
    if (nodeUpdateState.columnID == pkColumnID && pkIndex) {
        throw RuntimeException("Cannot update pk.");
    }
    const auto nodeOffset = nodeUpdateState.nodeIDVector.readNodeOffset(pos);
    for (auto i = 0u; i < indexes.size(); i++) {
        auto index = indexes[i].getIndex();
        if (!nodeUpdateState.needToUpdateIndex(i)) {
            continue;
        }
        index->update(transaction, nodeUpdateState.nodeIDVector, nodeUpdateState.propertyVector,
            *nodeUpdateState.indexUpdateState[i]);
    }
    if (transaction->isUnCommitted(tableID, nodeOffset)) {
        const auto localTable = transaction->getLocalStorage()->getLocalTable(tableID);
        KU_ASSERT(localTable);
        localTable->update(&DUMMY_TRANSACTION, updateState);
    } else {
        const auto nodeGroupIdx = StorageUtils::getNodeGroupIdx(nodeOffset);
        const auto rowIdxInGroup =
            nodeOffset - StorageUtils::getStartOffsetOfNodeGroup(nodeGroupIdx);
        nodeGroups->getNodeGroup(nodeGroupIdx)
            ->update(transaction, rowIdxInGroup, nodeUpdateState.columnID,
                nodeUpdateState.propertyVector);
    }
    if (updateState.logToWAL && transaction->shouldLogToWAL()) {
        KU_ASSERT(transaction->isWriteTransaction());
        auto& wal = transaction->getLocalWAL();
        wal.logNodeUpdate(tableID, nodeUpdateState.columnID, nodeOffset,
            &nodeUpdateState.propertyVector);
    }
    hasChanges = true;
}

bool NodeTable::delete_(Transaction* transaction, TableDeleteState& deleteState) {
    const auto& nodeDeleteState = ku_dynamic_cast<NodeTableDeleteState&>(deleteState);
    KU_ASSERT(nodeDeleteState.nodeIDVector.state->getSelVector().getSelSize() == 1);
    const auto pos = nodeDeleteState.nodeIDVector.state->getSelVector()[0];
    if (nodeDeleteState.nodeIDVector.isNull(pos)) {
        return false;
    }
    bool isDeleted = false;
    const auto nodeOffset = nodeDeleteState.nodeIDVector.readNodeOffset(pos);
    for (auto& index : indexes) {
        auto indexDeleteState = index.getIndex()->initDeleteState(transaction, memoryManager,
            getVisibleFunc(transaction));
        index.getIndex()->delete_(transaction, nodeDeleteState.nodeIDVector, *indexDeleteState);
    }

    if (transaction->isUnCommitted(tableID, nodeOffset)) {
        const auto localTable = transaction->getLocalStorage()->getLocalTable(tableID);
        isDeleted = localTable->delete_(&DUMMY_TRANSACTION, deleteState);
    } else {
        const auto nodeGroupIdx = StorageUtils::getNodeGroupIdx(nodeOffset);
        const auto rowIdxInGroup =
            nodeOffset - StorageUtils::getStartOffsetOfNodeGroup(nodeGroupIdx);
        isDeleted = nodeGroups->getNodeGroup(nodeGroupIdx)->delete_(transaction, rowIdxInGroup);
        if (transaction->shouldAppendToUndoBuffer()) {
            transaction->pushDeleteInfo(nodeGroupIdx, rowIdxInGroup, 1, &versionRecordHandler);
        }
    }
    if (isDeleted) {
        hasChanges = true;
        if (deleteState.logToWAL && transaction->shouldLogToWAL()) {
            KU_ASSERT(transaction->isWriteTransaction());
            auto& wal = transaction->getLocalWAL();
            wal.logNodeDeletion(tableID, nodeOffset, &nodeDeleteState.pkVector);
        }
    }
    return isDeleted;
}

void NodeTable::addColumn(Transaction* transaction, TableAddColumnState& addColumnState,
    PageAllocator& pageAllocator) {
    auto& definition = addColumnState.propertyDefinition;
    columns.push_back(ColumnFactory::createColumn(definition.getName(), definition.getType().copy(),
        pageAllocator.getDataFH(), memoryManager, shadowFile, enableCompression));
    LocalTable* localTable = nullptr;
    if (transaction->getLocalStorage()) {
        localTable = transaction->getLocalStorage()->getLocalTable(tableID);
    }
    if (localTable) {
        localTable->addColumn(addColumnState);
    }
    nodeGroups->addColumn(addColumnState, &pageAllocator);
    hasChanges = true;
}

<<<<<<< HEAD
std::pair<offset_t, offset_t> NodeTable::appendToLastNodeGroup(MemoryManager& mm,
    Transaction* transaction, const std::vector<column_id_t>& columnIDs,
    InMemChunkedNodeGroup& chunkedGroup, PageAllocator& pageAllocator) {
=======
std::pair<offset_t, offset_t> NodeTable::appendToLastNodeGroup(Transaction* transaction,
    const std::vector<column_id_t>& columnIDs, ChunkedNodeGroup& chunkedGroup,
    PageAllocator& pageAllocator) {
>>>>>>> f4749e04
    hasChanges = true;
    return nodeGroups->appendToLastNodeGroupAndFlushWhenFull(transaction, columnIDs, chunkedGroup,
        pageAllocator);
}

DataChunk NodeTable::constructDataChunkForColumns(const std::vector<column_id_t>& columnIDs) const {
    std::vector<LogicalType> types;
    for (const auto& columnID : columnIDs) {
        KU_ASSERT(columnID < columns.size());
        types.push_back(columns[columnID]->getDataType().copy());
    }
    return constructDataChunk(memoryManager, std::move(types));
}

void NodeTable::commit(main::ClientContext* context, TableCatalogEntry* tableEntry,
    LocalTable* localTable) {
    const auto startNodeOffset = nodeGroups->getNumTotalRows();
    auto& localNodeTable = localTable->cast<LocalNodeTable>();

    std::vector<column_id_t> columnIDsToCommit;
    for (auto& property : tableEntry->getProperties()) {
        auto columnID = tableEntry->getColumnID(property.getName());
        columnIDsToCommit.push_back(columnID);
    }

    auto transaction = transaction::Transaction::Get(*context);
    // 1. Append all tuples from local storage to nodeGroups regardless of deleted or not.
    // Note: We cannot simply remove all deleted tuples in local node table, as they may have
    // connected local rels. Directly removing them will cause shift of committed node offset,
    // leading to an inconsistent result with connected rels.
    nodeGroups->append(transaction, columnIDsToCommit, localNodeTable.getNodeGroups());
    // 2. Set deleted flag for tuples that are deleted in local storage.
    row_idx_t numLocalRows = 0u;
    for (auto localNodeGroupIdx = 0u; localNodeGroupIdx < localNodeTable.getNumNodeGroups();
         localNodeGroupIdx++) {
        const auto localNodeGroup = localNodeTable.getNodeGroup(localNodeGroupIdx);
        if (localNodeGroup->hasDeletions(transaction)) {
            // TODO(Guodong): Assume local storage is small here. Should optimize the loop away by
            // grabbing a set of deleted rows.
            for (auto row = 0u; row < localNodeGroup->getNumRows(); row++) {
                if (localNodeGroup->isDeleted(transaction, row)) {
                    const auto nodeOffset = startNodeOffset + numLocalRows + row;
                    const auto nodeGroupIdx = StorageUtils::getNodeGroupIdx(nodeOffset);
                    const auto rowIdxInGroup =
                        nodeOffset - StorageUtils::getStartOffsetOfNodeGroup(nodeGroupIdx);
                    [[maybe_unused]] const bool isDeleted =
                        nodeGroups->getNodeGroup(nodeGroupIdx)->delete_(transaction, rowIdxInGroup);
                    KU_ASSERT(isDeleted);
                    if (transaction->shouldAppendToUndoBuffer()) {
                        transaction->pushDeleteInfo(nodeGroupIdx, rowIdxInGroup, 1,
                            &versionRecordHandler);
                    }
                }
            }
        }
        numLocalRows += localNodeGroup->getNumRows();
    }

    // 3. Scan index columns for newly inserted tuples.
    for (auto& index : indexes) {
        if (!index.needCommitInsert()) {
            continue;
        }
        if (!index.isLoaded()) {
            throw RuntimeException(
                "Cannot commit index insertions for index " + index.getName() +
                ", because it is not loaded. Please load the extension for the index first.");
        }
        UncommittedIndexInserter indexInserter{startNodeOffset, this, index.getIndex(),
            getVisibleFunc(transaction)};
        // We need to scan from local storage here because some tuples in local node groups might
        // have been deleted.
        scanIndexColumns(context, indexInserter, localNodeTable.getNodeGroups());
    }

    // 4. Clear local table.
    localTable->clear(*MemoryManager::Get(*context));
}

visible_func NodeTable::getVisibleFunc(const Transaction* transaction) const {
    return
        [this, transaction](offset_t offset_) -> bool { return isVisible(transaction, offset_); };
}

bool NodeTable::checkpoint(main::ClientContext* context, TableCatalogEntry* tableEntry,
    PageAllocator& pageAllocator) {
    const bool ret = hasChanges;
    if (hasChanges) {
        // Deleted columns are vacuumed and not checkpointed.
        std::vector<std::unique_ptr<Column>> checkpointColumns;
        std::vector<column_id_t> columnIDs;
        for (auto& property : tableEntry->getProperties()) {
            auto columnID = tableEntry->getColumnID(property.getName());
            checkpointColumns.push_back(std::move(columns[columnID]));
            columnIDs.push_back(columnID);
        }
        columns = std::move(checkpointColumns);

        std::vector<Column*> checkpointColumnPtrs;
        for (const auto& column : columns) {
            checkpointColumnPtrs.push_back(column.get());
        }

        NodeGroupCheckpointState state{columnIDs, std::move(checkpointColumnPtrs), pageAllocator,
            memoryManager};
        nodeGroups->checkpoint(*memoryManager, state);
        for (auto& index : indexes) {
            index.checkpoint(context, pageAllocator);
        }
        tableEntry->vacuumColumnIDs(0 /*nextColumnID*/);
        hasChanges = false;
    }
    return ret;
}

void NodeTable::rollbackPKIndexInsert(main::ClientContext* context, row_idx_t startRow,
    row_idx_t numRows_, node_group_idx_t nodeGroupIdx_) {
    const row_idx_t startNodeOffset =
        startRow + StorageUtils::getStartOffsetOfNodeGroup(nodeGroupIdx_);

    RollbackPKDeleter pkDeleter{startNodeOffset, numRows_, this, getPKIndex()};
    scanIndexColumns(context, pkDeleter, *nodeGroups);
}

// NOLINTNEXTLINE(readability-make-member-function-const): Semantically non-const.
void NodeTable::rollbackGroupCollectionInsert(row_idx_t numRows_) {
    nodeGroups->rollbackInsert(numRows_);
}

void NodeTable::rollbackCheckpoint() {
    for (auto& index : indexes) {
        index.rollbackCheckpoint();
    }
}

void NodeTable::reclaimStorage(PageAllocator& pageAllocator) const {
    nodeGroups->reclaimStorage(pageAllocator);
    getPKIndex()->reclaimStorage(pageAllocator);
}

TableStats NodeTable::getStats(const Transaction* transaction) const {
    auto stats = nodeGroups->getStats();
    if (const auto localTable = transaction->getLocalStorage()->getLocalTable(tableID)) {
        const auto localStats = localTable->cast<LocalNodeTable>().getStats();
        stats.merge(localStats);
    }
    return stats;
}

bool NodeTable::isVisible(const Transaction* transaction, offset_t offset) const {
    auto [nodeGroupIdx, offsetInGroup] = StorageUtils::getNodeGroupIdxAndOffsetInChunk(offset);
    const auto* nodeGroup = getNodeGroup(nodeGroupIdx);
    return nodeGroup->isVisible(transaction, offsetInGroup);
}

bool NodeTable::isVisibleNoLock(const Transaction* transaction, offset_t offset) const {
    auto [nodeGroupIdx, offsetInGroup] = StorageUtils::getNodeGroupIdxAndOffsetInChunk(offset);
    if (nodeGroupIdx >= nodeGroups->getNumNodeGroupsNoLock()) {
        return false;
    }
    const auto* nodeGroup = getNodeGroupNoLock(nodeGroupIdx);
    return nodeGroup->isVisibleNoLock(transaction, offsetInGroup);
}

bool NodeTable::lookupPK(const Transaction* transaction, ValueVector* keyVector, uint64_t vectorPos,
    offset_t& result) const {
    if (transaction->getLocalStorage()) {
        if (const auto localTable = transaction->getLocalStorage()->getLocalTable(tableID);
            localTable && localTable->cast<LocalNodeTable>().lookupPK(transaction, keyVector,
                              vectorPos, result)) {
            return true;
        }
    }
    return getPKIndex()->lookup(transaction, keyVector, vectorPos, result,
        [&](offset_t offset) { return isVisibleNoLock(transaction, offset); });
}

void NodeTable::scanIndexColumns(main::ClientContext* context, IndexScanHelper& scanHelper,
    const NodeGroupCollection& nodeGroups_) const {
    auto dataChunk = constructDataChunkForColumns(scanHelper.index->getIndexInfo().columnIDs);
    const auto scanState =
        scanHelper.initScanState(transaction::Transaction::Get(*context), dataChunk);

    const auto numNodeGroups = nodeGroups_.getNumNodeGroups();
    for (node_group_idx_t nodeGroupToScan = 0u; nodeGroupToScan < numNodeGroups;
         ++nodeGroupToScan) {
        scanState->nodeGroup = nodeGroups_.getNodeGroupNoLock(nodeGroupToScan);

        // It is possible for the node group to have no chunked groups if we are rolling back due to
        // an exception that is thrown before any chunked groups could be appended to the node group
        if (scanState->nodeGroup->getNumChunkedGroups() > 0) {
            scanState->nodeGroupIdx = nodeGroupToScan;
            KU_ASSERT(scanState->nodeGroup);
            scanState->nodeGroup->initializeScanState(transaction::Transaction::Get(*context),
                *scanState);
            while (true) {
                if (const auto scanResult = scanState->nodeGroup->scan(
                        transaction::Transaction::Get(*context), *scanState);
                    !scanHelper.processScanOutput(context, scanResult, scanState->outputVectors)) {
                    break;
                }
            }
        }
    }
}

void NodeTable::addIndex(std::unique_ptr<Index> index) {
    if (getIndex(index->getName()).has_value()) {
        throw RuntimeException("Index with name " + index->getName() + " already exists.");
    }
    indexes.push_back(IndexHolder{std::move(index)});
    hasChanges = true;
}

void NodeTable::dropIndex(const std::string& name) {
    KU_ASSERT(getIndex(name) != nullptr);
    for (auto it = indexes.begin(); it != indexes.end(); ++it) {
        if (StringUtils::caseInsensitiveEquals(it->getName(), name)) {
            KU_ASSERT(it->isLoaded());
            indexes.erase(it);
            return;
        }
    }
}

std::optional<std::reference_wrapper<IndexHolder>> NodeTable::getIndexHolder(
    const std::string& name) {
    for (auto& index : indexes) {
        if (StringUtils::caseInsensitiveEquals(index.getName(), name)) {
            return index;
        }
    }
    return std::nullopt;
}

std::optional<Index*> NodeTable::getIndex(const std::string& name) const {
    for (auto& index : indexes) {
        if (StringUtils::caseInsensitiveEquals(index.getName(), name)) {
            if (index.isLoaded()) {
                return index.getIndex();
            }
            throw RuntimeException(stringFormat(
                "Index {} is not loaded yet. Please load the index before accessing it.", name));
        }
    }
    return std::nullopt;
}

void NodeTable::serialize(Serializer& serializer) const {
    nodeGroups->serialize(serializer);
    serializer.write<uint64_t>(indexes.size());
    for (auto i = 0u; i < indexes.size(); ++i) {
        indexes[i].serialize(serializer);
    }
}

void NodeTable::deserialize(main::ClientContext* context, StorageManager* storageManager,
    Deserializer& deSer) {
    nodeGroups->deserialize(deSer, *memoryManager);
    std::vector<IndexInfo> indexInfos;
    std::vector<length_t> storageInfoBufferSizes;
    std::vector<std::unique_ptr<uint8_t[]>> storageInfoBuffers;
    uint64_t numIndexes = 0u;
    deSer.deserializeValue<uint64_t>(numIndexes);
    indexInfos.reserve(numIndexes);
    storageInfoBufferSizes.reserve(numIndexes);
    storageInfoBuffers.reserve(numIndexes);
    for (uint64_t i = 0; i < numIndexes; ++i) {
        IndexInfo indexInfo = IndexInfo::deserialize(deSer);
        indexInfos.push_back(indexInfo);
        uint64_t storageInfoSize = 0u;
        deSer.deserializeValue<uint64_t>(storageInfoSize);
        storageInfoBufferSizes.push_back(storageInfoSize);
        auto storageInfoBuffer = std::make_unique<uint8_t[]>(storageInfoSize);
        deSer.read(storageInfoBuffer.get(), storageInfoSize);
        storageInfoBuffers.push_back(std::move(storageInfoBuffer));
    }
    indexes.clear();
    indexes.reserve(indexInfos.size());
    for (auto i = 0u; i < indexInfos.size(); ++i) {
        indexes.push_back(IndexHolder(indexInfos[i], std::move(storageInfoBuffers[i]),
            storageInfoBufferSizes[i]));
        if (indexInfos[i].isBuiltin) {
            indexes[i].load(context, storageManager);
        }
    }
}

} // namespace storage
} // namespace kuzu<|MERGE_RESOLUTION|>--- conflicted
+++ resolved
@@ -561,15 +561,9 @@
     hasChanges = true;
 }
 
-<<<<<<< HEAD
-std::pair<offset_t, offset_t> NodeTable::appendToLastNodeGroup(MemoryManager& mm,
-    Transaction* transaction, const std::vector<column_id_t>& columnIDs,
-    InMemChunkedNodeGroup& chunkedGroup, PageAllocator& pageAllocator) {
-=======
 std::pair<offset_t, offset_t> NodeTable::appendToLastNodeGroup(Transaction* transaction,
-    const std::vector<column_id_t>& columnIDs, ChunkedNodeGroup& chunkedGroup,
+    const std::vector<column_id_t>& columnIDs, InMemChunkedNodeGroup& chunkedGroup,
     PageAllocator& pageAllocator) {
->>>>>>> f4749e04
     hasChanges = true;
     return nodeGroups->appendToLastNodeGroupAndFlushWhenFull(transaction, columnIDs, chunkedGroup,
         pageAllocator);
