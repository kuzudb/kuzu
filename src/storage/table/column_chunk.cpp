--- conflicted
+++ resolved
@@ -151,24 +151,16 @@
         rangeSegments(offsetInChunk, 1, [&](auto& segment, auto offsetInSegment, auto, auto) {
             segment->write(&values, values.state->getSelVector().getSelectedPositions()[0],
                 offsetInSegment);
-            // FIXME: may not be needed? Should be done in write instead
-            segment->updateStats(&values, values.state->getSelVector());
         });
         return;
     }
 
     const auto vectorIdx = offsetInChunk / DEFAULT_VECTOR_CAPACITY;
     const auto rowIdxInVector = offsetInChunk % DEFAULT_VECTOR_CAPACITY;
-<<<<<<< HEAD
     auto& vectorUpdateInfo = updateInfo.update(data.front()->getMemoryManager(), transaction,
         vectorIdx, rowIdxInVector, values);
-    transaction->pushVectorUpdateInfo(updateInfo, vectorIdx, vectorUpdateInfo);
-=======
-    auto& vectorUpdateInfo =
-        updateInfo.update(data->getMemoryManager(), transaction, vectorIdx, rowIdxInVector, values);
     transaction->pushVectorUpdateInfo(updateInfo, vectorIdx, vectorUpdateInfo,
         transaction->getID());
->>>>>>> 2f527957
 }
 
 MergedColumnChunkStats ColumnChunk::getMergedColumnChunkStats() const {
