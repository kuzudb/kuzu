--- conflicted
+++ resolved
@@ -9,18 +9,6 @@
 namespace kuzu {
 namespace storage {
 
-<<<<<<< HEAD
-StorageManager::StorageManager(catalog::Catalog& catalog, MemoryManager& memoryManager, WAL* wal)
-    : catalog{catalog}, wal{wal} {
-    nodeGroupsDataFH = memoryManager.getBufferManager()->getBMFileHandle(
-        StorageUtils::getNodeGroupsDataFName(wal->getDirectory()),
-        FileHandle::O_PERSISTENT_FILE_CREATE_NOT_EXISTS,
-        BMFileHandle::FileVersionedType::VERSIONED_FILE);
-    nodesStore = std::make_unique<NodesStore>(nodeGroupsDataFH.get(), catalog.getNodeGroupsMetaFH(),
-        catalog, *memoryManager.getBufferManager(), wal);
-    relsStore = std::make_unique<RelsStore>(catalog, memoryManager, wal);
-    nodesStore->getNodesStatisticsAndDeletedIDs().setAdjListsAndColumns(relsStore.get());
-=======
 StorageManager::StorageManager(Catalog& catalog, MemoryManager& memoryManager, WAL* wal)
     : catalog{catalog}, wal{wal} {
     dataFH = memoryManager.getBufferManager()->getBMFileHandle(
@@ -53,7 +41,6 @@
         // DO NOTHING.
     }
     }
->>>>>>> d98882b9
 }
 
 } // namespace storage
