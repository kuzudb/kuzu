--- conflicted
+++ resolved
@@ -247,11 +247,6 @@
     }
     auto schema =
         std::make_shared<arrow::Schema>(std::vector<std::shared_ptr<arrow::Field>>{field});
-<<<<<<< HEAD
-    std::shared_ptr<arrow::RecordBatch> result;
-    result = arrow::RecordBatch::Make(schema, (int64_t)numRowsToRead, {arr});
-    return result;
-=======
     return arrow::RecordBatch::Make(schema, (int64_t)numRowsToRead, {arr});
 }
 
@@ -275,7 +270,6 @@
         }
     }
     return resultArrowBatch;
->>>>>>> 864923b0
 }
 
 NpyMultiFileReader::NpyMultiFileReader(const std::vector<std::string>& filePaths) {
