#include "storage/store/node_table.h"

using namespace kuzu::catalog;
using namespace kuzu::common;
using namespace kuzu::transaction;

namespace kuzu {
namespace storage {

<<<<<<< HEAD
NodeTable::NodeTable(BMFileHandle* nodeGroupsDataFH, BMFileHandle* nodeGroupsMetaFH,
    NodesStatisticsAndDeletedIDs* nodesStatisticsAndDeletedIDs, BufferManager& bufferManager,
    WAL* wal, NodeTableSchema* nodeTableSchema)
    : nodesStatisticsAndDeletedIDs{nodesStatisticsAndDeletedIDs},
      nodeGroupsDataFH{nodeGroupsDataFH}, nodeGroupsMetaFH{nodeGroupsMetaFH},
      tableID{nodeTableSchema->tableID}, bufferManager{bufferManager}, wal{wal} {
=======
NodeTable::NodeTable(BMFileHandle* dataFH, BMFileHandle* metadataFH,
    NodesStatisticsAndDeletedIDs* nodesStatisticsAndDeletedIDs, BufferManager& bufferManager,
    WAL* wal, NodeTableSchema* nodeTableSchema)
    : nodesStatisticsAndDeletedIDs{nodesStatisticsAndDeletedIDs}, dataFH{dataFH},
      metadataFH{metadataFH}, tableID{nodeTableSchema->tableID},
      bufferManager{bufferManager}, wal{wal} {
>>>>>>> d98882b9
    initializeData(nodeTableSchema);
}

void NodeTable::initializeData(NodeTableSchema* nodeTableSchema) {
    initializeColumns(nodeTableSchema);
    initializePKIndex(nodeTableSchema);
}

void NodeTable::initializeColumns(NodeTableSchema* nodeTableSchema) {
    for (auto& property : nodeTableSchema->getProperties()) {
<<<<<<< HEAD
        propertyColumns[property.propertyID] = NodeColumnFactory::createNodeColumn(
            property, nodeGroupsDataFH, nodeGroupsMetaFH, &bufferManager, wal);
=======
        propertyColumns[property.propertyID] =
            NodeColumnFactory::createNodeColumn(property, dataFH, metadataFH, &bufferManager, wal);
>>>>>>> d98882b9
    }
}

void NodeTable::initializePKIndex(NodeTableSchema* nodeTableSchema) {
    if (nodeTableSchema->getPrimaryKey().dataType.getLogicalTypeID() != LogicalTypeID::SERIAL) {
        pkIndex = std::make_unique<PrimaryKeyIndex>(
            StorageUtils::getNodeIndexIDAndFName(wal->getDirectory(), tableID),
            nodeTableSchema->getPrimaryKey().dataType, bufferManager, wal);
    }
}

void NodeTable::read(transaction::Transaction* transaction, ValueVector* inputIDVector,
    const std::vector<column_id_t>& columnIds, const std::vector<ValueVector*>& outputVectors) {
    if (inputIDVector->isSequential()) {
        scan(transaction, inputIDVector, columnIds, outputVectors);
    } else {
        lookup(transaction, inputIDVector, columnIds, outputVectors);
    }
}

<<<<<<< HEAD
void NodeTable::write(common::property_id_t propertyID, common::ValueVector* nodeIDVector,
    common::ValueVector* vectorToWriteFrom) {
=======
void NodeTable::write(
    property_id_t propertyID, ValueVector* nodeIDVector, ValueVector* vectorToWriteFrom) {
>>>>>>> d98882b9
    assert(propertyColumns.contains(propertyID));
    propertyColumns.at(propertyID)->write(nodeIDVector, vectorToWriteFrom);
}

<<<<<<< HEAD
=======
offset_t NodeTable::addNode(Transaction* transaction) {
    auto offset = nodesStatisticsAndDeletedIDs->addNode(tableID);
    auto currentNumNodeGroups = getNumNodeGroups(transaction);
    if (offset == StorageUtils::getStartOffsetForNodeGroup(currentNumNodeGroups)) {
        auto newNodeGroup = std::make_unique<NodeGroup>(this);
        newNodeGroup->setNodeGroupIdx(currentNumNodeGroups);
        append(newNodeGroup.get());
    }
    return offset;
}

>>>>>>> d98882b9
void NodeTable::scan(Transaction* transaction, ValueVector* inputIDVector,
    const std::vector<column_id_t>& columnIds, const std::vector<ValueVector*>& outputVectors) {
    assert(columnIds.size() == outputVectors.size() && !inputIDVector->state->isFlat());
    for (auto i = 0u; i < columnIds.size(); i++) {
        if (columnIds[i] == INVALID_COLUMN_ID) {
            outputVectors[i]->setAllNull();
        } else {
            propertyColumns.at(columnIds[i])->scan(transaction, inputIDVector, outputVectors[i]);
        }
    }
}

void NodeTable::lookup(Transaction* transaction, ValueVector* inputIDVector,
    const std::vector<column_id_t>& columnIds, const std::vector<ValueVector*>& outputVectors) {
    assert(columnIds.size() == outputVectors.size());
    auto pos = inputIDVector->state->selVector->selectedPositions[0];
    for (auto i = 0u; i < columnIds.size(); i++) {
        if (columnIds[i] == INVALID_COLUMN_ID) {
            outputVectors[i]->setNull(pos, true);
        } else {
            propertyColumns.at(columnIds[i])->lookup(transaction, inputIDVector, outputVectors[i]);
        }
    }
}

<<<<<<< HEAD
void NodeTable::appendNodeGroup(NodeGroup* nodeGroup) {
    for (auto& [propertyID, column] : propertyColumns) {
        auto columnChunk = nodeGroup->getColumnChunk(propertyID);
        auto numPagesToFlush = columnChunk->getNumPages();
        auto startPageIdx = nodeGroupsDataFH->addNewPages(numPagesToFlush);
        column->appendColumnChunk(columnChunk, startPageIdx, nodeGroup->getNodeGroupIdx());
    }
}

void NodeTable::resetProperties(offset_t nodeOffset) {
    for (auto& [_, column] : propertyColumns) {
        column->setNull(nodeOffset);
    }
}

void NodeTable::resetPropertiesWithPK(offset_t nodeOffset, common::ValueVector* primaryKeyVector) {
    resetProperties(nodeOffset);
=======
void NodeTable::append(NodeGroup* nodeGroup) {
    for (auto& [propertyID, column] : propertyColumns) {
        auto columnChunk = nodeGroup->getColumnChunk(propertyID);
        auto numPages = columnChunk->getNumPages();
        auto startPageIdx = dataFH->addNewPages(numPages);
        column->append(columnChunk, startPageIdx, nodeGroup->getNodeGroupIdx());
    }
}

std::unordered_set<property_id_t> NodeTable::getPropertyIDs() const {
    std::unordered_set<property_id_t> propertyIDs;
    for (auto& [propertyID, _] : propertyColumns) {
        propertyIDs.insert(propertyID);
    }
    return propertyIDs;
}

void NodeTable::setPropertiesToNull(offset_t offset) {
    for (auto& [_, column] : propertyColumns) {
        column->setNull(offset);
    }
}

void NodeTable::insertPK(offset_t offset, ValueVector* primaryKeyVector) {
>>>>>>> d98882b9
    assert(primaryKeyVector->state->selVector->selectedSize == 1);
    auto pkValPos = primaryKeyVector->state->selVector->selectedPositions[0];
    if (primaryKeyVector->isNull(pkValPos)) {
        throw RuntimeException("Null is not allowed as a primary key value.");
    }
    if (!pkIndex->insert(primaryKeyVector, pkValPos, offset)) {
        std::string pkStr = primaryKeyVector->dataType.getLogicalTypeID() == LogicalTypeID::INT64 ?
                                std::to_string(primaryKeyVector->getValue<int64_t>(pkValPos)) :
                                primaryKeyVector->getValue<ku_string_t>(pkValPos).getAsString();
        throw RuntimeException(Exception::getExistedPKExceptionMsg(pkStr));
    }
<<<<<<< HEAD
}

void NodeTable::deleteNodes(ValueVector* nodeIDVector, ValueVector* primaryKeyVector) {
    assert(nodeIDVector->state == primaryKeyVector->state && nodeIDVector->hasNoNullsGuarantee() &&
           primaryKeyVector->hasNoNullsGuarantee());
    if (nodeIDVector->state->selVector->selectedSize == 1) {
        auto pos = nodeIDVector->state->selVector->selectedPositions[0];
        deleteNode(nodeIDVector->readNodeOffset(pos), primaryKeyVector, pos);
    } else {
        for (auto i = 0u; i < nodeIDVector->state->selVector->selectedSize; ++i) {
            auto pos = nodeIDVector->state->selVector->selectedPositions[i];
            deleteNode(nodeIDVector->readNodeOffset(pos), primaryKeyVector, pos);
        }
    }
=======
>>>>>>> d98882b9
}

void NodeTable::prepareCommit() {
    if (pkIndex) {
        pkIndex->prepareCommit();
    }
}

void NodeTable::prepareRollback() {
    if (pkIndex) {
        pkIndex->prepareRollback();
    }
}

void NodeTable::checkpointInMemory() {
    for (auto& [_, column] : propertyColumns) {
        column->checkpointInMemory();
    }
<<<<<<< HEAD
    if (pkIndex) {
        pkIndex->checkpointInMemory();
    }
=======
    pkIndex->checkpointInMemory();
>>>>>>> d98882b9
}

void NodeTable::rollbackInMemory() {
    for (auto& [_, column] : propertyColumns) {
        column->rollbackInMemory();
    }
    pkIndex->rollbackInMemory();
}

void NodeTable::deleteNode(offset_t nodeOffset, ValueVector* primaryKeyVector, uint32_t pos) const {
    nodesStatisticsAndDeletedIDs->deleteNode(tableID, nodeOffset);
    if (pkIndex) {
        pkIndex->deleteKey(primaryKeyVector, pos);
    }
}

} // namespace storage
} // namespace kuzu<|MERGE_RESOLUTION|>--- conflicted
+++ resolved
@@ -7,21 +7,12 @@
 namespace kuzu {
 namespace storage {
 
-<<<<<<< HEAD
-NodeTable::NodeTable(BMFileHandle* nodeGroupsDataFH, BMFileHandle* nodeGroupsMetaFH,
-    NodesStatisticsAndDeletedIDs* nodesStatisticsAndDeletedIDs, BufferManager& bufferManager,
-    WAL* wal, NodeTableSchema* nodeTableSchema)
-    : nodesStatisticsAndDeletedIDs{nodesStatisticsAndDeletedIDs},
-      nodeGroupsDataFH{nodeGroupsDataFH}, nodeGroupsMetaFH{nodeGroupsMetaFH},
-      tableID{nodeTableSchema->tableID}, bufferManager{bufferManager}, wal{wal} {
-=======
 NodeTable::NodeTable(BMFileHandle* dataFH, BMFileHandle* metadataFH,
     NodesStatisticsAndDeletedIDs* nodesStatisticsAndDeletedIDs, BufferManager& bufferManager,
     WAL* wal, NodeTableSchema* nodeTableSchema)
     : nodesStatisticsAndDeletedIDs{nodesStatisticsAndDeletedIDs}, dataFH{dataFH},
       metadataFH{metadataFH}, tableID{nodeTableSchema->tableID},
       bufferManager{bufferManager}, wal{wal} {
->>>>>>> d98882b9
     initializeData(nodeTableSchema);
 }
 
@@ -32,13 +23,8 @@
 
 void NodeTable::initializeColumns(NodeTableSchema* nodeTableSchema) {
     for (auto& property : nodeTableSchema->getProperties()) {
-<<<<<<< HEAD
-        propertyColumns[property.propertyID] = NodeColumnFactory::createNodeColumn(
-            property, nodeGroupsDataFH, nodeGroupsMetaFH, &bufferManager, wal);
-=======
         propertyColumns[property.propertyID] =
             NodeColumnFactory::createNodeColumn(property, dataFH, metadataFH, &bufferManager, wal);
->>>>>>> d98882b9
     }
 }
 
@@ -59,19 +45,12 @@
     }
 }
 
-<<<<<<< HEAD
-void NodeTable::write(common::property_id_t propertyID, common::ValueVector* nodeIDVector,
-    common::ValueVector* vectorToWriteFrom) {
-=======
 void NodeTable::write(
     property_id_t propertyID, ValueVector* nodeIDVector, ValueVector* vectorToWriteFrom) {
->>>>>>> d98882b9
     assert(propertyColumns.contains(propertyID));
     propertyColumns.at(propertyID)->write(nodeIDVector, vectorToWriteFrom);
 }
 
-<<<<<<< HEAD
-=======
 offset_t NodeTable::addNode(Transaction* transaction) {
     auto offset = nodesStatisticsAndDeletedIDs->addNode(tableID);
     auto currentNumNodeGroups = getNumNodeGroups(transaction);
@@ -83,7 +62,6 @@
     return offset;
 }
 
->>>>>>> d98882b9
 void NodeTable::scan(Transaction* transaction, ValueVector* inputIDVector,
     const std::vector<column_id_t>& columnIds, const std::vector<ValueVector*>& outputVectors) {
     assert(columnIds.size() == outputVectors.size() && !inputIDVector->state->isFlat());
@@ -109,25 +87,6 @@
     }
 }
 
-<<<<<<< HEAD
-void NodeTable::appendNodeGroup(NodeGroup* nodeGroup) {
-    for (auto& [propertyID, column] : propertyColumns) {
-        auto columnChunk = nodeGroup->getColumnChunk(propertyID);
-        auto numPagesToFlush = columnChunk->getNumPages();
-        auto startPageIdx = nodeGroupsDataFH->addNewPages(numPagesToFlush);
-        column->appendColumnChunk(columnChunk, startPageIdx, nodeGroup->getNodeGroupIdx());
-    }
-}
-
-void NodeTable::resetProperties(offset_t nodeOffset) {
-    for (auto& [_, column] : propertyColumns) {
-        column->setNull(nodeOffset);
-    }
-}
-
-void NodeTable::resetPropertiesWithPK(offset_t nodeOffset, common::ValueVector* primaryKeyVector) {
-    resetProperties(nodeOffset);
-=======
 void NodeTable::append(NodeGroup* nodeGroup) {
     for (auto& [propertyID, column] : propertyColumns) {
         auto columnChunk = nodeGroup->getColumnChunk(propertyID);
@@ -152,7 +111,6 @@
 }
 
 void NodeTable::insertPK(offset_t offset, ValueVector* primaryKeyVector) {
->>>>>>> d98882b9
     assert(primaryKeyVector->state->selVector->selectedSize == 1);
     auto pkValPos = primaryKeyVector->state->selVector->selectedPositions[0];
     if (primaryKeyVector->isNull(pkValPos)) {
@@ -164,23 +122,6 @@
                                 primaryKeyVector->getValue<ku_string_t>(pkValPos).getAsString();
         throw RuntimeException(Exception::getExistedPKExceptionMsg(pkStr));
     }
-<<<<<<< HEAD
-}
-
-void NodeTable::deleteNodes(ValueVector* nodeIDVector, ValueVector* primaryKeyVector) {
-    assert(nodeIDVector->state == primaryKeyVector->state && nodeIDVector->hasNoNullsGuarantee() &&
-           primaryKeyVector->hasNoNullsGuarantee());
-    if (nodeIDVector->state->selVector->selectedSize == 1) {
-        auto pos = nodeIDVector->state->selVector->selectedPositions[0];
-        deleteNode(nodeIDVector->readNodeOffset(pos), primaryKeyVector, pos);
-    } else {
-        for (auto i = 0u; i < nodeIDVector->state->selVector->selectedSize; ++i) {
-            auto pos = nodeIDVector->state->selVector->selectedPositions[i];
-            deleteNode(nodeIDVector->readNodeOffset(pos), primaryKeyVector, pos);
-        }
-    }
-=======
->>>>>>> d98882b9
 }
 
 void NodeTable::prepareCommit() {
@@ -199,13 +140,7 @@
     for (auto& [_, column] : propertyColumns) {
         column->checkpointInMemory();
     }
-<<<<<<< HEAD
-    if (pkIndex) {
-        pkIndex->checkpointInMemory();
-    }
-=======
     pkIndex->checkpointInMemory();
->>>>>>> d98882b9
 }
 
 void NodeTable::rollbackInMemory() {
