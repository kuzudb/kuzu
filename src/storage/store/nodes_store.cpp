--- conflicted
+++ resolved
@@ -5,22 +5,12 @@
 namespace kuzu {
 namespace storage {
 
-<<<<<<< HEAD
-NodesStore::NodesStore(BMFileHandle* dataFH, BMFileHandle* metadataFH, const Catalog& catalog,
-    BufferManager& bufferManager, WAL* wal)
-    : nodesStatisticsAndDeletedIDs{wal->getDirectory()}, wal{wal}, dataFH{dataFH}, metadataFH{
-                                                                                       metadataFH} {
-    for (auto& tableIDSchema : catalog.getReadOnlyVersion()->getNodeTableSchemas()) {
-        nodeTables[tableIDSchema.first] = std::make_unique<NodeTable>(dataFH, metadataFH,
-            &nodesStatisticsAndDeletedIDs, bufferManager, wal, tableIDSchema.second.get());
-=======
 NodesStore::NodesStore(const catalog::Catalog& catalog, BufferManager& bufferManager, WAL* wal)
     : nodesStatisticsAndDeletedIDs{wal->getDirectory()}, wal{wal} {
     for (auto nodeTableSchema : catalog.getReadOnlyVersion()->getNodeTableSchemas()) {
         nodeTables.emplace(
             nodeTableSchema->tableID, std::make_unique<NodeTable>(&nodesStatisticsAndDeletedIDs,
                                           bufferManager, wal, nodeTableSchema));
->>>>>>> 416d3927
     }
 }
 
