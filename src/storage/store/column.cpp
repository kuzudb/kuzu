--- conflicted
+++ resolved
@@ -227,12 +227,6 @@
         return;
     }
 
-<<<<<<< HEAD
-    const uint64_t numValuesPerPage = state.metadata.compMeta.numValues(KUZU_PAGE_SIZE, dataType);
-    auto cursor = PageUtils::getPageCursorForPos(startOffset, numValuesPerPage);
-    cursor.pageIdx += state.metadata.pageIdx;
-=======
->>>>>>> f476b123
     KU_ASSERT((numValuesToScan + startOffset) <= state.metadata.numValues);
     const uint64_t numValuesScanned = columnReadWriter->readCompressedValuesToPage(transaction,
         state, columnChunk->getData(), 0, startOffset, endOffset, readToPageFunc);
@@ -300,7 +294,7 @@
     if (metadata.compMeta.compression == CompressionType::CONSTANT) {
         return metadata.numPages == 0;
     }
-    const auto numValuesPerPage = metadata.compMeta.numValues(KUZU_PAGE_SIZE, dataType);
+    const auto numValuesPerPage = metadata.compMeta.numValues(PAGE_SIZE, dataType);
     if (numValuesPerPage == UINT64_MAX) {
         return metadata.numPages == 0;
     }
@@ -371,7 +365,7 @@
 bool Column::isMaxOffsetOutOfPagesCapacity(const ColumnChunkMetadata& metadata,
     offset_t maxOffset) const {
     if (metadata.compMeta.compression != CompressionType::CONSTANT &&
-        (metadata.compMeta.numValues(KUZU_PAGE_SIZE, dataType) * metadata.numPages) <= (maxOffset + 1)) {
+        (metadata.compMeta.numValues(PAGE_SIZE, dataType) * metadata.numPages) <= (maxOffset + 1)) {
         // Note that for constant compression, `metadata.numPages` will be equal to 0.
         // Thus, this function will always return true.
         return true;
