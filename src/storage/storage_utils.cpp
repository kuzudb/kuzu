--- conflicted
+++ resolved
@@ -82,19 +82,11 @@
     const std::string& directory, StorageStructureID storageStructureID) {
     std::string fName;
     switch (storageStructureID.storageStructureType) {
-<<<<<<< HEAD
-    case StorageStructureType::NODE_GROUPS_META: {
-        fName = getNodeGroupsMetaFName(directory);
-    } break;
-    case StorageStructureType::NODE_GROUPS_DATA: {
-        fName = getNodeGroupsDataFName(directory);
-=======
     case StorageStructureType::METADATA: {
         fName = getMetadataFName(directory);
     } break;
     case StorageStructureType::DATA: {
         fName = getDataFName(directory);
->>>>>>> d98882b9
     } break;
     case StorageStructureType::COLUMN: {
         fName = getColumnFName(directory, storageStructureID);
@@ -123,11 +115,7 @@
     ColumnFileID columnFileID = storageStructureID.columnFileID;
     switch (columnFileID.columnType) {
     case ColumnType::NODE_PROPERTY_COLUMN: {
-<<<<<<< HEAD
-        fName = getNodeGroupsDataFName(directory);
-=======
         fName = getDataFName(directory);
->>>>>>> d98882b9
     } break;
     case ColumnType::ADJ_COLUMN: {
         auto& relNodeTableAndDir = columnFileID.adjColumnID.relNodeTableAndDir;
@@ -289,13 +277,7 @@
 }
 
 uint32_t PageUtils::getNumElementsInAPage(uint32_t elementSize, bool hasNull) {
-<<<<<<< HEAD
-    if (elementSize == 0) {
-        return 0;
-    }
-=======
     assert(elementSize > 0);
->>>>>>> d98882b9
     auto numBytesPerNullEntry = NullMask::NUM_BITS_PER_NULL_ENTRY >> 3;
     auto numNullEntries =
         hasNull ? (uint32_t)ceil(
