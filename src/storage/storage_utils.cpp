#include "storage/storage_utils.h"

#include "common/null_buffer.h"
#include "common/string_utils.h"
#include "storage/in_mem_storage_structure/in_mem_column.h"
#include "storage/in_mem_storage_structure/in_mem_lists.h"
#include "storage/storage_manager.h"

using namespace kuzu::catalog;
using namespace kuzu::common;

namespace kuzu {
namespace storage {

std::string StorageUtils::getNodeIndexFName(const std::string& directory,
    const common::table_id_t& tableID, common::DBFileType dbFileType) {
    auto fName = StringUtils::string_format("n-{}", tableID);
    return appendWALFileSuffixIfNecessary(
        common::FileUtils::joinPath(directory, fName + common::StorageConstants::INDEX_FILE_SUFFIX),
        dbFileType);
}

std::string StorageUtils::getNodePropertyColumnFName(const std::string& directory,
    const common::table_id_t& tableID, uint32_t propertyID, common::DBFileType dbFileType) {
    auto fName = common::StringUtils::string_format("n-{}-{}", tableID, propertyID);
    return appendWALFileSuffixIfNecessary(common::FileUtils::joinPath(directory,
                                              fName + common::StorageConstants::COLUMN_FILE_SUFFIX),
        dbFileType);
}

std::string StorageUtils::appendStructFieldName(
    std::string filePath, common::struct_field_idx_t structFieldIdx) {
    // Naming rules for a struct field column is: n-[tableID]-[propertyID]-[structFieldIdx].col.
    auto posToInsertFieldName = filePath.find(".col");
    filePath.insert(posToInsertFieldName, "-" + std::to_string(structFieldIdx));
    return filePath;
}

std::string StorageUtils::getPropertyNullFName(const std::string& filePath) {
    return appendSuffixOrInsertBeforeWALSuffix(filePath, ".null");
}

std::string StorageUtils::getAdjListsFName(const std::string& directory,
    const common::table_id_t& relTableID, const common::RelDataDirection& relDirection,
    common::DBFileType dbFileType) {
    auto fName = common::StringUtils::string_format("r-{}-{}", relTableID, relDirection);
    return appendWALFileSuffixIfNecessary(
        common::FileUtils::joinPath(directory, fName + common::StorageConstants::LISTS_FILE_SUFFIX),
        dbFileType);
}

std::string StorageUtils::getRelPropertyColumnFName(const std::string& directory,
    const common::table_id_t& relTableID, const common::RelDataDirection& relDirection,
    const uint32_t propertyID, common::DBFileType dbFileType) {
    auto fName =
        common::StringUtils::string_format("r-{}-{}-{}", relTableID, relDirection, propertyID);
    return appendWALFileSuffixIfNecessary(common::FileUtils::joinPath(directory,
                                              fName + common::StorageConstants::COLUMN_FILE_SUFFIX),
        dbFileType);
}

std::string StorageUtils::getRelPropertyListsFName(const std::string& directory,
    const common::table_id_t& relTableID, const common::RelDataDirection& relDirection,
    const uint32_t propertyID, common::DBFileType dbFileType) {
    auto fName =
        common::StringUtils::string_format("r-{}-{}-{}", relTableID, relDirection, propertyID);
    return appendWALFileSuffixIfNecessary(
        common::FileUtils::joinPath(directory, fName + common::StorageConstants::LISTS_FILE_SUFFIX),
        dbFileType);
}

std::string StorageUtils::getAdjColumnFName(const std::string& directory,
    const common::table_id_t& relTableID, const common::RelDataDirection& relDirection,
    common::DBFileType dbFileType) {
    auto fName = common::StringUtils::string_format("r-{}-{}", relTableID, relDirection);
    return appendWALFileSuffixIfNecessary(common::FileUtils::joinPath(directory,
                                              fName + common::StorageConstants::COLUMN_FILE_SUFFIX),
        dbFileType);
}

std::unique_ptr<FileInfo> StorageUtils::getFileInfoForReadWrite(
    const std::string& directory, StorageStructureID storageStructureID) {
    std::string fName;
    switch (storageStructureID.storageStructureType) {
    case StorageStructureType::METADATA: {
        fName = getMetadataFName(directory);
    } break;
    case StorageStructureType::DATA: {
        fName = getDataFName(directory);
    } break;
    case StorageStructureType::COLUMN: {
        fName = getColumnFName(directory, storageStructureID);
    } break;
    case StorageStructureType::LISTS: {
        fName = getListFName(directory, storageStructureID);
    } break;
    case StorageStructureType::NODE_INDEX: {
        fName = getNodeIndexFName(
            directory, storageStructureID.nodeIndexID.tableID, DBFileType::ORIGINAL);
        if (storageStructureID.isOverflow) {
            fName = getOverflowFileName(fName);
        }
    } break;
    default: {
        throw RuntimeException("Unsupported StorageStructureID in "
                               "StorageUtils::getFileInfoFromStorageStructureID.");
    }
    }
    return FileUtils::openFile(fName, O_RDWR);
}

std::string StorageUtils::getColumnFName(
    const std::string& directory, StorageStructureID storageStructureID) {
    std::string fName;
    ColumnFileID columnFileID = storageStructureID.columnFileID;
    switch (columnFileID.columnType) {
    case ColumnType::NODE_PROPERTY_COLUMN: {
        fName = getDataFName(directory);
    } break;
    case ColumnType::ADJ_COLUMN: {
        auto& relNodeTableAndDir = columnFileID.adjColumnID.relNodeTableAndDir;
        fName = getAdjColumnFName(
            directory, relNodeTableAndDir.relTableID, relNodeTableAndDir.dir, DBFileType::ORIGINAL);
        if (storageStructureID.isNullBits) {
            fName = getPropertyNullFName(fName);
        }
    } break;
    case ColumnType::REL_PROPERTY_COLUMN: {
        auto& relNodeTableAndDir = columnFileID.relPropertyColumnID.relNodeTableAndDir;
        fName = getRelPropertyColumnFName(directory, relNodeTableAndDir.relTableID,
            relNodeTableAndDir.dir, columnFileID.relPropertyColumnID.propertyID,
            DBFileType::ORIGINAL);
        if (storageStructureID.isOverflow) {
            fName = getOverflowFileName(fName);
        } else if (storageStructureID.isNullBits) {
            fName = getPropertyNullFName(fName);
        }
    } break;
    default: {
        assert(false);
    }
    }
    return fName;
}

std::string StorageUtils::getListFName(
    const std::string& directory, StorageStructureID storageStructureID) {
    std::string baseFName;
    ListFileID listFileID = storageStructureID.listFileID;
    switch (listFileID.listType) {
    case ListType::ADJ_LISTS: {
        auto& relNodeTableAndDir = listFileID.adjListsID.relNodeTableAndDir;
        baseFName = getAdjListsFName(
            directory, relNodeTableAndDir.relTableID, relNodeTableAndDir.dir, DBFileType::ORIGINAL);
    } break;
    case ListType::REL_PROPERTY_LISTS: {
        auto& relNodeTableAndDir = listFileID.relPropertyListID.relNodeTableAndDir;
        baseFName = getRelPropertyListsFName(directory, relNodeTableAndDir.relTableID,
            relNodeTableAndDir.dir, listFileID.relPropertyListID.propertyID, DBFileType::ORIGINAL);
    } break;
    default:
        assert(false);
    }

    switch (listFileID.listFileType) {
    case ListFileType::BASE_LISTS:
        if (storageStructureID.isOverflow) {
            return StorageUtils::getOverflowFileName(baseFName);
        } else {
            return baseFName;
        }
    case ListFileType::HEADERS: {
        return getListHeadersFName(baseFName);
    }
    case ListFileType::METADATA: {
        return getListMetadataFName(baseFName);
    }
    default:
        assert(false);
    }
}

<<<<<<< HEAD
=======
void StorageUtils::createFileForNodePropertyWithDefaultVal(table_id_t tableID,
    const std::string& directory, const catalog::Property& property, uint8_t* defaultVal,
    bool isDefaultValNull, uint64_t numNodes) {
    auto inMemColumn =
        std::make_unique<InMemColumn>(StorageUtils::getNodePropertyColumnFName(directory, tableID,
                                          property.getPropertyID(), DBFileType::WAL_VERSION),
            *property.getDataType());
    auto inMemColumnChunk =
        inMemColumn->createInMemColumnChunk(0, numNodes - 1, nullptr /* copyDescription */);
    if (!isDefaultValNull) {
        // TODO(Guodong): Rework this.
        // inMemColumn->fillWithDefaultVal(defaultVal, numNodes, property.dataType);
    }
    inMemColumn->flushChunk(inMemColumnChunk.get());
    inMemColumn->saveToFile();
}

>>>>>>> 416d3927
void StorageUtils::createFileForRelPropertyWithDefaultVal(RelTableSchema* tableSchema,
    const Property& property, uint8_t* defaultVal, bool isDefaultValNull,
    StorageManager& storageManager) {
    for (auto direction : RelDataDirectionUtils::getRelDataDirections()) {
        auto createPropertyFileFunc = tableSchema->isSingleMultiplicityInDirection(direction) ?
                                          createFileForRelColumnPropertyWithDefaultVal :
                                          createFileForRelListsPropertyWithDefaultVal;
        createPropertyFileFunc(tableSchema->tableID, tableSchema->getBoundTableID(direction),
            direction, property, defaultVal, isDefaultValNull, storageManager);
    }
}

void StorageUtils::createFileForRelColumnPropertyWithDefaultVal(table_id_t relTableID,
    table_id_t boundTableID, RelDataDirection direction, const catalog::Property& property,
    uint8_t* defaultVal, bool isDefaultValNull, StorageManager& storageManager) {
    auto inMemColumn = std::make_unique<InMemColumn>(
        StorageUtils::getRelPropertyColumnFName(storageManager.getDirectory(), relTableID,
            direction, property.getPropertyID(), DBFileType::WAL_VERSION),
        *property.getDataType());
    auto numTuples =
        storageManager.getRelsStore().getRelsStatistics().getNumTuplesForTable(relTableID);
    auto inMemColumnChunk =
        inMemColumn->createInMemColumnChunk(0, numTuples - 1, nullptr /* copyDescription */);
    if (!isDefaultValNull) {
        // TODO(Guodong): Rework this.
        //        inMemColumn->fillWithDefaultVal(defaultVal,
        //            storageManager.getNodesStore().getNodesStatisticsAndDeletedIDs().getNumTuplesForTable(
        //                boundTableID),
        //            property.dataType);
    }
    inMemColumn->flushChunk(inMemColumnChunk.get());
    inMemColumn->saveToFile();
}

void StorageUtils::createFileForRelListsPropertyWithDefaultVal(table_id_t relTableID,
    table_id_t boundTableID, RelDataDirection direction, const catalog::Property& property,
    uint8_t* defaultVal, bool isDefaultValNull, StorageManager& storageManager) {
    // Note: we need the listMetadata to get the num of elements in a large list, and headers to
    // get the num of elements in a small list as well as determine whether a list is large or
    // small. All property lists share the same listHeader which is stored in the adjList.
    auto adjLists = storageManager.getRelsStore().getAdjLists(direction, relTableID);
    auto inMemList = InMemListsFactory::getInMemPropertyLists(
        StorageUtils::getRelPropertyListsFName(storageManager.getDirectory(), relTableID, direction,
            property.getPropertyID(), DBFileType::WAL_VERSION),
        *property.getDataType(),
        storageManager.getRelsStore().getRelsStatistics().getNumTuplesForTable(relTableID),
        nullptr /* copyDescription */);
    auto numNodesInBoundTable =
        storageManager.getNodesStore().getNodesStatisticsAndDeletedIDs().getNumTuplesForTable(
            boundTableID);
    inMemList->initListsMetadataAndAllocatePages(
        numNodesInBoundTable, adjLists->getHeaders().get(), &adjLists->getListsMetadata());
    if (!isDefaultValNull) {
        inMemList->fillWithDefaultVal(
            defaultVal, numNodesInBoundTable, adjLists->getHeaders().get());
    }
    inMemList->saveToFile();
}

uint32_t StorageUtils::getDataTypeSize(const common::LogicalType& type) {
    switch (type.getPhysicalType()) {
    case common::PhysicalTypeID::STRING: {
        return sizeof(common::ku_string_t);
    }
    case common::PhysicalTypeID::FIXED_LIST: {
        return getDataTypeSize(*common::FixedListType::getChildType(&type)) *
               common::FixedListType::getNumElementsInList(&type);
    }
    case common::PhysicalTypeID::VAR_LIST: {
        return sizeof(common::ku_list_t);
    }
    case common::PhysicalTypeID::STRUCT: {
        uint32_t size = 0;
        auto fieldsTypes = common::StructType::getFieldTypes(&type);
        for (auto fieldType : fieldsTypes) {
            size += getDataTypeSize(*fieldType);
        }
        size += NullBuffer::getNumBytesForNullValues(fieldsTypes.size());
        return size;
    }
    default: {
        return common::PhysicalTypeUtils::getFixedTypeSize(type.getPhysicalType());
    }
    }
}

std::string StorageUtils::appendSuffixOrInsertBeforeWALSuffix(
    std::string fileName, std::string suffix) {
    auto pos = fileName.find(StorageConstants::WAL_FILE_SUFFIX);
    if (pos == std::string::npos) {
        return fileName + suffix;
    } else {
        return fileName.substr(0, pos) + suffix + StorageConstants::WAL_FILE_SUFFIX;
    }
}

uint32_t PageUtils::getNumElementsInAPage(uint32_t elementSize, bool hasNull) {
    assert(elementSize > 0);
    auto numBytesPerNullEntry = NullMask::NUM_BITS_PER_NULL_ENTRY >> 3;
    auto numNullEntries =
        hasNull ? (uint32_t)ceil(
                      (double)BufferPoolConstants::PAGE_4KB_SIZE /
                      (double)(((uint64_t)elementSize << NullMask::NUM_BITS_PER_NULL_ENTRY_LOG2) +
                               numBytesPerNullEntry)) :
                  0;
    return (BufferPoolConstants::PAGE_4KB_SIZE - (numNullEntries * numBytesPerNullEntry)) /
           elementSize;
}

void StorageUtils::initializeListsHeaders(table_id_t relTableID, uint64_t numNodesInTable,
    const std::string& directory, RelDataDirection relDirection) {
    auto listHeadersBuilder = make_unique<ListHeadersBuilder>(
        StorageUtils::getAdjListsFName(directory, relTableID, relDirection, DBFileType::ORIGINAL),
        numNodesInTable);
    listHeadersBuilder->saveToDisk();
}

} // namespace storage
} // namespace kuzu<|MERGE_RESOLUTION|>--- conflicted
+++ resolved
@@ -180,8 +180,6 @@
     }
 }
 
-<<<<<<< HEAD
-=======
 void StorageUtils::createFileForNodePropertyWithDefaultVal(table_id_t tableID,
     const std::string& directory, const catalog::Property& property, uint8_t* defaultVal,
     bool isDefaultValNull, uint64_t numNodes) {
@@ -199,7 +197,6 @@
     inMemColumn->saveToFile();
 }
 
->>>>>>> 416d3927
 void StorageUtils::createFileForRelPropertyWithDefaultVal(RelTableSchema* tableSchema,
     const Property& property, uint8_t* defaultVal, bool isDefaultValNull,
     StorageManager& storageManager) {
