--- conflicted
+++ resolved
@@ -52,17 +52,6 @@
         // TODO(Xiyang): we should remove pathPropertyProbe if we don't need to track path
         pathPropertyProbe->setChildren(
             std::vector<std::shared_ptr<LogicalOperator>>{pathPropertyProbe->getChild(0)});
-<<<<<<< HEAD
-    } else {
-        // Pre-append projection to rel property build.
-        expression_vector expressionsToProject;
-        for (auto& expression : recursiveInfo->rel->getPropertyExpressions()) {
-            expressionsToProject.push_back(expression->copy());
-        }
-        expressionsToProject.push_back(recursiveInfo->rel->getLabelExpression());
-        preAppendProjection(op, 2, expressionsToProject);
-=======
->>>>>>> 1c133a78
     }
 }
 
