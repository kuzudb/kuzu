#pragma once

#include <array>
#include <cstdint>
#include <string_view>

#include "common/types/types.h"

namespace kuzu {
namespace common {

extern const char* KUZU_VERSION;

constexpr uint64_t DEFAULT_VECTOR_CAPACITY_LOG_2 = 11;
constexpr uint64_t DEFAULT_VECTOR_CAPACITY = static_cast<uint64_t>(1)
                                             << DEFAULT_VECTOR_CAPACITY_LOG_2;

constexpr double DEFAULT_HT_LOAD_FACTOR = 1.5;

// This is the default thread sleep time we use when a thread,
// e.g., a worker thread is in TaskScheduler, needs to block.
constexpr uint64_t THREAD_SLEEP_TIME_WHEN_WAITING_IN_MICROS = 500;

constexpr uint64_t DEFAULT_CHECKPOINT_WAIT_TIMEOUT_IN_MICROS = 5000000;

// Note that some places use std::bit_ceil to calculate resizes,
// which won't work for values other than 2. If this is changed, those will need to be updated
constexpr uint64_t CHUNK_RESIZE_RATIO = 2;

struct InternalKeyword {
    static constexpr char ANONYMOUS[] = "";
    static constexpr char ID[] = "_ID";
    static constexpr char LABEL[] = "_LABEL";
    static constexpr char SRC[] = "_SRC";
    static constexpr char DST[] = "_DST";
    static constexpr char DIRECTION[] = "_DIRECTION";
    static constexpr char LENGTH[] = "_LENGTH";
    static constexpr char NODES[] = "_NODES";
    static constexpr char RELS[] = "_RELS";
    static constexpr char STAR[] = "*";
    static constexpr char PLACE_HOLDER[] = "_PLACE_HOLDER";
    static constexpr char MAP_KEY[] = "KEY";
    static constexpr char MAP_VALUE[] = "VALUE";

    static constexpr std::string_view ROW_OFFSET = "_row_offset";
    static constexpr std::string_view SRC_OFFSET = "_src_offset";
    static constexpr std::string_view DST_OFFSET = "_dst_offset";
};

enum PageSizeClass : uint8_t {
    PAGE_4KB = 0,
    PAGE_256KB = 1,
};

// Currently the system supports files with 2 different pages size, which we refer to as
// PAGE_4KB_SIZE and PAGE_256KB_SIZE. PAGE_4KB_SIZE is the default size of the page which is the
// unit of read/write to the database files, such as to store columns or lists. For now, this value
// cannot be changed. But technically it can change from 2^12 to 2^16. 2^12 lower bound is assuming
// the OS page size is 4K. 2^16 is because currently we leave 11 fixed number of bits for
// relOffInPage and the maximum number of bytes needed for an edge is 20 bytes so 11 + log_2(20)
// = 15.xxx, so certainly over 2^16-size pages, we cannot utilize the page for storing adjacency
// lists.
struct BufferPoolConstants {
    static constexpr uint64_t PAGE_4KB_SIZE_LOG2 = 12;
    static constexpr uint64_t PAGE_4KB_SIZE = static_cast<uint64_t>(1) << PAGE_4KB_SIZE_LOG2;
    // Page size for files with large pages, e.g., temporary files that are used by operators that
    // may require large amounts of memory.
    static constexpr uint64_t PAGE_256KB_SIZE_LOG2 = 18;
    static constexpr uint64_t PAGE_256KB_SIZE = static_cast<uint64_t>(1) << PAGE_256KB_SIZE_LOG2;
    // If a user does not specify a max size for BM, we by default set the max size of BM to
    // maxPhyMemSize * DEFAULT_PHY_MEM_SIZE_RATIO_FOR_BM.
    static constexpr double DEFAULT_PHY_MEM_SIZE_RATIO_FOR_BM = 0.8;
    // For each PURGE_EVICTION_QUEUE_INTERVAL candidates added to the eviction queue, we will call
    // `removeNonEvictableCandidates` to remove candidates that are not evictable. See
    // `EvictionQueue::removeNonEvictableCandidates()` for more details.
    static constexpr uint64_t EVICTION_QUEUE_PURGING_INTERVAL = 1024;
// The default max size for a VMRegion.
#ifdef __32BIT__
    static constexpr uint64_t DEFAULT_VM_REGION_MAX_SIZE = (uint64_t)1 << 30; // (1GB)
#else
    static constexpr uint64_t DEFAULT_VM_REGION_MAX_SIZE = static_cast<uint64_t>(1) << 43; // (8TB)
#endif

    static constexpr uint64_t DEFAULT_BUFFER_POOL_SIZE_FOR_TESTING = 1ull << 26; // (64MB)
};

struct StorageConstants {
    static constexpr char OVERFLOW_FILE_SUFFIX[] = ".ovf";
    static constexpr char WAL_FILE_SUFFIX[] = ".wal";
    static constexpr char SHADOWING_SUFFIX[] = ".shadow";
    static constexpr char INDEX_FILE_SUFFIX[] = ".hindex";
    static constexpr char CATALOG_FILE_NAME[] = "catalog.kz";
    static constexpr char CATALOG_FILE_NAME_FOR_WAL[] = "catalog.shadow";
    static constexpr char DATA_FILE_NAME[] = "data.kz";
    static constexpr char METADATA_FILE_NAME[] = "metadata.kz";
    static constexpr char METADATA_FILE_NAME_FOR_WAL[] = "metadata.shadow";
    static constexpr char LOCK_FILE_NAME[] = ".lock";

    // The number of pages that we add at one time when we need to grow a file.
    static constexpr uint64_t PAGE_GROUP_SIZE_LOG2 = 10;
    static constexpr uint64_t PAGE_GROUP_SIZE = static_cast<uint64_t>(1) << PAGE_GROUP_SIZE_LOG2;
    static constexpr uint64_t PAGE_IDX_IN_GROUP_MASK =
        (static_cast<uint64_t>(1) << PAGE_GROUP_SIZE_LOG2) - 1;

    static constexpr uint64_t NODE_GROUP_SIZE_LOG2 = 17; // 64 * 2048 nodes per group
    static constexpr uint64_t NODE_GROUP_SIZE = static_cast<uint64_t>(1) << NODE_GROUP_SIZE_LOG2;
    static constexpr uint64_t NUM_VECTORS_PER_NODE_GROUP =
        NODE_GROUP_SIZE / DEFAULT_VECTOR_CAPACITY;

    static constexpr double PACKED_CSR_DENSITY = 0.8;
    static constexpr double LEAF_LOW_CSR_DENSITY = 0.1;
    static constexpr double LEAF_HIGH_CSR_DENSITY = 1.0;
    // The number of CSR lists in a leaf region.
    static constexpr uint64_t CSR_LEAF_REGION_SIZE_LOG2 = 10;
    static constexpr uint64_t CSR_LEAF_REGION_SIZE = static_cast<uint64_t>(1)
                                                     << CSR_LEAF_REGION_SIZE_LOG2;

    static constexpr uint64_t MAX_NUM_ROWS_IN_TABLE = static_cast<uint64_t>(1) << 62;
};

// Hash Index Configurations
struct HashIndexConstants {
    static constexpr uint16_t SLOT_CAPACITY_BYTES = 256;
    static constexpr double MAX_LOAD_FACTOR = 0.8;
};

struct CopyConstants {
    // Initial size of buffer for CSV Reader.
    static constexpr uint64_t INITIAL_BUFFER_SIZE = 16384;
    // This means that we will usually read the entirety of the contents of the file we need for a
    // block in one read request. It is also very small, which means we can parallelize small files
    // efficiently.
    static constexpr uint64_t PARALLEL_BLOCK_SIZE = INITIAL_BUFFER_SIZE / 2;

    static constexpr const char* BOOL_CSV_PARSING_OPTIONS[] = {"HEADER", "PARALLEL",
<<<<<<< HEAD
        "IGNORE_ERRORS"};
=======
        "LIST_UNBRACED"};
>>>>>>> 4020110b
    static constexpr bool DEFAULT_CSV_HAS_HEADER = false;
    static constexpr bool DEFAULT_CSV_PARALLEL = true;
    static constexpr bool DEFAULT_IGNORE_ERRORS = false;

    // Default configuration for csv file parsing
    static constexpr const char* STRING_CSV_PARSING_OPTIONS[] = {"ESCAPE", "DELIM", "QUOTE"};
    static constexpr char DEFAULT_CSV_ESCAPE_CHAR = '"';
    static constexpr char DEFAULT_CSV_DELIMITER = ',';
    static constexpr char DEFAULT_CSV_LIST_DELIMITER = ',';
    static constexpr bool DEFAULT_CSV_ALLOW_UNBRACED_LIST = false;
    static constexpr char DEFAULT_CSV_QUOTE_CHAR = '"';
    static constexpr char DEFAULT_CSV_LIST_BEGIN_CHAR = '[';
    static constexpr char DEFAULT_CSV_LIST_END_CHAR = ']';
    static constexpr char DEFAULT_CSV_LINE_BREAK = '\n';
    static constexpr const char* ROW_IDX_COLUMN_NAME = "ROW_IDX";
    static constexpr uint64_t PANDAS_PARTITION_COUNT = 50 * DEFAULT_VECTOR_CAPACITY;

    static constexpr const char* INT_CSV_PARSING_OPTIONS[] = {"SKIP", "SAMPLE_SIZE"};
    static constexpr uint64_t DEFAULT_CSV_SKIP_NUM = 0;
    static constexpr uint64_t DEFAULT_CSV_TYPE_DEDUCTION_SAMPLE_SIZE = 256;
};

struct RdfConstants {
    static constexpr char IN_MEMORY_OPTION[] = "IN_MEMORY";
    static constexpr char STRICT_OPTION[] = "STRICT";
};

struct PlannerKnobs {
    static constexpr double NON_EQUALITY_PREDICATE_SELECTIVITY = 0.1;
    static constexpr double EQUALITY_PREDICATE_SELECTIVITY = 0.01;
    static constexpr uint64_t BUILD_PENALTY = 2;
    // Avoid doing probe to build SIP if we have to accumulate a probe side that is much bigger than
    // build side. Also avoid doing build to probe SIP if probe side is not much bigger than build.
    static constexpr uint64_t SIP_RATIO = 5;
};

struct OrderByConstants {
    static constexpr uint64_t NUM_BYTES_FOR_PAYLOAD_IDX = 8;
    static constexpr uint64_t MIN_SIZE_TO_REDUCE = common::DEFAULT_VECTOR_CAPACITY * 5;
    static constexpr uint64_t MIN_LIMIT_RATIO_TO_REDUCE = 2;
};

struct ParquetConstants {
    static constexpr uint64_t PARQUET_DEFINE_VALID = 65535;
    static constexpr const char* PARQUET_MAGIC_WORDS = "PAR1";
    // We limit the uncompressed page size to 100MB.
    // The max size in Parquet is 2GB, but we choose a more conservative limit.
    static constexpr uint64_t MAX_UNCOMPRESSED_PAGE_SIZE = 100000000;
    // Dictionary pages must be below 2GB. Unlike data pages, there's only one dictionary page.
    // For this reason we go with a much higher, but still a conservative upper bound of 1GB.
    static constexpr uint64_t MAX_UNCOMPRESSED_DICT_PAGE_SIZE = 1e9;
    // The maximum size a key entry in an RLE page takes.
    static constexpr uint64_t MAX_DICTIONARY_KEY_SIZE = sizeof(uint32_t);
    // The size of encoding the string length.
    static constexpr uint64_t STRING_LENGTH_SIZE = sizeof(uint32_t);
    static constexpr uint64_t MAX_STRING_STATISTICS_SIZE = 10000;
    static constexpr uint64_t PARQUET_INTERVAL_SIZE = 12;
    static constexpr uint64_t PARQUET_UUID_SIZE = 16;
};

struct ExportCSVConstants {
    static constexpr const char* DEFAULT_CSV_NEWLINE = "\n";
    static constexpr const char* DEFAULT_NULL_STR = "";
    static constexpr bool DEFAULT_FORCE_QUOTE = false;
    static constexpr uint64_t DEFAULT_CSV_FLUSH_SIZE = 4096 * 8;
};

struct ImportDBConstants {
    static constexpr char SCHEMA_NAME[] = "schema.cypher";
    static constexpr char COPY_NAME[] = "copy.cypher";
};

struct WarningConstants {
    static constexpr uint64_t WARNING_TABLE_NUM_COLUMNS = 5;
    static constexpr std::array WARNING_TABLE_COLUMN_NAMES{"query_id", "message", "file_path",
        "line_number", "reconstructed_line"};
    static constexpr std::array WARNING_TABLE_COLUMN_DATA_TYPES{LogicalTypeID::UINT64,
        LogicalTypeID::STRING, LogicalTypeID::STRING, LogicalTypeID::UINT64, LogicalTypeID::STRING};

    static_assert(WARNING_TABLE_COLUMN_NAMES.size() == WARNING_TABLE_NUM_COLUMNS);
    static_assert(WARNING_TABLE_COLUMN_DATA_TYPES.size() == WARNING_TABLE_NUM_COLUMNS);
};

static constexpr char ATTACHED_KUZU_DB_TYPE[] = "KUZU";

static constexpr char LOCAL_DB_NAME[] = "local(kuzu)";

constexpr auto DECIMAL_PRECISION_LIMIT = 38;

static constexpr char SCAN_JSON_FUNC_NAME[] = "READ_JSON";

} // namespace common
} // namespace kuzu<|MERGE_RESOLUTION|>--- conflicted
+++ resolved
@@ -133,11 +133,7 @@
     static constexpr uint64_t PARALLEL_BLOCK_SIZE = INITIAL_BUFFER_SIZE / 2;
 
     static constexpr const char* BOOL_CSV_PARSING_OPTIONS[] = {"HEADER", "PARALLEL",
-<<<<<<< HEAD
-        "IGNORE_ERRORS"};
-=======
-        "LIST_UNBRACED"};
->>>>>>> 4020110b
+        "IGNORE_ERRORS", "LIST_UNBRACED"};
     static constexpr bool DEFAULT_CSV_HAS_HEADER = false;
     static constexpr bool DEFAULT_CSV_PARALLEL = true;
     static constexpr bool DEFAULT_IGNORE_ERRORS = false;
