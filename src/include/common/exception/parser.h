#pragma once

#include "common/api.h"
#include "exception.h"

namespace kuzu {
namespace common {

class KUZU_API ParserException : public Exception {
public:
<<<<<<< HEAD
    explicit ParserException(const std::string& msg) : Exception("Parser exception: " + msg) {};
=======
    static constexpr const char* ERROR_PREFIX = "Parser exception: ";

    explicit ParserException(const std::string& msg) : Exception(ERROR_PREFIX + msg) {};
>>>>>>> d794c644
};

} // namespace common
} // namespace kuzu<|MERGE_RESOLUTION|>--- conflicted
+++ resolved
@@ -8,13 +8,9 @@
 
 class KUZU_API ParserException : public Exception {
 public:
-<<<<<<< HEAD
-    explicit ParserException(const std::string& msg) : Exception("Parser exception: " + msg) {};
-=======
     static constexpr const char* ERROR_PREFIX = "Parser exception: ";
 
     explicit ParserException(const std::string& msg) : Exception(ERROR_PREFIX + msg) {};
->>>>>>> d794c644
 };
 
 } // namespace common
