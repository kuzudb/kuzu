--- conflicted
+++ resolved
@@ -10,11 +10,7 @@
 
 class KUZU_API Exception : public std::exception {
 public:
-<<<<<<< HEAD
-    explicit Exception(std::string msg) : exception(), exception_message_(std::move(msg)) {};
-=======
     explicit Exception(std::string msg);
->>>>>>> d794c644
 
 public:
     const char* what() const noexcept override { return exception_message_.c_str(); }
