--- conflicted
+++ resolved
@@ -45,20 +45,12 @@
             find_if(s.begin(), s.end(), [](unsigned char ch) { return !isspace(ch); }));
         return s;
     }
-<<<<<<< HEAD
-    static std::string ltrimNewlines(const std::string& input) {
-        auto s = input;
-        s.erase(s.begin(),
-            find_if(s.begin(), s.end(), [](unsigned char ch) { return !CharacterIsNewLine(ch); }));
-        return s;
-=======
     static std::string_view ltrim(std::string_view input) {
         auto begin = 0u;
         while (begin < input.size() && isspace(input[begin])) {
             begin++;
         }
         return input.substr(begin);
->>>>>>> 4020110b
     }
     static std::string rtrim(const std::string& input) {
         auto s = input;
@@ -66,7 +58,19 @@
             s.end());
         return s;
     }
-<<<<<<< HEAD
+    static std::string_view rtrim(std::string_view input) {
+        auto end = input.size();
+        while (end > 0 && isspace(input[end - 1])) {
+            end--;
+        }
+        return input.substr(0, end);
+    }
+    static std::string ltrimNewlines(const std::string& input) {
+        auto s = input;
+        s.erase(s.begin(),
+            find_if(s.begin(), s.end(), [](unsigned char ch) { return !CharacterIsNewLine(ch); }));
+        return s;
+    }
     static std::string rtrimNewlines(const std::string& input) {
         auto s = input;
         s.erase(
@@ -74,14 +78,6 @@
                 .base(),
             s.end());
         return s;
-=======
-    static std::string_view rtrim(std::string_view input) {
-        auto end = input.size();
-        while (end > 0 && isspace(input[end - 1])) {
-            end--;
-        }
-        return input.substr(0, end);
->>>>>>> 4020110b
     }
 
     static void removeWhiteSpaces(std::string& str) {
