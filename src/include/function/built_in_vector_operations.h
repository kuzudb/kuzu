#pragma once

#include "vector_operations.h"

namespace kuzu {
namespace function {

class BuiltInVectorOperations {

public:
    BuiltInVectorOperations() { registerVectorOperations(); }

    inline bool containsFunction(const std::string& functionName) {
        return vectorOperations.contains(functionName);
    }

    /**
     * Certain function can be evaluated statically and thus avoid runtime execution.
     * E.g. date("2021-01-01") can be evaluated as date literal statically.
     */
    bool canApplyStaticEvaluation(
        const std::string& functionName, const binder::expression_vector& children);

    VectorOperationDefinition* matchFunction(
        const std::string& name, const std::vector<common::DataType>& inputTypes);

    std::vector<std::string> getFunctionNames();

    static uint32_t getCastCost(common::DataTypeID inputTypeID, common::DataTypeID targetTypeID);

    static uint32_t getCastCost(
        const common::DataType& inputType, const common::DataType& targetType);

private:
    static uint32_t getTargetTypeCost(common::DataTypeID typeID);
<<<<<<< HEAD

    static uint32_t implicitCastInt64(common::DataTypeID targetTypeID);
=======
>>>>>>> 0a105ab6

    static uint32_t castInt64(common::DataTypeID targetTypeID);

    static uint32_t castInt32(common::DataTypeID targetTypeID);

    static uint32_t castInt16(common::DataTypeID targetTypeID);

    static uint32_t castDouble(common::DataTypeID targetTypeID);

    static uint32_t castFloat(common::DataTypeID targetTypeID);

    static uint32_t implicitCastFloat(common::DataTypeID targetTypeID);

    VectorOperationDefinition* getBestMatch(std::vector<VectorOperationDefinition*>& functions);

    uint32_t getFunctionCost(const std::vector<common::DataType>& inputTypes,
        VectorOperationDefinition* function, bool isOverload);
    uint32_t matchParameters(const std::vector<common::DataType>& inputTypes,
        const std::vector<common::DataTypeID>& targetTypeIDs, bool isOverload);
    uint32_t matchVarLengthParameters(const std::vector<common::DataType>& inputTypes,
        common::DataTypeID targetTypeID, bool isOverload);

    void validateNonEmptyCandidateFunctions(
        std::vector<VectorOperationDefinition*>& candidateFunctions, const std::string& name,
        const std::vector<common::DataType>& inputTypes);

    void registerVectorOperations();
    void registerComparisonOperations();
    void registerArithmeticOperations();
    void registerDateOperations();
    void registerTimestampOperations();
    void registerIntervalOperations();
    void registerStringOperations();
    void registerCastOperations();
    void registerListOperations();
    void registerInternalIDOperation();
    void registerInternalOffsetOperation();

private:
    std::unordered_map<std::string, std::vector<std::unique_ptr<VectorOperationDefinition>>>
        vectorOperations;
};

} // namespace function
} // namespace kuzu<|MERGE_RESOLUTION|>--- conflicted
+++ resolved
@@ -33,11 +33,6 @@
 
 private:
     static uint32_t getTargetTypeCost(common::DataTypeID typeID);
-<<<<<<< HEAD
-
-    static uint32_t implicitCastInt64(common::DataTypeID targetTypeID);
-=======
->>>>>>> 0a105ab6
 
     static uint32_t castInt64(common::DataTypeID targetTypeID);
 
