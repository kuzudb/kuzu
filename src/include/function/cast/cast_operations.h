#pragma once

#include <cassert>

#include "common/in_mem_overflow_buffer_utils.h"
#include "common/type_utils.h"
#include "common/vector/value_vector.h"

namespace kuzu {
namespace function {
namespace operation {

struct CastStringToDate {
    static inline void operation(common::ku_string_t& input, common::date_t& result) {
        result = common::Date::FromCString((const char*)input.getData(), input.len);
    }
};

struct CastStringToTimestamp {
    static inline void operation(common::ku_string_t& input, common::timestamp_t& result) {
        result = common::Timestamp::FromCString((const char*)input.getData(), input.len);
    }
};

struct CastStringToInterval {
    static inline void operation(common::ku_string_t& input, common::interval_t& result) {
        result = common::Interval::FromCString((const char*)input.getData(), input.len);
    }
};

struct CastToString {

    template<typename T>
    static inline std::string castToStringWithDataType(T& input, const common::DataType& dataType) {
        return common::TypeUtils::toString(input);
    }

    template<typename T>
    static inline void operation(T& input, common::ku_string_t& result,
        common::ValueVector& resultVector, const common::DataType& dataType) {
        std::string resultStr = castToStringWithDataType(input, dataType);
        if (resultStr.length() > common::ku_string_t::SHORT_STR_LENGTH) {
            result.overflowPtr = reinterpret_cast<uint64_t>(
                resultVector.getOverflowBuffer().allocateSpace(resultStr.length()));
        }
        result.set(resultStr);
    }
};

template<>
inline std::string CastToString::castToStringWithDataType(
    common::ku_list_t& input, const common::DataType& dataType) {
    return common::TypeUtils::toString(input, dataType);
}

struct CastToDouble {
    template<typename T>
    static inline void operation(T& input, double_t& result) {
        result = static_cast<double_t>(input);
    }
};

struct CastToFloat {
    template<typename T>
    static inline void operation(T& input, float_t& result) {
        result = static_cast<float_t>(input);
    }
};

<<<<<<< HEAD
=======
struct CastToInt64 {
    template<typename T>
    static inline void operation(T& input, int64_t& result) {
        result = static_cast<int64_t>(input);
    }
};

struct CastToInt32 {
    template<typename T>
    static inline void operation(T& input, int32_t& result) {
        result = static_cast<int32_t>(input);
    }
};

>>>>>>> 0a105ab6
} // namespace operation
} // namespace function
} // namespace kuzu<|MERGE_RESOLUTION|>--- conflicted
+++ resolved
@@ -67,8 +67,6 @@
     }
 };
 
-<<<<<<< HEAD
-=======
 struct CastToInt64 {
     template<typename T>
     static inline void operation(T& input, int64_t& result) {
@@ -83,7 +81,6 @@
     }
 };
 
->>>>>>> 0a105ab6
 } // namespace operation
 } // namespace function
 } // namespace kuzu