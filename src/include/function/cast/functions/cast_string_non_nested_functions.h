--- conflicted
+++ resolved
@@ -191,13 +191,8 @@
 inline void simpleIntegerCast(const char* input, uint64_t len, T& result,
     LogicalTypeID typeID = LogicalTypeID::ANY) {
     if (!trySimpleIntegerCast<T, IS_SIGNED>(input, len, result)) {
-<<<<<<< HEAD
-        throw ConversionException(stringFormat("Cast failed. {} is not in {} range.",
+        throw ConversionException(stringFormat("Cast failed. Could not convert \"{}\" to {}.",
             std::string{input, (size_t)len}, LogicalTypeUtils::toString(typeID)));
-=======
-        throw ConversionException(stringFormat("Cast failed. Could not convert \"{}\" to {}.",
-            std::string{input, len}, LogicalTypeUtils::toString(typeID)));
->>>>>>> 8006723d
     }
 }
 
