#pragma once

#include "cast_operations.h"
#include "function/vector_operations.h"

namespace kuzu {
namespace function {

/**
 *  In the system we define explicit cast and implicit cast.
 *  Explicit casts are performed from user function calls, e.g. date(), string().
 *  Implicit casts are added internally.
 */
class VectorCastOperations : public VectorOperations {
public:
    // This function is only used by expression binder when implicit cast is needed.
    // The expression binder should consider reusing the existing matchFunction() API.
    static scalar_exec_func bindImplicitCastFunc(
        common::DataTypeID sourceTypeID, common::DataTypeID targetTypeID);

    template<typename SOURCE_TYPE, typename TARGET_TYPE, typename FUNC>
    inline static std::unique_ptr<VectorOperationDefinition> bindVectorOperation(
        const std::string& funcName, common::DataTypeID sourceTypeID,
        common::DataTypeID targetTypeID) {
        return make_unique<VectorOperationDefinition>(funcName,
            std::vector<common::DataTypeID>{sourceTypeID}, targetTypeID,
            VectorOperations::UnaryExecFunction<SOURCE_TYPE, TARGET_TYPE, FUNC>);
    }

    template<typename OPERAND_TYPE, typename RESULT_TYPE, typename FUNC>
    static void UnaryCastExecFunction(
        const std::vector<std::shared_ptr<common::ValueVector>>& params,
        common::ValueVector& result) {
        assert(params.size() == 1);
        UnaryOperationExecutor::executeCast<OPERAND_TYPE, RESULT_TYPE, FUNC>(*params[0], result);
    }

    static std::string bindCastFunctionName(common::DataTypeID targetTypeID);

private:
    static scalar_exec_func bindImplicitCastInt16Func(common::DataTypeID targetTypeID);
    static scalar_exec_func bindImplicitCastInt32Func(common::DataTypeID targetTypeID);
    static scalar_exec_func bindImplicitCastInt64Func(common::DataTypeID targetTypeID);
    static scalar_exec_func bindImplicitCastFloatFunc(common::DataTypeID targetTypeID);
};

struct CastToDateVectorOperation : public VectorCastOperations {
    static std::vector<std::unique_ptr<VectorOperationDefinition>> getDefinitions();
};

struct CastToTimestampVectorOperation : public VectorCastOperations {
    static std::vector<std::unique_ptr<VectorOperationDefinition>> getDefinitions();
};

struct CastToIntervalVectorOperation : public VectorCastOperations {
    static std::vector<std::unique_ptr<VectorOperationDefinition>> getDefinitions();
};

struct CastToStringVectorOperation : public VectorCastOperations {
    static std::vector<std::unique_ptr<VectorOperationDefinition>> getDefinitions();
};

struct CastToDoubleVectorOperation : public VectorCastOperations {
    static std::vector<std::unique_ptr<VectorOperationDefinition>> getDefinitions();
};

struct CastToFloatVectorOperation : public VectorCastOperations {
    static std::vector<std::unique_ptr<VectorOperationDefinition>> getDefinitions();
};

<<<<<<< HEAD
=======
struct CastToInt64VectorOperation : public VectorCastOperations {
    static std::vector<std::unique_ptr<VectorOperationDefinition>> getDefinitions();
};

struct CastToInt32VectorOperation : public VectorCastOperations {
    static std::vector<std::unique_ptr<VectorOperationDefinition>> getDefinitions();
};

>>>>>>> 0a105ab6
} // namespace function
} // namespace kuzu<|MERGE_RESOLUTION|>--- conflicted
+++ resolved
@@ -68,8 +68,6 @@
     static std::vector<std::unique_ptr<VectorOperationDefinition>> getDefinitions();
 };
 
-<<<<<<< HEAD
-=======
 struct CastToInt64VectorOperation : public VectorCastOperations {
     static std::vector<std::unique_ptr<VectorOperationDefinition>> getDefinitions();
 };
@@ -78,6 +76,5 @@
     static std::vector<std::unique_ptr<VectorOperationDefinition>> getDefinitions();
 };
 
->>>>>>> 0a105ab6
 } // namespace function
 } // namespace kuzu