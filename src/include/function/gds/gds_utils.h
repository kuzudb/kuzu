#pragma once

#include <optional>

#include "common/enums/extend_direction.h"
#include "common/types/types.h"

namespace kuzu {
namespace processor {
struct ExecutionContext;
class NodeOffsetMaskMap;
} // namespace processor

namespace graph {
class Graph;
}

namespace function {
struct FrontierTaskSharedState;
struct RJCompState;
class VertexCompute;
class EdgeCompute;
class FrontierPair;
class SparseFrontier;
struct VertexComputeTaskSharedState;
struct VertexComputeTaskInfo;

struct KUZU_API GDSComputeState {
    std::unique_ptr<function::FrontierPair> frontierPair;
    std::unique_ptr<function::EdgeCompute> edgeCompute;

    processor::NodeOffsetMaskMap* outputNodeMask = nullptr;

    GDSComputeState(std::unique_ptr<function::FrontierPair> frontierPair,
        std::unique_ptr<function::EdgeCompute> edgeCompute,
        processor::NodeOffsetMaskMap* outputNodeMask);
    virtual ~GDSComputeState();

    virtual void beginFrontierComputeBetweenTables(common::table_id_t currTableID,
        common::table_id_t nextTableID);
};

class KUZU_API GDSUtils {
public:
<<<<<<< HEAD
    static void initKCore(processor::ExecutionContext* executionContext, RJCompState& rjCompState, graph::Graph* graph, std::unique_ptr<EdgeCompute> initEdgeCompute);
    static void scheduleFrontierTask(common::table_id_t relTableID, graph::Graph* graph,
        common::ExtendDirection extendDirection, GDSComputeState& rjCompState,
=======
    static void scheduleFrontierTask(common::table_id_t nbrTableID, common::table_id_t relTableID,
        graph::Graph* graph, common::ExtendDirection extendDirection, GDSComputeState& rjCompState,
>>>>>>> 1dd381be
        processor::ExecutionContext* context, std::optional<uint64_t> numThreads = std::nullopt,
        std::optional<common::idx_t> edgePropertyIdx = std::nullopt);
    static void runFrontiersUntilConvergence(processor::ExecutionContext* context,
        GDSComputeState& rjCompState, graph::Graph* graph, common::ExtendDirection extendDirection,
        uint64_t maxIters);
    // Run vertex compute without property scan
    static void runVertexCompute(processor::ExecutionContext* context, graph::Graph* graph,
        VertexCompute& vc);
    // Run vertex compute with property scan
    static void runVertexCompute(processor::ExecutionContext* context, graph::Graph* graph,
        VertexCompute& vc, std::vector<std::string> propertiesToScan);
    // Run vertex compute on specific table with property scan
    static void runVertexCompute(processor::ExecutionContext* context, graph::Graph* graph,
        VertexCompute& vc, common::table_id_t tableID, std::vector<std::string> propertiesToScan);
    static void runVertexComputeSparse(SparseFrontier& sparseFrontier, graph::Graph* graph,
        VertexCompute& vc);
};

} // namespace function
} // namespace kuzu<|MERGE_RESOLUTION|>--- conflicted
+++ resolved
@@ -42,14 +42,9 @@
 
 class KUZU_API GDSUtils {
 public:
-<<<<<<< HEAD
     static void initKCore(processor::ExecutionContext* executionContext, RJCompState& rjCompState, graph::Graph* graph, std::unique_ptr<EdgeCompute> initEdgeCompute);
-    static void scheduleFrontierTask(common::table_id_t relTableID, graph::Graph* graph,
-        common::ExtendDirection extendDirection, GDSComputeState& rjCompState,
-=======
     static void scheduleFrontierTask(common::table_id_t nbrTableID, common::table_id_t relTableID,
         graph::Graph* graph, common::ExtendDirection extendDirection, GDSComputeState& rjCompState,
->>>>>>> 1dd381be
         processor::ExecutionContext* context, std::optional<uint64_t> numThreads = std::nullopt,
         std::optional<common::idx_t> edgePropertyIdx = std::nullopt);
     static void runFrontiersUntilConvergence(processor::ExecutionContext* context,
