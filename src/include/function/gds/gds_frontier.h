--- conflicted
+++ resolved
@@ -6,10 +6,7 @@
 #include "compute.h"
 #include "storage/buffer_manager/memory_manager.h"
 #include <span>
-<<<<<<< HEAD
 #include <algorithm>
-=======
->>>>>>> 1dd381be
 
 namespace kuzu {
 namespace function {
@@ -223,73 +220,6 @@
     std::atomic<frontier_entry_t*> nextFrontier;
 };
 
-<<<<<<< HEAD
-class KCoreFrontier : public GDSFrontier {
-public:
-    KCoreFrontier(const common::table_id_map_t<common::offset_t>& numNodesMap_, storage::MemoryManager* mm, bool inital_bool)
-    : GDSFrontier{numNodesMap_} {
-        for (const auto& [tableID, curNumNodes] : numNodesMap_) {
-            numNodesMap[tableID] = curNumNodes;
-            auto curActiveMemBuffer = mm->allocateBuffer(false, curNumNodes * sizeof(std::atomic<bool>));
-            std::atomic<bool>* curActiveMemBufferPtr = reinterpret_cast<std::atomic<bool>*>(curActiveMemBuffer.get()->getData());
-            for (uint64_t i = 0; i < curNumNodes; ++i) {
-                curActiveMemBufferPtr[i].store(inital_bool, std::memory_order_relaxed);
-            }
-            curActiveNodes.insert({tableID, std::move(curActiveMemBuffer)});
-        }
-    }
-
-    void setActive(std::span<const common::nodeID_t> nodeIDs) override {
-        for(auto& nodeID : nodeIDs) {
-            setCurActive(nodeID);
-        }
-    }
-
-    void setInActive(common::nodeID_t nodeID) {
-        setCurInActive(nodeID);
-    }
-
-    uint64_t getNumNodes() {
-        return numNodes;
-    }
-
-    void setActive(common::nodeID_t nodeID) {
-        setCurActive(nodeID); 
-    }
-
-    void pinTableID(common::table_id_t) override {};
-
-    bool isActive(common::offset_t) override {
-        return true;
-    }
-
-    bool isNodeActive(common::nodeID_t nodeID) {
-        auto& memBuffer = curActiveNodes.find(nodeID.tableID)->second;
-        std::atomic<bool>* memBufferPtr = reinterpret_cast<std::atomic<bool>*>(memBuffer->getData());
-        return memBufferPtr[nodeID.offset].load(std::memory_order_relaxed);
-    }
-
-    void incrementCurIter() {
-        return;
-    }
-
-private:
-    void setCurActive(common::nodeID_t nodeID) {
-        auto& memBuffer = curActiveNodes.find(nodeID.tableID)->second;
-        std::atomic<bool>* memBufferPtr = reinterpret_cast<std::atomic<bool>*>(memBuffer->getData());
-        memBufferPtr[nodeID.offset].store(static_cast<bool>(true), std::memory_order_relaxed);
-    }
-
-    void setCurInActive(common::nodeID_t nodeID) {
-        auto& memBuffer = curActiveNodes.find(nodeID.tableID)->second;
-        std::atomic<bool>* memBufferPtr = reinterpret_cast<std::atomic<bool>*>(memBuffer->getData());
-        memBufferPtr[nodeID.offset].store(static_cast<bool>(false), std::memory_order_relaxed);
-    }
-
-private:
-    uint64_t numNodes;
-    common::table_id_map_t<std::unique_ptr<storage::MemoryBuffer>> curActiveNodes;
-=======
 class PathLengthsInitVertexCompute : public VertexCompute {
 public:
     PathLengthsInitVertexCompute(PathLengths& pathLengths, uint16_t val)
@@ -307,7 +237,6 @@
 private:
     PathLengths& pathLengths;
     uint16_t val;
->>>>>>> 1dd381be
 };
 
 /**
