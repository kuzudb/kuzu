#pragma once

#include <algorithm>
#include <atomic>
#include <mutex>

#include "compute.h"
#include "storage/buffer_manager/memory_manager.h"
#include <span>

namespace kuzu {
namespace function {

class FrontierMorsel {
public:
    FrontierMorsel() = default;

    common::table_id_t getTableID() const { return tableID; }
    common::offset_t getBeginOffset() const { return beginOffset; }
    common::offset_t getEndOffset() const { return endOffsetExclusive; }

    void init(common::table_id_t _tableID, common::offset_t _beginOffset,
        common::offset_t _endOffsetExclusive) {
        tableID = _tableID;
        beginOffset = _beginOffset;
        endOffsetExclusive = _endOffsetExclusive;
    }

private:
    common::table_id_t tableID = common::INVALID_TABLE_ID;
    common::offset_t beginOffset = common::INVALID_OFFSET;
    common::offset_t endOffsetExclusive = common::INVALID_OFFSET;
};

class KUZU_API FrontierMorselDispatcher {
    static constexpr uint64_t MIN_FRONTIER_MORSEL_SIZE = 512;
    // Note: MIN_NUMBER_OF_FRONTIER_MORSELS is the minimum number of morsels we aim to have but we
    // can have fewer than this. See the beginFrontierComputeBetweenTables to see the actual
    // morselSize computation for details.
    static constexpr uint64_t MIN_NUMBER_OF_FRONTIER_MORSELS = 128;

public:
    explicit FrontierMorselDispatcher(uint64_t maxThreads);

    void init(common::table_id_t _tableID, common::offset_t _maxOffset);

    bool getNextRangeMorsel(FrontierMorsel& frontierMorsel);

    common::table_id_t getTableID() const { return tableID; }

private:
    common::table_id_t tableID;
    common::offset_t maxOffset;
    std::atomic<common::offset_t> nextOffset;
    uint64_t maxThreads;
    uint64_t morselSize;
};

/**
 * Interface for maintaining a frontier of nodes for GDS algorithms. The frontier is a set of
 * "active nodes" for which some computation should be done at a particular iteration of a
 * GDSAlgorithm.
 * TODO(Semih/Xiyang): This class should be renamed to simply Frontier after we remove the Frontier
 * classes in recursive_extend/frontier.h
 */
class GDSFrontier {
public:
    explicit GDSFrontier(const common::table_id_map_t<common::offset_t>& numNodesMap)
        : numNodesMap{numNodesMap} {}

    virtual ~GDSFrontier() = default;
    virtual void pinTableID(common::table_id_t tableID) = 0;
    // isActive assumes a tableID has been pinned.
    virtual bool isActive(common::offset_t offset) = 0;
    virtual void setActive(std::span<const common::nodeID_t> nodeIDs) = 0;
    virtual void setActive(common::nodeID_t nodeID) = 0;

    const common::table_id_map_t<common::offset_t>& getNumNodesMap() const { return numNodesMap; }
    common::offset_t getNumNodes(common::table_id_t tableID) const {
        KU_ASSERT(numNodesMap.contains(tableID));
        return numNodesMap.at(tableID);
    }

    template<class TARGET>
    TARGET* ptrCast() {
        return common::ku_dynamic_cast<TARGET*>(this);
    }

protected:
    // We do not need to make nodeTableIDAndNumNodesMap and masks atomic because they should only
    // be accessed by functions that are called by the "master GDS thread" (so not accessed inside
    // the parallel functions in GDSUtils, which are called by other "worker threads").
    common::table_id_map_t<common::offset_t> numNodesMap;
};

/*
 * Sparse frontier keeps a small frontier.
 * If enabled, this frontier represents a complete frontier.
 * Otherwise, complete frontier is larger than this sparse frontier.
 * */
class KUZU_API SparseFrontier {
public:
    SparseFrontier()
        : enabled_{true}, curTableID{common::INVALID_TABLE_ID}, curOffsetSet{nullptr} {}

    void disable() { enabled_ = false; }
    void resetState() {
        enabled_ = true;
        curOffsetSet = nullptr;
        tableIDToOffsetMap.clear();
    }
    bool enabled() const { return enabled_; }

    void pinTableID(common::table_id_t tableID);

    common::table_id_t getTableID() const { return curTableID; }
    const std::unordered_set<common::offset_t>& getOffsetSet() const { return *curOffsetSet; }

    void addNode(common::nodeID_t nodeID);
    void addNodes(const std::vector<common::nodeID_t> nodeIDs);
    void checkSampleSize();

    void mergeLocalFrontier(const SparseFrontier& localFrontier);
    void mergeSparseFrontier(const SparseFrontier& other);

private:
    static constexpr uint16_t SAMPLE_SIZE = 20;

    std::mutex mtx;
    bool enabled_;
    std::unordered_map<common::table_id_t, std::unordered_set<common::offset_t>> tableIDToOffsetMap;
    common::table_id_t curTableID;
    std::unordered_set<common::offset_t>* curOffsetSet;
};

/**
 * A GDSFrontier implementation that keeps the lengths of the paths from a source node to
 * destination nodes. This is a light-weight implementation that can keep lengths up to and
 * including UINT16_MAX - 1. The length stored for the source node is 0. Length UINT16_MAX is
 * reserved for marking nodes that are not visited. The lengths stored per node are effectively the
 * iteration numbers that a node is visited. For example, if the running computation is shortest
 * path, then the length stored is the shortest path length.
 *
 * Note: This class can be used to represent both the current and next frontierPair for shortest
 * paths computations, which have the guarantee that a vertex is part of only one frontier level.
 * Specifically, at iteration i of the shortest path algorithm (iterations start from 0), nodes with
 * mask values i are in the current frontier. Nodes with any other values are not in the frontier.
 * Similarly at iteration i setting a node u active sets its mask value to i+1. To enable this
 * usage, this class contains functions to expose two frontierPair to users, e.g.,
 * getMaskValueFromCur/NextFrontierFixedMask. In the case of shortest path computations, using this
 * class to represent two frontierPair should be faster or take less space than keeping two separate
 * frontierPair.
 *
 * However, this is not necessary and the caller can also use this to represent a single frontier.
 */
class KUZU_API PathLengths : public GDSFrontier {
    friend class PathLengthsInitVertexCompute;
    using frontier_entry_t = std::atomic<uint16_t>;

public:
    static constexpr uint16_t UNVISITED = UINT16_MAX;

    PathLengths(const common::table_id_map_t<common::offset_t>& numNodesMap,
        storage::MemoryManager* mm);

    uint16_t getMaskValueFromCurFrontier(common::offset_t offset) {
        return getCurFrontier()[offset].load(std::memory_order_relaxed);
    }
    uint16_t getMaskValueFromNextFrontier(common::offset_t offset) {
        return getNextFrontier()[offset].load(std::memory_order_relaxed);
    }

    bool isActive(common::offset_t offset) override {
        return getCurFrontier()[offset] == curIter.load(std::memory_order_relaxed) - 1;
    }

    void setActive(std::span<const common::nodeID_t> nodeIDs) override {
        auto frontierMask = getNextFrontier();
        for (const auto nodeID : nodeIDs) {
            frontierMask[nodeID.offset].store(getCurIter(), std::memory_order_relaxed);
        }
    }
    void setActive(common::nodeID_t nodeID) override {
        getNextFrontier()[nodeID.offset].store(getCurIter(), std::memory_order_relaxed);
    }

    void incrementCurIter() { curIter.fetch_add(1, std::memory_order_relaxed); }

    void pinTableID(common::table_id_t tableID) override { pinCurFrontierTableID(tableID); }
    void pinCurFrontierTableID(common::table_id_t tableID);
    void pinNextFrontierTableID(common::table_id_t tableID);

private:
    uint16_t getCurIter() { return curIter.load(std::memory_order_relaxed); }

    frontier_entry_t* getCurFrontier() {
        auto retVal = curFrontier.load(std::memory_order_relaxed);
        KU_ASSERT(retVal != nullptr);
        return retVal;
    }

    frontier_entry_t* getNextFrontier() {
        auto retVal = nextFrontier.load(std::memory_order_relaxed);
        KU_ASSERT(retVal != nullptr);
        return retVal;
    }

    frontier_entry_t* getMaskData(common::table_id_t tableID) {
        KU_ASSERT(masks.contains(tableID));
        return reinterpret_cast<frontier_entry_t*>(masks.at(tableID)->getData());
    }

private:
    common::table_id_map_t<std::unique_ptr<storage::MemoryBuffer>> masks;
    // See FrontierPair::curIter. We keep a copy of curIter here because PathLengths stores
    // iteration numbers for vertices and uses them to identify which vertex is in the frontier.
    std::atomic<uint16_t> curIter;
    std::atomic<common::table_id_t> curTableID;
    std::atomic<frontier_entry_t*> curFrontier;
    std::atomic<frontier_entry_t*> nextFrontier;
};

class PathLengthsInitVertexCompute : public VertexCompute {
public:
    PathLengthsInitVertexCompute(PathLengths& pathLengths, uint16_t val)
        : pathLengths{pathLengths}, val{val} {}

    bool beginOnTable(common::table_id_t tableID) override;

    void vertexCompute(common::offset_t startOffset, common::offset_t endOffset,
        common::table_id_t) override;

    std::unique_ptr<VertexCompute> copy() override {
        return std::make_unique<PathLengthsInitVertexCompute>(pathLengths, val);
    }

private:
    PathLengths& pathLengths;
    uint16_t val;
};

/**
 * Base class for maintaining a current and a next GDSFrontier of nodes for GDS algorithms. At any
 * point in time, maintains the current iteration curIter the algorithm is in and the number of
 * active nodes that have been set for the next iteration. This information can be used
 * to determine if the algorithm has converged or not.
 *
 * All functions supported in this base interface are thread-safe.
 */
class KUZU_API FrontierPair {
public:
    FrontierPair(std::shared_ptr<GDSFrontier> curFrontier,
        std::shared_ptr<GDSFrontier> nextFrontier, uint64_t maxThreads);

    virtual ~FrontierPair() = default;

    bool getNextRangeMorsel(FrontierMorsel& morsel) {
        return morselDispatcher.getNextRangeMorsel(morsel);
    }

    void setActiveNodesForNextIter() { hasActiveNodesForNextIter_.store(true); }

    void beginNewIteration();

    virtual void initRJFromSource(common::nodeID_t source) = 0;

    virtual void beginFrontierComputeBetweenTables(common::table_id_t curTableID,
        common::table_id_t nextTableID);

    virtual void pinCurrFrontier(common::table_id_t tableID) {
        curSparseFrontier->pinTableID(tableID);
    }
    virtual void pinNextFrontier(common::table_id_t tableID) {
        nextSparseFrontier->pinTableID(tableID);
    }

    uint16_t getCurrentIter() { return curIter.load(std::memory_order_relaxed); }

    GDSFrontier& getCurDenseFrontier() const { return *curDenseFrontier; }
    GDSFrontier& getNextDenseFrontier() const { return *nextDenseFrontier; }
    SparseFrontier& getCurSparseFrontier() const { return *curSparseFrontier; }
    SparseFrontier& getNextSparseFrontier() const { return *nextSparseFrontier; }
    SparseFrontier& getVertexComputeCandidates() const { return *vertexComputeCandidates; }

    bool continueNextIter(uint16_t maxIter);

    void addNodeToNextDenseFrontier(common::nodeID_t nodeID);
    void addNodesToNextDenseFrontier(const std::vector<common::nodeID_t>& nodeIDs);

    void mergeLocalFrontier(const SparseFrontier& localFrontier);

    bool isCurFrontierSparse();

    template<class TARGET>
    TARGET* ptrCast() {
        return common::ku_dynamic_cast<TARGET*>(this);
    }

protected:
    virtual void beginNewIterationInternalNoLock() {}

protected:
    std::mutex mtx;
    // curIter is the iteration number of the algorithm and starts from 0.
    std::atomic<uint16_t> curIter;
    std::atomic<bool> hasActiveNodesForNextIter_;

    // Dense frontiers are always updated.
    std::shared_ptr<GDSFrontier> curDenseFrontier;
    std::shared_ptr<GDSFrontier> nextDenseFrontier;
    // Sparse frontiers
    std::shared_ptr<SparseFrontier> curSparseFrontier;
    std::shared_ptr<SparseFrontier> nextSparseFrontier;
    std::shared_ptr<SparseFrontier> vertexComputeCandidates;

    FrontierMorselDispatcher morselDispatcher;
};

class SinglePathLengthsFrontierPair : public FrontierPair {
public:
    SinglePathLengthsFrontierPair(std::shared_ptr<PathLengths> pathLengths, uint64_t numThreads)
        : FrontierPair(pathLengths /* curFrontier */, pathLengths /* nextFrontier */, numThreads),
          pathLengths{pathLengths} {}

    PathLengths* getPathLengths() const { return pathLengths.get(); }

    void initRJFromSource(common::nodeID_t source) override;

    void pinCurrFrontier(common::table_id_t tableID) override {
        FrontierPair::pinCurrFrontier(tableID);
        pathLengths->pinCurFrontierTableID(tableID);
    }
    void pinNextFrontier(common::table_id_t tableID) override {
        FrontierPair::pinNextFrontier(tableID);
        pathLengths->pinNextFrontierTableID(tableID);
    }

    void beginNewIterationInternalNoLock() override { pathLengths->incrementCurIter(); }

private:
    std::shared_ptr<PathLengths> pathLengths;
};

class KUZU_API DoublePathLengthsFrontierPair : public FrontierPair {
public:
    DoublePathLengthsFrontierPair(std::shared_ptr<PathLengths> curFrontier,
        std::shared_ptr<PathLengths> nextFrontier, uint64_t numThreads)
        : FrontierPair{curFrontier, nextFrontier, numThreads} {}

    void initRJFromSource(common::nodeID_t source) override;

    void pinCurrFrontier(common::table_id_t tableID) override {
        FrontierPair::pinCurrFrontier(tableID);
        curDenseFrontier->ptrCast<PathLengths>()->pinCurFrontierTableID(tableID);
    }
    void pinNextFrontier(common::table_id_t tableID) override {
        FrontierPair::pinNextFrontier(tableID);
        nextDenseFrontier->ptrCast<PathLengths>()->pinNextFrontierTableID(tableID);
    }

    void beginNewIterationInternalNoLock() override;
};

<<<<<<< HEAD
=======
class KUZU_API KCoreFrontierPair : public FrontierPair {
public:
    KCoreFrontierPair(common::table_id_map_t<common::offset_t> numNodesMap, uint64_t totalNumNodes,
        uint64_t maxThreadsForExec, storage::MemoryManager* mm);

    void initRJFromSource(common::nodeID_t source) override {};

    void beginFrontierComputeBetweenTables(common::table_id_t curTableID,
        common::table_id_t nextTableID) override;

    void beginNewIterationInternalNoLock() override;

    uint64_t addToVertexDegree(common::nodeID_t nodeID, uint64_t degreeToAdd) {
        return getVertexDegreeAtomic(nodeID).fetch_add(degreeToAdd, std::memory_order_relaxed);
    }

    uint64_t removeFromVertex(common::nodeID_t nodeID) {
        int curSmallest = curSmallestDegree.load(std::memory_order_relaxed);
        int curVertexDegree = getVertexDegree(nodeID);
        if (curVertexDegree > curSmallest) {
            return getVertexDegreeAtomic(nodeID).fetch_sub(1, std::memory_order_relaxed);
        }
        return curVertexDegree;
    }

    uint64_t getVertexDegree(common::nodeID_t nodeID) const {
        return getVertexDegreeAtomic(nodeID).load(std::memory_order_relaxed);
    }

    bool isNodeActive(common::nodeID_t nodeID) const {
        return curFrontier->ptrCast<KCoreFrontier>()->isNodeActive(nodeID);
    }

    void setNodeInActive(common::nodeID_t nodeID) const {
        nextFrontier->ptrCast<KCoreFrontier>()->setInActive(nodeID);
    }

    void updateSmallestDegree() {
        uint64_t curSmallest = UINT64_MAX;
        for (const auto& [tableID, curNumNodes] : numNodesMap) {
            for (uint64_t offset = 0; offset < curNumNodes; ++offset) {
                common::nodeID_t curNode;
                curNode.tableID = tableID;
                curNode.offset = offset;
                if (curFrontier->ptrCast<KCoreFrontier>()->isNodeActive(curNode)) {
                    curSmallest = std::min(curSmallest, getVertexDegree(curNode));
                }
            }
        }
        uint64_t current = curSmallestDegree.load(std::memory_order_relaxed);
        curSmallestDegree.compare_exchange_strong(current, curSmallest, std::memory_order_relaxed);
    }

    uint64_t getSmallestDegree() { return curSmallestDegree.load(std::memory_order_relaxed); }

private:
    std::atomic<uint64_t>& getVertexDegreeAtomic(common::nodeID_t nodeID) const {
        auto& memBuffer = curVertexValues.find(nodeID.tableID)->second;
        std::atomic<uint64_t>* memBufferPtr =
            reinterpret_cast<std::atomic<uint64_t>*>(memBuffer->getData());
        return memBufferPtr[nodeID.offset];
    }
    uint64_t numNodes;
    bool updated = false;
    std::atomic<uint64_t> curSmallestDegree{UINT64_MAX};
    common::table_id_map_t<common::offset_t> numNodesMap;
    common::table_id_map_t<std::unique_ptr<storage::MemoryBuffer>> curVertexValues;
};

>>>>>>> b7f2143f
class SPEdgeCompute : public EdgeCompute {
public:
    explicit SPEdgeCompute(SinglePathLengthsFrontierPair* frontierPair)
        : frontierPair{frontierPair}, numNodesReached{0} {}

    void resetSingleThreadState() override { numNodesReached = 0; }

    bool terminate(processor::NodeOffsetMaskMap& maskMap) override;

protected:
    SinglePathLengthsFrontierPair* frontierPair;
    // States that should be only modified with single thread
    common::offset_t numNodesReached;
};

} // namespace function
} // namespace kuzu<|MERGE_RESOLUTION|>--- conflicted
+++ resolved
@@ -361,78 +361,6 @@
     void beginNewIterationInternalNoLock() override;
 };
 
-<<<<<<< HEAD
-=======
-class KUZU_API KCoreFrontierPair : public FrontierPair {
-public:
-    KCoreFrontierPair(common::table_id_map_t<common::offset_t> numNodesMap, uint64_t totalNumNodes,
-        uint64_t maxThreadsForExec, storage::MemoryManager* mm);
-
-    void initRJFromSource(common::nodeID_t source) override {};
-
-    void beginFrontierComputeBetweenTables(common::table_id_t curTableID,
-        common::table_id_t nextTableID) override;
-
-    void beginNewIterationInternalNoLock() override;
-
-    uint64_t addToVertexDegree(common::nodeID_t nodeID, uint64_t degreeToAdd) {
-        return getVertexDegreeAtomic(nodeID).fetch_add(degreeToAdd, std::memory_order_relaxed);
-    }
-
-    uint64_t removeFromVertex(common::nodeID_t nodeID) {
-        int curSmallest = curSmallestDegree.load(std::memory_order_relaxed);
-        int curVertexDegree = getVertexDegree(nodeID);
-        if (curVertexDegree > curSmallest) {
-            return getVertexDegreeAtomic(nodeID).fetch_sub(1, std::memory_order_relaxed);
-        }
-        return curVertexDegree;
-    }
-
-    uint64_t getVertexDegree(common::nodeID_t nodeID) const {
-        return getVertexDegreeAtomic(nodeID).load(std::memory_order_relaxed);
-    }
-
-    bool isNodeActive(common::nodeID_t nodeID) const {
-        return curFrontier->ptrCast<KCoreFrontier>()->isNodeActive(nodeID);
-    }
-
-    void setNodeInActive(common::nodeID_t nodeID) const {
-        nextFrontier->ptrCast<KCoreFrontier>()->setInActive(nodeID);
-    }
-
-    void updateSmallestDegree() {
-        uint64_t curSmallest = UINT64_MAX;
-        for (const auto& [tableID, curNumNodes] : numNodesMap) {
-            for (uint64_t offset = 0; offset < curNumNodes; ++offset) {
-                common::nodeID_t curNode;
-                curNode.tableID = tableID;
-                curNode.offset = offset;
-                if (curFrontier->ptrCast<KCoreFrontier>()->isNodeActive(curNode)) {
-                    curSmallest = std::min(curSmallest, getVertexDegree(curNode));
-                }
-            }
-        }
-        uint64_t current = curSmallestDegree.load(std::memory_order_relaxed);
-        curSmallestDegree.compare_exchange_strong(current, curSmallest, std::memory_order_relaxed);
-    }
-
-    uint64_t getSmallestDegree() { return curSmallestDegree.load(std::memory_order_relaxed); }
-
-private:
-    std::atomic<uint64_t>& getVertexDegreeAtomic(common::nodeID_t nodeID) const {
-        auto& memBuffer = curVertexValues.find(nodeID.tableID)->second;
-        std::atomic<uint64_t>* memBufferPtr =
-            reinterpret_cast<std::atomic<uint64_t>*>(memBuffer->getData());
-        return memBufferPtr[nodeID.offset];
-    }
-    uint64_t numNodes;
-    bool updated = false;
-    std::atomic<uint64_t> curSmallestDegree{UINT64_MAX};
-    common::table_id_map_t<common::offset_t> numNodesMap;
-    common::table_id_map_t<std::unique_ptr<storage::MemoryBuffer>> curVertexValues;
-};
-
->>>>>>> b7f2143f
 class SPEdgeCompute : public EdgeCompute {
 public:
     explicit SPEdgeCompute(SinglePathLengthsFrontierPair* frontierPair)
