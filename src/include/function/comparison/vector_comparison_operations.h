#pragma once

#include "binder/expression/expression.h"
#include "comparison_operations.h"
#include "function/vector_operations.h"

namespace kuzu {
namespace function {

class VectorComparisonOperations : public VectorOperations {

protected:
    template<typename FUNC>
    static std::vector<std::unique_ptr<VectorOperationDefinition>> getDefinitions(
        const std::string& name) {
        std::vector<std::unique_ptr<VectorOperationDefinition>> definitions;
        for (auto& numericTypeID : common::DataType::getNumericalTypeIDs()) {
            definitions.push_back(getDefinition<FUNC>(name, numericTypeID, numericTypeID));
        }
        for (auto& typeID : std::vector<common::DataTypeID>{common::BOOL, common::STRING,
                 common::INTERNAL_ID, common::DATE, common::TIMESTAMP, common::INTERVAL}) {
            definitions.push_back(getDefinition<FUNC>(name, typeID, typeID));
        }
        definitions.push_back(getDefinition<FUNC>(name, common::DATE, common::TIMESTAMP));
        definitions.push_back(getDefinition<FUNC>(name, common::TIMESTAMP, common::DATE));
        return definitions;
    }

private:
    template<typename FUNC>
    static inline std::unique_ptr<VectorOperationDefinition> getDefinition(
        const std::string& name, common::DataTypeID leftTypeID, common::DataTypeID rightTypeID) {
        auto execFunc = getExecFunc<FUNC>(leftTypeID, rightTypeID);
        auto selectFunc = getSelectFunc<FUNC>(leftTypeID, rightTypeID);
        return make_unique<VectorOperationDefinition>(name,
            std::vector<common::DataTypeID>{leftTypeID, rightTypeID}, common::BOOL, execFunc,
            selectFunc);
    }

    template<typename FUNC>
    static scalar_exec_func getExecFunc(
        common::DataTypeID leftTypeID, common::DataTypeID rightTypeID) {
        switch (leftTypeID) {
        case common::INT64: {
            return BinaryExecFunction<int64_t, int64_t, uint8_t, FUNC>;
<<<<<<< HEAD
=======
        }
        case common::INT32: {
            return BinaryExecFunction<int32_t, int32_t, uint8_t, FUNC>;
        }
        case common::INT16: {
            return BinaryExecFunction<int16_t, int16_t, uint8_t, FUNC>;
>>>>>>> 0a105ab6
        }
        case common::DOUBLE: {
            return BinaryExecFunction<double, double, uint8_t, FUNC>;
        }
        case common::FLOAT: {
            return BinaryExecFunction<float, float, uint8_t, FUNC>;
        }
        case common::BOOL: {
            assert(rightTypeID == common::BOOL);
            return BinaryExecFunction<uint8_t, uint8_t, uint8_t, FUNC>;
        }
        case common::STRING: {
            assert(rightTypeID == common::STRING);
            return BinaryExecFunction<common::ku_string_t, common::ku_string_t, uint8_t, FUNC>;
        }
        case common::INTERNAL_ID: {
            assert(rightTypeID == common::INTERNAL_ID);
            return BinaryExecFunction<common::nodeID_t, common::nodeID_t, uint8_t, FUNC>;
        }
        case common::DATE: {
            switch (rightTypeID) {
            case common::DATE: {
                return BinaryExecFunction<common::date_t, common::date_t, uint8_t, FUNC>;
            }
            case common::TIMESTAMP: {
                return BinaryExecFunction<common::date_t, common::timestamp_t, uint8_t, FUNC>;
            }
            default:
                throw common::RuntimeException(
                    "Invalid input data types(" + common::Types::dataTypeToString(leftTypeID) +
                    "," + common::Types::dataTypeToString(rightTypeID) + ") for getExecFunc.");
            }
        }
        case common::TIMESTAMP: {
            switch (rightTypeID) {
            case common::DATE: {
                return BinaryExecFunction<common::timestamp_t, common::date_t, uint8_t, FUNC>;
            }
            case common::TIMESTAMP: {
                return BinaryExecFunction<common::timestamp_t, common::timestamp_t, uint8_t, FUNC>;
            }
            default:
                throw common::RuntimeException(
                    "Invalid input data types(" + common::Types::dataTypeToString(leftTypeID) +
                    "," + common::Types::dataTypeToString(rightTypeID) + ") for getExecFunc.");
            }
        }
        case common::INTERVAL: {
            assert(rightTypeID == common::INTERVAL);
            return BinaryExecFunction<common::interval_t, common::interval_t, uint8_t, FUNC>;
        }
        default:
            throw common::RuntimeException(
                "Invalid input data types(" + common::Types::dataTypeToString(leftTypeID) + "," +
                common::Types::dataTypeToString(rightTypeID) + ") for getExecFunc.");
        }
    }

    template<typename FUNC>
    static scalar_select_func getSelectFunc(
        common::DataTypeID leftTypeID, common::DataTypeID rightTypeID) {
        switch (leftTypeID) {
        case common::INT64: {
            return BinarySelectFunction<int64_t, int64_t, FUNC>;
<<<<<<< HEAD
=======
        }
        case common::INT32: {
            return BinarySelectFunction<int32_t, int32_t, FUNC>;
        }
        case common::INT16: {
            return BinarySelectFunction<int16_t, int16_t, FUNC>;
>>>>>>> 0a105ab6
        }
        case common::DOUBLE: {
            return BinarySelectFunction<double_t, double_t, FUNC>;
        }
        case common::FLOAT: {
            return BinarySelectFunction<float_t, float_t, FUNC>;
        }
        case common::BOOL: {
            assert(rightTypeID == common::BOOL);
            return BinarySelectFunction<uint8_t, uint8_t, FUNC>;
        }
        case common::STRING: {
            assert(rightTypeID == common::STRING);
            return BinarySelectFunction<common::ku_string_t, common::ku_string_t, FUNC>;
        }
        case common::INTERNAL_ID: {
            assert(rightTypeID == common::INTERNAL_ID);
            return BinarySelectFunction<common::nodeID_t, common::nodeID_t, FUNC>;
        }
        case common::DATE: {
            switch (rightTypeID) {
            case common::DATE: {
                return BinarySelectFunction<common::date_t, common::date_t, FUNC>;
            }
            case common::TIMESTAMP: {
                return BinarySelectFunction<common::date_t, common::timestamp_t, FUNC>;
            }
            default:
                throw common::RuntimeException(
                    "Invalid input data types(" + common::Types::dataTypeToString(leftTypeID) +
                    "," + common::Types::dataTypeToString(rightTypeID) + ") for getSelectFunc.");
            }
        }
        case common::TIMESTAMP: {
            switch (rightTypeID) {
            case common::DATE: {
                return BinarySelectFunction<common::timestamp_t, common::date_t, FUNC>;
            }
            case common::TIMESTAMP: {
                return BinarySelectFunction<common::timestamp_t, common::timestamp_t, FUNC>;
            }
            default:
                throw common::RuntimeException(
                    "Invalid input data types(" + common::Types::dataTypeToString(leftTypeID) +
                    "," + common::Types::dataTypeToString(rightTypeID) + ") for getSelectFunc.");
            }
        }
        case common::INTERVAL: {
            assert(rightTypeID == common::INTERVAL);
            return BinarySelectFunction<common::interval_t, common::interval_t, FUNC>;
        }
        default:
            throw common::RuntimeException(
                "Invalid input data types(" + common::Types::dataTypeToString(leftTypeID) + "," +
                common::Types::dataTypeToString(rightTypeID) + ") for getSelectFunc.");
        }
    }
};

struct EqualsVectorOperation : public VectorComparisonOperations {
    static inline std::vector<std::unique_ptr<VectorOperationDefinition>> getDefinitions() {
        return VectorComparisonOperations::getDefinitions<operation::Equals>(
            common::EQUALS_FUNC_NAME);
    }
};

struct NotEqualsVectorOperation : public VectorComparisonOperations {
    static inline std::vector<std::unique_ptr<VectorOperationDefinition>> getDefinitions() {
        return VectorComparisonOperations::getDefinitions<operation::NotEquals>(
            common::NOT_EQUALS_FUNC_NAME);
    }
};

struct GreaterThanVectorOperation : public VectorComparisonOperations {
    static inline std::vector<std::unique_ptr<VectorOperationDefinition>> getDefinitions() {
        return VectorComparisonOperations::getDefinitions<operation::GreaterThan>(
            common::GREATER_THAN_FUNC_NAME);
    }
};

struct GreaterThanEqualsVectorOperation : public VectorComparisonOperations {
    static inline std::vector<std::unique_ptr<VectorOperationDefinition>> getDefinitions() {
        return VectorComparisonOperations::getDefinitions<operation::GreaterThanEquals>(
            common::GREATER_THAN_EQUALS_FUNC_NAME);
    }
};

struct LessThanVectorOperation : public VectorComparisonOperations {
    static inline std::vector<std::unique_ptr<VectorOperationDefinition>> getDefinitions() {
        return VectorComparisonOperations::getDefinitions<operation::LessThan>(
            common::LESS_THAN_FUNC_NAME);
    }
};

struct LessThanEqualsVectorOperation : public VectorComparisonOperations {
    static inline std::vector<std::unique_ptr<VectorOperationDefinition>> getDefinitions() {
        return VectorComparisonOperations::getDefinitions<operation::LessThanEquals>(
            common::LESS_THAN_EQUALS_FUNC_NAME);
    }
};

} // namespace function
} // namespace kuzu<|MERGE_RESOLUTION|>--- conflicted
+++ resolved
@@ -43,15 +43,12 @@
         switch (leftTypeID) {
         case common::INT64: {
             return BinaryExecFunction<int64_t, int64_t, uint8_t, FUNC>;
-<<<<<<< HEAD
-=======
         }
         case common::INT32: {
             return BinaryExecFunction<int32_t, int32_t, uint8_t, FUNC>;
         }
         case common::INT16: {
             return BinaryExecFunction<int16_t, int16_t, uint8_t, FUNC>;
->>>>>>> 0a105ab6
         }
         case common::DOUBLE: {
             return BinaryExecFunction<double, double, uint8_t, FUNC>;
@@ -116,15 +113,12 @@
         switch (leftTypeID) {
         case common::INT64: {
             return BinarySelectFunction<int64_t, int64_t, FUNC>;
-<<<<<<< HEAD
-=======
         }
         case common::INT32: {
             return BinarySelectFunction<int32_t, int32_t, FUNC>;
         }
         case common::INT16: {
             return BinarySelectFunction<int16_t, int16_t, FUNC>;
->>>>>>> 0a105ab6
         }
         case common::DOUBLE: {
             return BinarySelectFunction<double_t, double_t, FUNC>;
