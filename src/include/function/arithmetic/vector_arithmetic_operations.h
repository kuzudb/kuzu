--- conflicted
+++ resolved
@@ -10,8 +10,6 @@
 
 public:
     template<typename FUNC>
-<<<<<<< HEAD
-=======
     static std::unique_ptr<VectorOperationDefinition> getUnaryDefinition(
         std::string name, common::DataTypeID operandTypeID) {
         return make_unique<VectorOperationDefinition>(std::move(name),
@@ -20,7 +18,6 @@
     }
 
     template<typename FUNC, typename OPERAND_TYPE, typename RETURN_TYPE = OPERAND_TYPE>
->>>>>>> 0a105ab6
     static std::unique_ptr<VectorOperationDefinition> getUnaryDefinition(
         std::string name, common::DataTypeID operandTypeID) {
         return make_unique<VectorOperationDefinition>(std::move(name),
@@ -45,11 +42,7 @@
     }
 
     template<typename FUNC, typename OPERAND_TYPE, typename RETURN_TYPE = OPERAND_TYPE>
-<<<<<<< HEAD
-    static inline std::unique_ptr<VectorOperationDefinition> getBinaryDefinitionWithPhysicalTypes(
-=======
     static inline std::unique_ptr<VectorOperationDefinition> getBinaryDefinition(
->>>>>>> 0a105ab6
         std::string name, common::DataTypeID operandTypeID, common::DataTypeID resultTypeID) {
         return make_unique<VectorOperationDefinition>(std::move(name),
             std::vector<common::DataTypeID>{operandTypeID, operandTypeID}, resultTypeID,
@@ -63,15 +56,12 @@
         switch (operandTypeID) {
         case common::INT64: {
             return VectorArithmeticOperations::UnaryExecFunction<int64_t, int64_t, FUNC>;
-<<<<<<< HEAD
-=======
         }
         case common::INT32: {
             return VectorArithmeticOperations::UnaryExecFunction<int32_t, int32_t, FUNC>;
         }
         case common::INT16: {
             return VectorArithmeticOperations::UnaryExecFunction<int16_t, int16_t, FUNC>;
->>>>>>> 0a105ab6
         }
         case common::DOUBLE: {
             return VectorArithmeticOperations::UnaryExecFunction<double_t, double_t, FUNC>;
@@ -92,15 +82,12 @@
         switch (operandTypeID) {
         case common::INT64: {
             return VectorArithmeticOperations::BinaryExecFunction<int64_t, int64_t, int64_t, FUNC>;
-<<<<<<< HEAD
-=======
         }
         case common::INT32: {
             return VectorArithmeticOperations::BinaryExecFunction<int32_t, int32_t, int32_t, FUNC>;
         }
         case common::INT16: {
             return VectorArithmeticOperations::BinaryExecFunction<int16_t, int16_t, int16_t, FUNC>;
->>>>>>> 0a105ab6
         }
         case common::DOUBLE: {
             return VectorArithmeticOperations::BinaryExecFunction<double_t, double_t, double_t,
