--- conflicted
+++ resolved
@@ -18,158 +18,6 @@
 namespace kuzu {
 namespace catalog {
 
-<<<<<<< HEAD
-class CatalogContent {
-    friend class Catalog;
-
-public:
-    CatalogContent();
-
-    explicit CatalogContent(const std::string& directory);
-
-    CatalogContent(const CatalogContent& other);
-
-    /**
-     * Node and Rel table functions.
-     */
-    common::table_id_t addNodeTableSchema(std::string tableName, common::property_id_t primaryKeyId,
-        std::vector<Property> properties);
-
-    common::table_id_t addRelTableSchema(std::string tableName, RelMultiplicity relMultiplicity,
-        std::vector<Property> properties, common::table_id_t srcTableID,
-        common::table_id_t dstTableID, common::LogicalType srcPKDataType,
-        common::LogicalType dstPKDataType);
-
-    inline bool hasNodeTable() const { return !nodeTableSchemas.empty(); }
-    inline bool hasRelTable() const { return !relTableSchemas.empty(); }
-
-    inline bool containNodeTable(common::table_id_t tableID) const {
-        return nodeTableSchemas.contains(tableID);
-    }
-    inline bool containRelTable(common::table_id_t tableID) const {
-        return relTableSchemas.contains(tableID);
-    }
-    inline bool containTable(const std::string& name) const {
-        return containNodeTable(name) || containRelTable(name);
-    }
-
-    inline std::string getTableName(common::table_id_t tableID) const {
-        return getTableSchema(tableID)->tableName;
-    }
-
-    inline NodeTableSchema* getNodeTableSchema(common::table_id_t tableID) const {
-        assert(containNodeTable(tableID));
-        return nodeTableSchemas.at(tableID).get();
-    }
-    inline RelTableSchema* getRelTableSchema(common::table_id_t tableID) const {
-        assert(containRelTable(tableID));
-        return relTableSchemas.at(tableID).get();
-    }
-    inline TableSchema* getTableSchema(common::table_id_t tableID) const {
-        assert(containRelTable(tableID) || containNodeTable(tableID));
-        return nodeTableSchemas.contains(tableID) ?
-                   (TableSchema*)nodeTableSchemas.at(tableID).get() :
-                   (TableSchema*)relTableSchemas.at(tableID).get();
-    }
-
-    inline bool containNodeTable(const std::string& tableName) const {
-        return nodeTableNameToIDMap.contains(tableName);
-    }
-    inline bool containRelTable(const std::string& tableName) const {
-        return relTableNameToIDMap.contains(tableName);
-    }
-
-    inline common::table_id_t getTableID(const std::string& tableName) const {
-        return nodeTableNameToIDMap.contains(tableName) ? nodeTableNameToIDMap.at(tableName) :
-                                                          relTableNameToIDMap.at(tableName);
-    }
-    inline bool isSingleMultiplicityInDirection(
-        common::table_id_t tableID, common::RelDataDirection direction) const {
-        return relTableSchemas.at(tableID)->isSingleMultiplicityInDirection(direction);
-    }
-
-    /**
-     * Node and Rel property functions.
-     */
-    // getNodeProperty and getRelProperty should be called after checking if property exists
-    // (containNodeProperty and containRelProperty).
-    Property& getNodeProperty(common::table_id_t tableID, const std::string& propertyName) const;
-    Property& getRelProperty(common::table_id_t tableID, const std::string& propertyName) const;
-
-    inline const std::vector<Property>& getNodeProperties(common::table_id_t tableID) const {
-        return nodeTableSchemas.at(tableID)->getProperties();
-    }
-    inline const std::vector<Property>& getRelProperties(common::table_id_t tableID) const {
-        return relTableSchemas.at(tableID)->getProperties();
-    }
-    inline std::vector<common::table_id_t> getNodeTableIDs() const {
-        std::vector<common::table_id_t> nodeTableIDs;
-        for (auto& [tableID, _] : nodeTableSchemas) {
-            nodeTableIDs.push_back(tableID);
-        }
-        return nodeTableIDs;
-    }
-    inline std::vector<common::table_id_t> getRelTableIDs() const {
-        std::vector<common::table_id_t> relTableIDs;
-        for (auto& [tableID, _] : relTableSchemas) {
-            relTableIDs.push_back(tableID);
-        }
-        return relTableIDs;
-    }
-    inline std::unordered_map<common::table_id_t, std::unique_ptr<NodeTableSchema>>&
-    getNodeTableSchemas() {
-        return nodeTableSchemas;
-    }
-    inline std::unordered_map<common::table_id_t, std::unique_ptr<RelTableSchema>>&
-    getRelTableSchemas() {
-        return relTableSchemas;
-    }
-
-    inline bool containMacro(const std::string& macroName) const {
-        return macros.contains(macroName);
-    }
-
-    void dropTableSchema(common::table_id_t tableID);
-
-    void renameTable(common::table_id_t tableID, const std::string& newName);
-
-    void saveToFile(const std::string& directory, common::DBFileType dbFileType);
-    void readFromFile(const std::string& directory, common::DBFileType dbFileType);
-
-    common::ExpressionType getFunctionType(const std::string& name) const;
-
-    void addVectorFunction(std::string name, function::vector_function_definitions definitions);
-
-    void addScalarMacroFunction(
-        std::string name, std::unique_ptr<function::ScalarMacroFunction> macro);
-
-private:
-    inline common::table_id_t assignNextTableID() { return nextTableID++; }
-
-    void validateStorageVersion(storage::storage_version_t savedStorageVersion) const;
-
-    void validateMagicBytes(common::FileInfo* fileInfo, common::offset_t& offset) const;
-
-    void writeMagicBytes(common::FileInfo* fileInfo, common::offset_t& offset) const;
-
-    void registerBuiltInFunctions();
-
-private:
-    std::unordered_map<common::table_id_t, std::unique_ptr<NodeTableSchema>> nodeTableSchemas;
-    std::unordered_map<common::table_id_t, std::unique_ptr<RelTableSchema>> relTableSchemas;
-    // These two maps are maintained as caches. They are not serialized to the catalog file, but
-    // is re-constructed when reading from the catalog file.
-    std::unordered_map<std::string, common::table_id_t> nodeTableNameToIDMap;
-    std::unordered_map<std::string, common::table_id_t> relTableNameToIDMap;
-    common::table_id_t nextTableID;
-    std::unique_ptr<function::BuiltInVectorFunctions> builtInVectorFunctions;
-    std::unique_ptr<function::BuiltInAggregateFunctions> builtInAggregateFunctions;
-    std::unique_ptr<function::BuiltInTableFunctions> builtInTableFunctions;
-    std::unordered_map<std::string, std::unique_ptr<function::ScalarMacroFunction>> macros;
-};
-
-=======
->>>>>>> d98882b9
 class Catalog {
 public:
     Catalog();
@@ -239,19 +87,14 @@
     inline function::ScalarMacroFunction* getScalarMacroFunction(const std::string& name) const {
         return catalogContentForReadOnlyTrx->macros.at(name).get();
     }
-    inline storage::BMFileHandle* getNodeGroupsMetaFH() const { return nodeGroupsMetaFH.get(); }
 
 private:
     inline bool hasUpdates() { return catalogContentForWriteTrx != nullptr; }
-
-    void addMetaDAHeaderPageForProperty(
-        const common::LogicalType& dataType, MetaDiskArrayHeaderInfo& diskArrayHeaderInfo);
 
 protected:
     std::unique_ptr<CatalogContent> catalogContentForReadOnlyTrx;
     std::unique_ptr<CatalogContent> catalogContentForWriteTrx;
     storage::WAL* wal;
-    std::unique_ptr<storage::BMFileHandle> nodeGroupsMetaFH;
 };
 
 } // namespace catalog
