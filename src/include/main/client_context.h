--- conflicted
+++ resolved
@@ -24,11 +24,7 @@
 namespace common {
 class RandomEngine;
 class TaskScheduler;
-<<<<<<< HEAD
-}
-=======
 } // namespace common
->>>>>>> 0c11432a
 
 namespace extension {
 struct ExtensionOptions;
