#pragma once

#include <memory>
#include <mutex>
#include <vector>

#include "common/api.h"
#include "common/case_insensitive_map.h"
#include "kuzu_fwd.h"
#include "main/db_config.h"

namespace kuzu {
namespace common {
class FileSystem;
enum class LogicalTypeID : uint8_t;
} // namespace common

namespace catalog {
class CatalogEntry;
} // namespace catalog

namespace function {
struct Function;
} // namespace function

namespace extension {
struct ExtensionUtils;
struct ExtensionOptions;
} // namespace extension

namespace storage {
class StorageExtension;
} // namespace storage

namespace main {
struct ExtensionOption;
class DatabaseManager;
class ClientContext;

/**
 * @brief Stores runtime configuration for creating or opening a Database
 */
struct KUZU_API SystemConfig {
    /**
     * @brief Creates a SystemConfig object.
     * @param bufferPoolSize Max size of the buffer pool in bytes.
     *        The larger the buffer pool, the more data from the database files is kept in memory,
     *        reducing the amount of File I/O
     * @param maxNumThreads The maximum number of threads to use during query execution
     * @param enableCompression Whether or not to compress data on-disk for supported types
     * @param readOnly If true, the database is opened read-only. No write transaction is
     * allowed on the `Database` object. Multiple read-only `Database` objects can be created with
     * the same database path. If false, the database is opened read-write. Under this mode,
     * there must not be multiple `Database` objects created with the same database path.
     * @param maxDBSize The maximum size of the database in bytes. Note that this is introduced
     * temporarily for now to get around with the default 8TB mmap address space limit some
     * environment. This will be removed once we implemente a better solution later. The value is
     * default to 1 << 43 (8TB) under 64-bit environment and 1GB under 32-bit one (see
     * `DEFAULT_VM_REGION_MAX_SIZE`).
     * @param autoCheckpoint If true, the database will automatically checkpoint when the size of
     * the WAL file exceeds the checkpoint threshold.
     * @param checkpointThreshold The threshold of the WAL file size in bytes. When the size of the
     * WAL file exceeds this threshold, the database will checkpoint if autoCheckpoint is true.
     */
    explicit SystemConfig(uint64_t bufferPoolSize = -1u, uint64_t maxNumThreads = 0,
        bool enableCompression = true, bool readOnly = false, uint64_t maxDBSize = -1u,
        bool autoCheckpoint = true, uint64_t checkpointThreshold = 16777216 /* 16MB */);

    uint64_t bufferPoolSize;
    uint64_t maxNumThreads;
    bool enableCompression;
    bool readOnly;
    uint64_t maxDBSize;
    bool autoCheckpoint;
    uint64_t checkpointThreshold;
};

/**
 * @brief Database class is the main class of KùzuDB. It manages all database components.
 */
class Database {
    friend class EmbeddedShell;
    friend class ClientContext;
    friend class Connection;
    friend class StorageDriver;
    friend class testing::BaseGraphTest;
    friend class testing::PrivateGraphTest;
    friend class transaction::TransactionContext;
    friend struct extension::ExtensionUtils;

public:
    /**
     * @brief Creates a database object.
<<<<<<< HEAD
     * @param databasePath Database path. If the path is empty, or equal to `:memory:`, the database
     * will be created in memory.
=======
     * @param databasePath Database path. If left empty, or :memory: is specified, this will create
     *        an in-memory database.
>>>>>>> 6a3386a6
     * @param systemConfig System configurations (buffer pool size and max num threads).
     */
    KUZU_API explicit Database(std::string_view databasePath,
        SystemConfig systemConfig = SystemConfig());
    /**
     * @brief Destructs the database object.
     */
    KUZU_API ~Database();

    // TODO(Ziyi): Instead of exposing a dedicated API for adding a new function, we should consider
    // add function through the extension module.
    void addTableFunction(std::string name,
        std::vector<std::unique_ptr<function::Function>> functionSet);

    KUZU_API void registerFileSystem(std::unique_ptr<common::FileSystem> fs);

    KUZU_API void registerStorageExtension(std::string name,
        std::unique_ptr<storage::StorageExtension> storageExtension);

    KUZU_API void addExtensionOption(std::string name, common::LogicalTypeID type,
        common::Value defaultValue);

    KUZU_API catalog::Catalog* getCatalog() { return catalog.get(); }

    ExtensionOption* getExtensionOption(std::string name) const;

    const DBConfig& getConfig() const { return dbConfig; }

    common::case_insensitive_map_t<std::unique_ptr<storage::StorageExtension>>&
    getStorageExtensions();

    uint64_t getNextQueryID();

private:
    struct QueryIDGenerator {
        uint64_t queryID = 0;
        std::mutex queryIDLock;
    };

    void openLockFile();
    void initAndLockDBDir();

private:
    std::string databasePath;
    DBConfig dbConfig;
    std::unique_ptr<common::VirtualFileSystem> vfs;
    std::unique_ptr<storage::BufferManager> bufferManager;
    std::unique_ptr<storage::MemoryManager> memoryManager;
    std::unique_ptr<processor::QueryProcessor> queryProcessor;
    std::unique_ptr<catalog::Catalog> catalog;
    std::unique_ptr<storage::StorageManager> storageManager;
    std::unique_ptr<transaction::TransactionManager> transactionManager;
    std::unique_ptr<common::FileInfo> lockFile;
    std::unique_ptr<extension::ExtensionOptions> extensionOptions;
    std::unique_ptr<DatabaseManager> databaseManager;
    common::case_insensitive_map_t<std::unique_ptr<storage::StorageExtension>> storageExtensions;
    QueryIDGenerator queryIDGenerator;
};

} // namespace main
} // namespace kuzu<|MERGE_RESOLUTION|>--- conflicted
+++ resolved
@@ -91,13 +91,8 @@
 public:
     /**
      * @brief Creates a database object.
-<<<<<<< HEAD
-     * @param databasePath Database path. If the path is empty, or equal to `:memory:`, the database
-     * will be created in memory.
-=======
      * @param databasePath Database path. If left empty, or :memory: is specified, this will create
      *        an in-memory database.
->>>>>>> 6a3386a6
      * @param systemConfig System configurations (buffer pool size and max num threads).
      */
     KUZU_API explicit Database(std::string_view databasePath,
