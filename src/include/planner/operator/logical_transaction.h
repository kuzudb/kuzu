#pragma once

#include "planner/operator/logical_operator.h"
#include "transaction/transaction_action.h"

namespace kuzu {
namespace planner {

class LogicalTransaction : public LogicalOperator {
    static constexpr LogicalOperatorType type_ = LogicalOperatorType::TRANSACTION;

public:
<<<<<<< HEAD
    explicit LogicalTransaction(transaction::TransactionAction transactionAction,
        std::unique_ptr<OPPrintInfo> printInfo)
        : LogicalOperator{LogicalOperatorType::TRANSACTION, std::move(printInfo)},
          transactionAction{transactionAction} {}
=======
    explicit LogicalTransaction(transaction::TransactionAction transactionAction)
        : LogicalOperator{type_}, transactionAction{transactionAction} {}
>>>>>>> e7f23cb0

    std::string getExpressionsForPrinting() const final { return std::string(); }

    void computeFlatSchema() final { createEmptySchema(); }
    void computeFactorizedSchema() final { createEmptySchema(); }

    transaction::TransactionAction getTransactionAction() const { return transactionAction; }

<<<<<<< HEAD
    inline std::unique_ptr<LogicalOperator> copy() final {
        return std::make_unique<LogicalTransaction>(transactionAction, printInfo->copy());
=======
    std::unique_ptr<LogicalOperator> copy() final {
        return std::make_unique<LogicalTransaction>(transactionAction);
>>>>>>> e7f23cb0
    }

private:
    transaction::TransactionAction transactionAction;
};

} // namespace planner
} // namespace kuzu<|MERGE_RESOLUTION|>--- conflicted
+++ resolved
@@ -10,15 +10,10 @@
     static constexpr LogicalOperatorType type_ = LogicalOperatorType::TRANSACTION;
 
 public:
-<<<<<<< HEAD
     explicit LogicalTransaction(transaction::TransactionAction transactionAction,
         std::unique_ptr<OPPrintInfo> printInfo)
-        : LogicalOperator{LogicalOperatorType::TRANSACTION, std::move(printInfo)},
+        : LogicalOperator{type_, std::move(printInfo)},
           transactionAction{transactionAction} {}
-=======
-    explicit LogicalTransaction(transaction::TransactionAction transactionAction)
-        : LogicalOperator{type_}, transactionAction{transactionAction} {}
->>>>>>> e7f23cb0
 
     std::string getExpressionsForPrinting() const final { return std::string(); }
 
@@ -27,13 +22,8 @@
 
     transaction::TransactionAction getTransactionAction() const { return transactionAction; }
 
-<<<<<<< HEAD
-    inline std::unique_ptr<LogicalOperator> copy() final {
+    std::unique_ptr<LogicalOperator> copy() final {
         return std::make_unique<LogicalTransaction>(transactionAction, printInfo->copy());
-=======
-    std::unique_ptr<LogicalOperator> copy() final {
-        return std::make_unique<LogicalTransaction>(transactionAction);
->>>>>>> e7f23cb0
     }
 
 private:
