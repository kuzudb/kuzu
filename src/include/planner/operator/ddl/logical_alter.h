#pragma once

#include "binder/ddl/bound_alter_info.h"
#include "logical_ddl.h"
<<<<<<< HEAD
#include "planner/operator/ddl/logical_ddl.h"
=======
#include "planner/operator/ddl/base_alter.h"
>>>>>>> 2cd31094

namespace kuzu {
namespace planner {

struct LogicalAlterPrintInfo final : OPPrintInfo {
    std::unique_ptr<BaseAlterPrintInfo> base;

    LogicalAlterPrintInfo(std::unique_ptr<BaseAlterPrintInfo> base)
        : base(std::move(base)) {}

    std::string toString() const override {return base->toString();};

    std::unique_ptr<OPPrintInfo> copy() const override {
        return std::unique_ptr<LogicalAlterPrintInfo>(new LogicalAlterPrintInfo(*this));
    }

    LogicalAlterPrintInfo(const LogicalAlterPrintInfo& other)
<<<<<<< HEAD
        : alterType{other.alterType}, tableName{other.tableName}, info{other.info} {}
=======
        : OPPrintInfo{other}, base(std::make_unique<BaseAlterPrintInfo>(*other.base)){}
>>>>>>> 2cd31094
};

class LogicalAlter : public LogicalDDL {
public:
    LogicalAlter(binder::BoundAlterInfo info, std::string tableName,
        std::shared_ptr<binder::Expression> outputExpression,
        std::unique_ptr<OPPrintInfo> printInfo)
        : LogicalDDL{LogicalOperatorType::ALTER, std::move(tableName), std::move(outputExpression),
              std::move(printInfo)},
          info{std::move(info)} {}

    inline const binder::BoundAlterInfo* getInfo() const { return &info; }

    inline std::unique_ptr<LogicalOperator> copy() override {
        return std::make_unique<LogicalAlter>(info.copy(), tableName, outputExpression,
            printInfo->copy());
    }

private:
    binder::BoundAlterInfo info;
};

} // namespace planner
} // namespace kuzu<|MERGE_RESOLUTION|>--- conflicted
+++ resolved
@@ -2,11 +2,7 @@
 
 #include "binder/ddl/bound_alter_info.h"
 #include "logical_ddl.h"
-<<<<<<< HEAD
 #include "planner/operator/ddl/logical_ddl.h"
-=======
-#include "planner/operator/ddl/base_alter.h"
->>>>>>> 2cd31094
 
 namespace kuzu {
 namespace planner {
@@ -24,11 +20,8 @@
     }
 
     LogicalAlterPrintInfo(const LogicalAlterPrintInfo& other)
-<<<<<<< HEAD
         : alterType{other.alterType}, tableName{other.tableName}, info{other.info} {}
-=======
-        : OPPrintInfo{other}, base(std::make_unique<BaseAlterPrintInfo>(*other.base)){}
->>>>>>> 2cd31094
+
 };
 
 class LogicalAlter : public LogicalDDL {
