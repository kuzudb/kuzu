#pragma once

#include "binder/ddl/bound_create_table_info.h"
#include "processor/operator/ddl/ddl.h"
<<<<<<< HEAD
#include "planner/operator/ddl/logical_ddl.h"
=======
#include "planner/operator/ddl/base_create_table.h"
>>>>>>> 2cd31094

namespace kuzu {
namespace planner {

struct LogicalCreateTablePrintInfo final : OPPrintInfo{
<<<<<<< HEAD
    common::TableType tableType;
    std::string tableName;
    binder::BoundExtraCreateCatalogEntryInfo* info;
=======
    std::unique_ptr<BaseCreateTablePrintInfo> base;
>>>>>>> 2cd31094

    LogicalCreateTablePrintInfo(std::unique_ptr<BaseCreateTablePrintInfo> base)
        : base(std::move(base)) {}

    std::string toString() const override {return base->toString();};

    std::unique_ptr<OPPrintInfo> copy() const override {
        return std::unique_ptr<LogicalCreateTablePrintInfo>(new LogicalCreateTablePrintInfo(*this));
    }
<<<<<<< HEAD

    LogicalCreateTablePrintInfo(const LogicalCreateTablePrintInfo& other)
        : tableType{other.tableType}, tableName{other.tableName}, info{other.info} {}

=======
    
private:
    LogicalCreateTablePrintInfo(const LogicalCreateTablePrintInfo& other)
        : OPPrintInfo{other}, base(std::make_unique<BaseCreateTablePrintInfo>(*other.base)) {}
>>>>>>> 2cd31094
};

class LogicalCreateTable : public LogicalDDL {
public:
    LogicalCreateTable(std::string tableName, binder::BoundCreateTableInfo info,
        std::shared_ptr<binder::Expression> outputExpression,
        std::unique_ptr<OPPrintInfo> printInfo)
        : LogicalDDL{LogicalOperatorType::CREATE_TABLE, std::move(tableName),
              std::move(outputExpression), std::move(printInfo)},
          info{std::move(info)} {}

    inline const binder::BoundCreateTableInfo* getInfo() const { return &info; }

    inline std::unique_ptr<LogicalOperator> copy() final {
        return std::make_unique<LogicalCreateTable>(tableName, info.copy(), outputExpression,
            printInfo->copy());
    }

private:
    binder::BoundCreateTableInfo info;
};

} // namespace planner
} // namespace kuzu<|MERGE_RESOLUTION|>--- conflicted
+++ resolved
@@ -2,23 +2,16 @@
 
 #include "binder/ddl/bound_create_table_info.h"
 #include "processor/operator/ddl/ddl.h"
-<<<<<<< HEAD
 #include "planner/operator/ddl/logical_ddl.h"
-=======
-#include "planner/operator/ddl/base_create_table.h"
->>>>>>> 2cd31094
+
 
 namespace kuzu {
 namespace planner {
 
 struct LogicalCreateTablePrintInfo final : OPPrintInfo{
-<<<<<<< HEAD
     common::TableType tableType;
     std::string tableName;
     binder::BoundExtraCreateCatalogEntryInfo* info;
-=======
-    std::unique_ptr<BaseCreateTablePrintInfo> base;
->>>>>>> 2cd31094
 
     LogicalCreateTablePrintInfo(std::unique_ptr<BaseCreateTablePrintInfo> base)
         : base(std::move(base)) {}
@@ -28,17 +21,10 @@
     std::unique_ptr<OPPrintInfo> copy() const override {
         return std::unique_ptr<LogicalCreateTablePrintInfo>(new LogicalCreateTablePrintInfo(*this));
     }
-<<<<<<< HEAD
-
+  
     LogicalCreateTablePrintInfo(const LogicalCreateTablePrintInfo& other)
         : tableType{other.tableType}, tableName{other.tableName}, info{other.info} {}
 
-=======
-    
-private:
-    LogicalCreateTablePrintInfo(const LogicalCreateTablePrintInfo& other)
-        : OPPrintInfo{other}, base(std::make_unique<BaseCreateTablePrintInfo>(*other.base)) {}
->>>>>>> 2cd31094
 };
 
 class LogicalCreateTable : public LogicalDDL {
