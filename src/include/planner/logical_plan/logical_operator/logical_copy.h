#pragma once

#include "base_logical_operator.h"
#include "catalog/catalog_structs.h"
#include "common/copier_config/copier_config.h"

namespace kuzu {
namespace planner {

class LogicalCopy : public LogicalOperator {

public:
    LogicalCopy(const common::CopyDescription& copyDescription, common::table_id_t tableID,
<<<<<<< HEAD
        std::string tableName, binder::expression_vector arrowColumnExpressions,
        std::shared_ptr<binder::Expression> rowIdxExpression,
        std::shared_ptr<binder::Expression> filePathExpression,
        std::shared_ptr<binder::Expression> outputExpression)
        : LogicalOperator{LogicalOperatorType::COPY},
          copyDescription{copyDescription}, tableID{tableID}, tableName{std::move(tableName)},
          arrowColumnExpressions{std::move(arrowColumnExpressions)}, rowIdxExpression{std::move(
                                                                         rowIdxExpression)},
          filePathExpression{std::move(filePathExpression)}, outputExpression{
                                                                 std::move(outputExpression)} {}
=======
        std::string tableName, binder::expression_vector dataColumnExpressions,
        std::shared_ptr<binder::Expression> outputExpression)
        : LogicalOperator{LogicalOperatorType::COPY},
          copyDescription{copyDescription}, tableID{tableID}, tableName{std::move(tableName)},
          dataColumnExpressions{std::move(dataColumnExpressions)}, outputExpression{std::move(
                                                                       outputExpression)} {}
>>>>>>> 864923b0

    inline std::string getExpressionsForPrinting() const override { return tableName; }

    inline common::CopyDescription getCopyDescription() const { return copyDescription; }

    inline common::table_id_t getTableID() const { return tableID; }

<<<<<<< HEAD
    inline std::vector<std::shared_ptr<binder::Expression>> getArrowColumnExpressions() const {
        return arrowColumnExpressions;
    }

    inline std::shared_ptr<binder::Expression> getRowIdxExpression() const {
        return rowIdxExpression;
    }

    inline std::shared_ptr<binder::Expression> getFilePathExpression() const {
        return filePathExpression;
=======
    inline std::vector<std::shared_ptr<binder::Expression>> getDataColumnExpressions() const {
        return dataColumnExpressions;
>>>>>>> 864923b0
    }

    inline std::shared_ptr<binder::Expression> getOutputExpression() const {
        return outputExpression;
    }

    void computeFactorizedSchema() override;
    void computeFlatSchema() override;

    inline std::unique_ptr<LogicalOperator> copy() override {
<<<<<<< HEAD
        return make_unique<LogicalCopy>(copyDescription, tableID, tableName, arrowColumnExpressions,
            rowIdxExpression, filePathExpression, outputExpression);
=======
        return make_unique<LogicalCopy>(
            copyDescription, tableID, tableName, dataColumnExpressions, outputExpression);
>>>>>>> 864923b0
    }

private:
    common::CopyDescription copyDescription;
    common::table_id_t tableID;
    // Used for printing only.
    std::string tableName;
<<<<<<< HEAD
    binder::expression_vector arrowColumnExpressions;
    std::shared_ptr<binder::Expression> rowIdxExpression;
    std::shared_ptr<binder::Expression> filePathExpression;
=======
    binder::expression_vector dataColumnExpressions;
>>>>>>> 864923b0
    std::shared_ptr<binder::Expression> outputExpression;
};

} // namespace planner
} // namespace kuzu<|MERGE_RESOLUTION|>--- conflicted
+++ resolved
@@ -11,25 +11,13 @@
 
 public:
     LogicalCopy(const common::CopyDescription& copyDescription, common::table_id_t tableID,
-<<<<<<< HEAD
-        std::string tableName, binder::expression_vector arrowColumnExpressions,
-        std::shared_ptr<binder::Expression> rowIdxExpression,
-        std::shared_ptr<binder::Expression> filePathExpression,
+        std::string tableName, binder::expression_vector dataColumnExpressions,
+    std::shared_ptr<binder::Expression> nodeGroupOffsetExpression,
         std::shared_ptr<binder::Expression> outputExpression)
         : LogicalOperator{LogicalOperatorType::COPY},
           copyDescription{copyDescription}, tableID{tableID}, tableName{std::move(tableName)},
-          arrowColumnExpressions{std::move(arrowColumnExpressions)}, rowIdxExpression{std::move(
-                                                                         rowIdxExpression)},
-          filePathExpression{std::move(filePathExpression)}, outputExpression{
-                                                                 std::move(outputExpression)} {}
-=======
-        std::string tableName, binder::expression_vector dataColumnExpressions,
-        std::shared_ptr<binder::Expression> outputExpression)
-        : LogicalOperator{LogicalOperatorType::COPY},
-          copyDescription{copyDescription}, tableID{tableID}, tableName{std::move(tableName)},
-          dataColumnExpressions{std::move(dataColumnExpressions)}, outputExpression{std::move(
+          dataColumnExpressions{std::move(dataColumnExpressions)}, nodeGroupOffsetExpression{std::move(nodeGroupOffsetExpression)}, outputExpression{std::move(
                                                                        outputExpression)} {}
->>>>>>> 864923b0
 
     inline std::string getExpressionsForPrinting() const override { return tableName; }
 
@@ -37,21 +25,8 @@
 
     inline common::table_id_t getTableID() const { return tableID; }
 
-<<<<<<< HEAD
-    inline std::vector<std::shared_ptr<binder::Expression>> getArrowColumnExpressions() const {
-        return arrowColumnExpressions;
-    }
-
-    inline std::shared_ptr<binder::Expression> getRowIdxExpression() const {
-        return rowIdxExpression;
-    }
-
-    inline std::shared_ptr<binder::Expression> getFilePathExpression() const {
-        return filePathExpression;
-=======
     inline std::vector<std::shared_ptr<binder::Expression>> getDataColumnExpressions() const {
         return dataColumnExpressions;
->>>>>>> 864923b0
     }
 
     inline std::shared_ptr<binder::Expression> getOutputExpression() const {
@@ -62,13 +37,8 @@
     void computeFlatSchema() override;
 
     inline std::unique_ptr<LogicalOperator> copy() override {
-<<<<<<< HEAD
-        return make_unique<LogicalCopy>(copyDescription, tableID, tableName, arrowColumnExpressions,
-            rowIdxExpression, filePathExpression, outputExpression);
-=======
         return make_unique<LogicalCopy>(
-            copyDescription, tableID, tableName, dataColumnExpressions, outputExpression);
->>>>>>> 864923b0
+            copyDescription, tableID, tableName, dataColumnExpressions, nodeGroupOffsetExpression, outputExpression);
     }
 
 private:
@@ -76,13 +46,8 @@
     common::table_id_t tableID;
     // Used for printing only.
     std::string tableName;
-<<<<<<< HEAD
-    binder::expression_vector arrowColumnExpressions;
-    std::shared_ptr<binder::Expression> rowIdxExpression;
-    std::shared_ptr<binder::Expression> filePathExpression;
-=======
     binder::expression_vector dataColumnExpressions;
->>>>>>> 864923b0
+    std::shared_ptr<binder::Expression> nodeGroupOffsetExpression;
     std::shared_ptr<binder::Expression> outputExpression;
 };
 
