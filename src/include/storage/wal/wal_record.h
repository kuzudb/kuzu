#pragma once

#include "common/rel_direction.h"
#include "common/types/types_include.h"
#include "common/utils.h"

namespace kuzu {
namespace storage {

enum class ListType : uint8_t {
    ADJ_LISTS = 0,
    REL_PROPERTY_LISTS = 1,
};

enum class ListFileType : uint8_t {
    BASE_LISTS = 0,
    HEADERS = 1,
    METADATA = 2,
};

enum class ColumnType : uint8_t {
    NODE_PROPERTY_COLUMN = 0,
    ADJ_COLUMN = 1,
    REL_PROPERTY_COLUMN = 2,
};

struct RelNodeTableAndDir {
    common::table_id_t relTableID;
    common::RelDataDirection dir;

    RelNodeTableAndDir() = default;

    RelNodeTableAndDir(common::table_id_t relTableID, common::RelDataDirection dir)
        : relTableID{relTableID}, dir{dir} {}

    inline bool operator==(const RelNodeTableAndDir& rhs) const {
        return relTableID == rhs.relTableID && dir == rhs.dir;
    }
};

struct AdjListsID {
    RelNodeTableAndDir relNodeTableAndDir;

    AdjListsID() = default;

    explicit AdjListsID(RelNodeTableAndDir relNodeTableAndDir)
        : relNodeTableAndDir{relNodeTableAndDir} {}

    inline bool operator==(const AdjListsID& rhs) const {
        return relNodeTableAndDir == rhs.relNodeTableAndDir;
    }
};

struct RelPropertyListsID {
    RelNodeTableAndDir relNodeTableAndDir;
    common::property_id_t propertyID;

    RelPropertyListsID() = default;

    RelPropertyListsID(RelNodeTableAndDir relNodeTableAndDir, common::property_id_t propertyID)
        : relNodeTableAndDir{relNodeTableAndDir}, propertyID{propertyID} {}

    inline bool operator==(const RelPropertyListsID& rhs) const {
        return relNodeTableAndDir == rhs.relNodeTableAndDir && propertyID == rhs.propertyID;
    }
};

struct ListFileID {
    ListType listType;
    ListFileType listFileType;
    union {
        AdjListsID adjListsID;
        RelPropertyListsID relPropertyListID;
    };

    ListFileID() = default;

    ListFileID(ListFileType listFileType, AdjListsID adjListsID)
        : listType{ListType::ADJ_LISTS}, listFileType{listFileType}, adjListsID{adjListsID} {}

    ListFileID(ListFileType listFileType, RelPropertyListsID relPropertyListID)
        : listType{ListType::REL_PROPERTY_LISTS}, listFileType{listFileType},
          relPropertyListID{relPropertyListID} {}

    inline bool operator==(const ListFileID& rhs) const {
        if (listType != rhs.listType || listFileType != rhs.listFileType) {
            return false;
        }
        switch (listType) {
        case ListType::ADJ_LISTS: {
            return adjListsID == rhs.adjListsID;
        }
        case ListType::REL_PROPERTY_LISTS: {
            return relPropertyListID == rhs.relPropertyListID;
        }
        default: {
            throw common::NotImplementedException("ListFileID::operator()==");
        }
        }
    }
};

struct NodePropertyColumnID {
    common::table_id_t tableID;
    common::property_id_t propertyID;

    NodePropertyColumnID() = default;

    NodePropertyColumnID(common::table_id_t tableID, common::property_id_t propertyID)
        : tableID{tableID}, propertyID{propertyID} {}

    inline bool operator==(const NodePropertyColumnID& rhs) const {
        return tableID == rhs.tableID && propertyID == rhs.propertyID;
    }
};

struct AdjColumnID {
    RelNodeTableAndDir relNodeTableAndDir;

    AdjColumnID() = default;

    explicit AdjColumnID(RelNodeTableAndDir relNodeTableAndDir)
        : relNodeTableAndDir{relNodeTableAndDir} {}

    inline bool operator==(const AdjColumnID& rhs) const {
        return relNodeTableAndDir == rhs.relNodeTableAndDir;
    }
};

struct RelPropertyColumnID {
    RelNodeTableAndDir relNodeTableAndDir;
    common::property_id_t propertyID;

    RelPropertyColumnID() = default;

    RelPropertyColumnID(RelNodeTableAndDir relNodeTableAndDir, common::property_id_t propertyID)
        : relNodeTableAndDir{relNodeTableAndDir}, propertyID{propertyID} {}

    inline bool operator==(const RelPropertyColumnID& rhs) const {
        return relNodeTableAndDir == rhs.relNodeTableAndDir && propertyID == rhs.propertyID;
    }
};

struct ColumnFileID {
    ColumnType columnType;
    union {
        NodePropertyColumnID nodePropertyColumnID;
        AdjColumnID adjColumnID;
        RelPropertyColumnID relPropertyColumnID;
    };

    ColumnFileID() = default;

    explicit ColumnFileID(NodePropertyColumnID nodePropertyColumnID,
        ColumnType columnType = ColumnType::NODE_PROPERTY_COLUMN)
        : columnType{columnType}, nodePropertyColumnID{nodePropertyColumnID} {}

    explicit ColumnFileID(AdjColumnID adjColumnID)
        : columnType{ColumnType::ADJ_COLUMN}, adjColumnID{adjColumnID} {}

    explicit ColumnFileID(RelPropertyColumnID relPropertyColumnID)
        : columnType{ColumnType::REL_PROPERTY_COLUMN}, relPropertyColumnID{relPropertyColumnID} {}

    inline bool operator==(const ColumnFileID& rhs) const {
        if (columnType != rhs.columnType) {
            return false;
        }
        switch (columnType) {
        case ColumnType::NODE_PROPERTY_COLUMN: {
            return nodePropertyColumnID == rhs.nodePropertyColumnID;
        }
        case ColumnType::ADJ_COLUMN: {
            return adjColumnID == rhs.adjColumnID;
        }
        case ColumnType::REL_PROPERTY_COLUMN: {
            return relPropertyColumnID == rhs.relPropertyColumnID;
        }
        default: {
            assert(false);
        }
        }
    }
};

struct NodeIndexID {
    common::table_id_t tableID;

    NodeIndexID() = default;

    explicit NodeIndexID(common::table_id_t tableID) : tableID{tableID} {}

    inline bool operator==(const NodeIndexID& rhs) const { return tableID == rhs.tableID; }
};

enum class StorageStructureType : uint8_t {
    COLUMN = 0,
    LISTS = 1,
    NODE_INDEX = 2,
<<<<<<< HEAD
    NODE_GROUPS_DATA = 3, // Data file for node groups.
    NODE_GROUPS_META = 4, // Metadata file for node groups.
=======
    DATA = 3,
    METADATA = 4,
>>>>>>> d98882b9
};

std::string storageStructureTypeToString(StorageStructureType storageStructureType);

// StorageStructureIDs start with 1 byte type and 1 byte isOverflow field followed with additional
// bytes needed by the different log types. We don't need these to be byte aligned because they are
// not stored in memory. These are used to serialize and deserialize log entries.
struct StorageStructureID {
    StorageStructureType storageStructureType;
    bool isOverflow;
    bool isNullBits;
    union {
        ColumnFileID columnFileID;
        ListFileID listFileID;
        NodeIndexID nodeIndexID;
    };

    inline bool operator==(const StorageStructureID& rhs) const {
        if (storageStructureType != rhs.storageStructureType || isOverflow != rhs.isOverflow) {
            return false;
        }
        switch (storageStructureType) {
        case StorageStructureType::COLUMN: {
            return columnFileID == rhs.columnFileID;
        }
        case StorageStructureType::LISTS: {
            return listFileID == rhs.listFileID;
        }
        case StorageStructureType::NODE_INDEX: {
            return nodeIndexID == rhs.nodeIndexID;
        }
        default: {
            throw common::NotImplementedException("StorageStructureID::operator==");
        }
        }
    }

<<<<<<< HEAD
    static StorageStructureID newNodeGroupsDataID();
    static StorageStructureID newNodeGroupsMetaID();
=======
    static StorageStructureID newDataID();
    static StorageStructureID newMetadataID();
>>>>>>> d98882b9

    static StorageStructureID newNodePropertyColumnID(
        common::table_id_t tableID, common::property_id_t propertyID);

    static StorageStructureID newRelPropertyColumnID(common::table_id_t relTableID,
        common::RelDataDirection dir, common::property_id_t propertyID);

    static StorageStructureID newAdjColumnID(
        common::table_id_t relTableID, common::RelDataDirection dir);

    static StorageStructureID newNodeIndexID(common::table_id_t tableID);

    static StorageStructureID newAdjListsID(
        common::table_id_t relTableID, common::RelDataDirection dir, ListFileType listFileType);

    static StorageStructureID newRelPropertyListsID(common::table_id_t relTableID,
        common::RelDataDirection dir, common::property_id_t propertyID, ListFileType listFileType);
};

enum class WALRecordType : uint8_t {
    PAGE_UPDATE_OR_INSERT_RECORD = 0,
    TABLE_STATISTICS_RECORD = 1,
    COMMIT_RECORD = 2,
    CATALOG_RECORD = 3,
    NODE_TABLE_RECORD = 4,
    REL_TABLE_RECORD = 5,
    // Records the nextBytePosToWriteTo field's last value before the write trx started. This is
    // used when rolling back to restore this value.
    OVERFLOW_FILE_NEXT_BYTE_POS_RECORD = 6,
    COPY_NODE_RECORD = 7,
    COPY_REL_RECORD = 8,
    DROP_TABLE_RECORD = 9,
    DROP_PROPERTY_RECORD = 10,
    ADD_PROPERTY_RECORD = 11,
};

std::string walRecordTypeToString(WALRecordType walRecordType);

struct PageUpdateOrInsertRecord {
    StorageStructureID storageStructureID;
    // PageIdx in the file of updated storage structure, identified by the storageStructureID field
    uint64_t pageIdxInOriginalFile;
    uint64_t pageIdxInWAL;
    bool isInsert;

    PageUpdateOrInsertRecord() = default;

    PageUpdateOrInsertRecord(StorageStructureID storageStructureID, uint64_t pageIdxInOriginalFile,
        uint64_t pageIdxInWAL, bool isInsert)
        : storageStructureID{storageStructureID}, pageIdxInOriginalFile{pageIdxInOriginalFile},
          pageIdxInWAL{pageIdxInWAL}, isInsert{isInsert} {}

    inline bool operator==(const PageUpdateOrInsertRecord& rhs) const {
        return storageStructureID == rhs.storageStructureID &&
               pageIdxInOriginalFile == rhs.pageIdxInOriginalFile &&
               pageIdxInWAL == rhs.pageIdxInWAL && isInsert == rhs.isInsert;
    }
};

struct CommitRecord {
    uint64_t transactionID;

    CommitRecord() = default;

    explicit CommitRecord(uint64_t transactionID) : transactionID{transactionID} {}

    inline bool operator==(const CommitRecord& rhs) const {
        return transactionID == rhs.transactionID;
    }
};

struct NodeTableRecord {
    common::table_id_t tableID;

    NodeTableRecord() = default;

    explicit NodeTableRecord(common::table_id_t tableID) : tableID{tableID} {}

    inline bool operator==(const NodeTableRecord& rhs) const { return tableID == rhs.tableID; }
};

struct RelTableRecord {
    common::table_id_t tableID;

    RelTableRecord() = default;

    explicit RelTableRecord(common::table_id_t tableID) : tableID{tableID} {}

    inline bool operator==(const RelTableRecord& rhs) const { return tableID == rhs.tableID; }
};

struct DiskOverflowFileNextBytePosRecord {
    StorageStructureID storageStructureID;
    uint64_t prevNextBytePosToWriteTo;

    DiskOverflowFileNextBytePosRecord() = default;

    DiskOverflowFileNextBytePosRecord(
        StorageStructureID storageStructureID, uint64_t prevNextByteToWriteTo)
        : storageStructureID{storageStructureID}, prevNextBytePosToWriteTo{prevNextByteToWriteTo} {}

    inline bool operator==(const DiskOverflowFileNextBytePosRecord& rhs) const {
        return storageStructureID == rhs.storageStructureID &&
               prevNextBytePosToWriteTo == rhs.prevNextBytePosToWriteTo;
    }
};

struct CopyNodeRecord {
    common::table_id_t tableID;
    common::page_idx_t startPageIdx;

    CopyNodeRecord() = default;

    explicit CopyNodeRecord(common::table_id_t tableID, common::page_idx_t startPageIdx)
        : tableID{tableID}, startPageIdx{startPageIdx} {}

    inline bool operator==(const CopyNodeRecord& rhs) const {
        return tableID == rhs.tableID && startPageIdx == rhs.startPageIdx;
    }
};

struct CopyRelRecord {
    common::table_id_t tableID;

    CopyRelRecord() = default;

    explicit CopyRelRecord(common::table_id_t tableID) : tableID{tableID} {}

    inline bool operator==(const CopyRelRecord& rhs) const { return tableID == rhs.tableID; }
};

struct TableStatisticsRecord {
    // TODO(Guodong): Better to replace the bool with an enum.
    bool isNodeTable;

    TableStatisticsRecord() = default;

    explicit TableStatisticsRecord(bool isNodeTable) : isNodeTable{isNodeTable} {}

    inline bool operator==(const TableStatisticsRecord& rhs) const {
        return isNodeTable == rhs.isNodeTable;
    }
};

struct DropTableRecord {
    common::table_id_t tableID;

    DropTableRecord() = default;

    explicit DropTableRecord(common::table_id_t tableID) : tableID{tableID} {}

    inline bool operator==(const DropTableRecord& rhs) const { return tableID == rhs.tableID; }
};

struct DropPropertyRecord {
    common::table_id_t tableID;
    common::property_id_t propertyID;

    DropPropertyRecord() = default;

    DropPropertyRecord(common::table_id_t tableID, common::property_id_t propertyID)
        : tableID{tableID}, propertyID{propertyID} {}

    inline bool operator==(const DropPropertyRecord& rhs) const {
        return tableID == rhs.tableID && propertyID == rhs.propertyID;
    }
};

struct AddPropertyRecord {
    common::table_id_t tableID;
    common::property_id_t propertyID;

    AddPropertyRecord() = default;

    AddPropertyRecord(common::table_id_t tableID, common::property_id_t propertyID)
        : tableID{tableID}, propertyID{propertyID} {}

    inline bool operator==(const AddPropertyRecord& rhs) const {
        return tableID == rhs.tableID && propertyID == rhs.propertyID;
    }
};

struct WALRecord {
    WALRecordType recordType;
    union {
        PageUpdateOrInsertRecord pageInsertOrUpdateRecord;
        CommitRecord commitRecord;
        NodeTableRecord nodeTableRecord;
        RelTableRecord relTableRecord;
        DiskOverflowFileNextBytePosRecord diskOverflowFileNextBytePosRecord;
        CopyNodeRecord copyNodeRecord;
        CopyRelRecord copyRelRecord;
        TableStatisticsRecord tableStatisticsRecord;
        DropTableRecord dropTableRecord;
        DropPropertyRecord dropPropertyRecord;
        AddPropertyRecord addPropertyRecord;
    };

    bool operator==(const WALRecord& rhs) const {
        if (recordType != rhs.recordType) {
            return false;
        }
        switch (recordType) {
        case WALRecordType::PAGE_UPDATE_OR_INSERT_RECORD: {
            return pageInsertOrUpdateRecord == rhs.pageInsertOrUpdateRecord;
        }
        case WALRecordType::COMMIT_RECORD: {
            return commitRecord == rhs.commitRecord;
        }
        case WALRecordType::TABLE_STATISTICS_RECORD: {
            return tableStatisticsRecord == rhs.tableStatisticsRecord;
        }
        case WALRecordType::CATALOG_RECORD: {
            // CatalogRecords are empty so are always equal
            return true;
        }
        case WALRecordType::NODE_TABLE_RECORD: {
            return nodeTableRecord == rhs.nodeTableRecord;
        }
        case WALRecordType::REL_TABLE_RECORD: {
            return relTableRecord == rhs.relTableRecord;
        }
        case WALRecordType::OVERFLOW_FILE_NEXT_BYTE_POS_RECORD: {
            return diskOverflowFileNextBytePosRecord == rhs.diskOverflowFileNextBytePosRecord;
        }
        case WALRecordType::COPY_NODE_RECORD: {
            return copyNodeRecord == rhs.copyNodeRecord;
        }
        case WALRecordType::COPY_REL_RECORD: {
            return copyRelRecord == rhs.copyRelRecord;
        }
        case WALRecordType::DROP_TABLE_RECORD: {
            return dropTableRecord == rhs.dropTableRecord;
        }
        case WALRecordType::DROP_PROPERTY_RECORD: {
            return dropPropertyRecord == rhs.dropPropertyRecord;
        }
        case WALRecordType::ADD_PROPERTY_RECORD: {
            return addPropertyRecord == rhs.addPropertyRecord;
        }
        default: {
            throw common::RuntimeException("Unrecognized WAL record type inside ==. recordType: " +
                                           walRecordTypeToString(recordType));
        }
        }
    }

    static WALRecord newPageUpdateRecord(StorageStructureID storageStructureID_,
        uint64_t pageIdxInOriginalFile, uint64_t pageIdxInWAL);
    static WALRecord newPageInsertRecord(StorageStructureID storageStructureID_,
        uint64_t pageIdxInOriginalFile, uint64_t pageIdxInWAL);
    static WALRecord newCommitRecord(uint64_t transactionID);
    static WALRecord newTableStatisticsRecord(bool isNodeTable);
    static WALRecord newCatalogRecord();
    static WALRecord newNodeTableRecord(common::table_id_t tableID);
    static WALRecord newRelTableRecord(common::table_id_t tableID);
    static WALRecord newOverflowFileNextBytePosRecord(
        StorageStructureID storageStructureID_, uint64_t prevNextByteToWriteTo_);
<<<<<<< HEAD
    static WALRecord newCopyNodeRecord(common::table_id_t tableID, common::page_idx_t pageIdx);
=======
    static WALRecord newCopyNodeRecord(common::table_id_t tableID, common::page_idx_t startPageIdx);
>>>>>>> d98882b9
    static WALRecord newCopyRelRecord(common::table_id_t tableID);
    static WALRecord newDropTableRecord(common::table_id_t tableID);
    static WALRecord newDropPropertyRecord(
        common::table_id_t tableID, common::property_id_t propertyID);
    static WALRecord newAddPropertyRecord(
        common::table_id_t tableID, common::property_id_t propertyID);
    static void constructWALRecordFromBytes(WALRecord& retVal, uint8_t* bytes, uint64_t& offset);
    // This functions assumes that the caller ensures there is enough space in the bytes pointer
    // to write the record. This should be checked by calling numBytesToWrite.
    void writeWALRecordToBytes(uint8_t* bytes, uint64_t& offset);

private:
    static WALRecord newPageInsertOrUpdateRecord(StorageStructureID storageStructureID_,
        uint64_t pageIdxInOriginalFile, uint64_t pageIdxInWAL, bool isInsert);
};

} // namespace storage
} // namespace kuzu<|MERGE_RESOLUTION|>--- conflicted
+++ resolved
@@ -196,13 +196,8 @@
     COLUMN = 0,
     LISTS = 1,
     NODE_INDEX = 2,
-<<<<<<< HEAD
-    NODE_GROUPS_DATA = 3, // Data file for node groups.
-    NODE_GROUPS_META = 4, // Metadata file for node groups.
-=======
     DATA = 3,
     METADATA = 4,
->>>>>>> d98882b9
 };
 
 std::string storageStructureTypeToString(StorageStructureType storageStructureType);
@@ -240,13 +235,8 @@
         }
     }
 
-<<<<<<< HEAD
-    static StorageStructureID newNodeGroupsDataID();
-    static StorageStructureID newNodeGroupsMetaID();
-=======
     static StorageStructureID newDataID();
     static StorageStructureID newMetadataID();
->>>>>>> d98882b9
 
     static StorageStructureID newNodePropertyColumnID(
         common::table_id_t tableID, common::property_id_t propertyID);
@@ -505,11 +495,7 @@
     static WALRecord newRelTableRecord(common::table_id_t tableID);
     static WALRecord newOverflowFileNextBytePosRecord(
         StorageStructureID storageStructureID_, uint64_t prevNextByteToWriteTo_);
-<<<<<<< HEAD
-    static WALRecord newCopyNodeRecord(common::table_id_t tableID, common::page_idx_t pageIdx);
-=======
     static WALRecord newCopyNodeRecord(common::table_id_t tableID, common::page_idx_t startPageIdx);
->>>>>>> d98882b9
     static WALRecord newCopyRelRecord(common::table_id_t tableID);
     static WALRecord newDropTableRecord(common::table_id_t tableID);
     static WALRecord newDropPropertyRecord(
