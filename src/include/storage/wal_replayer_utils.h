--- conflicted
+++ resolved
@@ -6,32 +6,13 @@
 #include "catalog/catalog.h"
 #include "storage/in_mem_storage_structure/in_mem_column.h"
 #include "storage/in_mem_storage_structure/in_mem_lists.h"
-<<<<<<< HEAD
-#include "storage/storage_structure/node_column.h"
-=======
 #include "storage/store/node_column.h"
->>>>>>> d98882b9
 
 namespace kuzu {
 namespace storage {
 
 class WALReplayerUtils {
 public:
-<<<<<<< HEAD
-    static inline void initPropertyMetaDAsOnDisk(
-        catalog::Property& property, BMFileHandle* nodeGroupsMetaFH) {
-        saveMetaDAs(nodeGroupsMetaFH, property.metaDiskArrayHeaderInfo);
-    }
-    static inline void initTableMetaDAsOnDisk(
-        catalog::NodeTableSchema* tableSchema, BMFileHandle* nodeGroupsMetaFH) {
-        for (auto& property : tableSchema->properties) {
-            initPropertyMetaDAsOnDisk(property, nodeGroupsMetaFH);
-        }
-    }
-
-    // Remove the hash index file for node table.
-    static inline void removeDBFilesForNodeTable(
-=======
     static inline void initPropertyMetadataDAsOnDisk(
         catalog::Property& property, BMFileHandle* metadataFH) {
         saveMetaDAs(metadataFH, property.metadataDAHInfo);
@@ -44,7 +25,6 @@
     }
 
     static inline void removeHashIndexFile(
->>>>>>> d98882b9
         catalog::NodeTableSchema* tableSchema, const std::string& directory) {
         fileOperationOnNodeFiles(
             tableSchema, directory, removeColumnFilesIfExists, removeListFilesIfExists);
@@ -72,17 +52,6 @@
 
 private:
     static inline void saveMetaDAs(
-<<<<<<< HEAD
-        BMFileHandle* nodeGroupsMetaFH, const catalog::MetaDiskArrayHeaderInfo& metaDAHeaderInfo) {
-        std::make_unique<InMemDiskArrayBuilder<ColumnChunkMetadata>>(
-            *reinterpret_cast<FileHandle*>(nodeGroupsMetaFH), metaDAHeaderInfo.mainHeaderPageIdx, 0)
-            ->saveToDisk();
-        std::make_unique<InMemDiskArrayBuilder<ColumnChunkMetadata>>(
-            *reinterpret_cast<FileHandle*>(nodeGroupsMetaFH), metaDAHeaderInfo.nullHeaderPageIdx, 0)
-            ->saveToDisk();
-        for (auto& childMetaDAHeaderInfo : metaDAHeaderInfo.childrenMetaDAHeaderInfos) {
-            saveMetaDAs(nodeGroupsMetaFH, childMetaDAHeaderInfo);
-=======
         BMFileHandle* metadataFH, const catalog::MetadataDAHInfo& metaDAHeaderInfo) {
         std::make_unique<InMemDiskArrayBuilder<ColumnChunkMetadata>>(
             *reinterpret_cast<FileHandle*>(metadataFH), metaDAHeaderInfo.dataDAHPageIdx, 0)
@@ -92,7 +61,6 @@
             ->saveToDisk();
         for (auto& childMetaDAHeaderInfo : metaDAHeaderInfo.childrenInfos) {
             saveMetaDAs(metadataFH, childMetaDAHeaderInfo);
->>>>>>> d98882b9
         }
     }
 
