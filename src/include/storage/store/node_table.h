--- conflicted
+++ resolved
@@ -58,15 +58,10 @@
         propertyColumns.erase(propertyID);
     }
     inline void addProperty(const catalog::Property& property) {
-<<<<<<< HEAD
-        propertyColumns.emplace(property.propertyID,
-            NodeColumnFactory::createNodeColumn(property, dataFH, dataFH, &bufferManager, wal));
-=======
         propertyColumns.emplace(property.getPropertyID(),
             ColumnFactory::getColumn(StorageUtils::getNodePropertyColumnStructureIDAndFName(
                                          wal->getDirectory(), property),
                 *property.getDataType(), &bufferManager, wal));
->>>>>>> 416d3927
     }
     void deleteNode(
         common::offset_t nodeOffset, common::ValueVector* primaryKeyVector, uint32_t pos) const;
