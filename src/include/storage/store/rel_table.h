#pragma once

#include "catalog/catalog.h"
#include "common/utils.h"
#include "storage/storage_structure/column.h"
#include "storage/storage_structure/lists/lists.h"
#include "storage/storage_utils.h"
#include "storage/store/rels_statistics.h"

namespace kuzu {
namespace storage {

enum class RelTableDataType : uint8_t {
    COLUMNS = 0,
    LISTS = 1,
};

class ListsUpdateIteratorsForDirection {
public:
    inline ListsUpdateIterator* getListUpdateIteratorForAdjList() {
        return listUpdateIteratorForAdjList.get();
    }

    inline std::unordered_map<common::property_id_t, std::unique_ptr<ListsUpdateIterator>>&
    getListsUpdateIteratorsForPropertyLists() {
        return listUpdateIteratorsForPropertyLists;
    }

    void addListUpdateIteratorForAdjList(std::unique_ptr<ListsUpdateIterator>);

    void addListUpdateIteratorForPropertyList(
        common::property_id_t propertyID, std::unique_ptr<ListsUpdateIterator> listsUpdateIterator);

    void doneUpdating();

private:
    std::unique_ptr<ListsUpdateIterator> listUpdateIteratorForAdjList;
    std::unordered_map<common::property_id_t, std::unique_ptr<ListsUpdateIterator>>
        listUpdateIteratorsForPropertyLists;
};

struct RelTableScanState {
public:
    RelTableScanState(storage::RelStatistics* relStats,
        std::vector<common::property_id_t> propertyIds, RelTableDataType relTableDataType)
        : relStats{relStats}, relTableDataType{relTableDataType}, propertyIds{
                                                                      std::move(propertyIds)} {
        if (relTableDataType == RelTableDataType::LISTS) {
            syncState = std::make_unique<ListSyncState>();
            // The first listHandle is for adj lists.
            listHandles.resize(this->propertyIds.size() + 1);
            for (auto i = 0u; i < this->propertyIds.size() + 1; i++) {
                listHandles[i] = std::make_unique<ListHandle>(*syncState);
            }
        }
    }

    bool hasMoreAndSwitchSourceIfNecessary() const {
        return relTableDataType == RelTableDataType::LISTS &&
               syncState->hasMoreAndSwitchSourceIfNecessary();
    }

    RelStatistics* relStats;
    RelTableDataType relTableDataType;
    std::vector<common::property_id_t> propertyIds;
    // sync state between adj and property lists
    std::unique_ptr<ListSyncState> syncState;
    std::vector<std::unique_ptr<ListHandle>> listHandles;
};

class DirectedRelTableData {
public:
    DirectedRelTableData(common::table_id_t tableID, common::table_id_t boundTableID,
        common::table_id_t nbrTableID, common::RelDataDirection direction,
        ListsUpdatesStore* listsUpdatesStore, BufferManager& bufferManager,
        bool isSingleMultiplicityInDirection)
        : tableID{tableID}, boundTableID{boundTableID}, nbrTableID{nbrTableID},
          direction{direction}, listsUpdatesStore{listsUpdatesStore}, bufferManager{bufferManager},
          isSingleMultiplicityInDirection{isSingleMultiplicityInDirection} {}

    inline uint32_t getNumPropertyLists() { return propertyLists.size(); }
    // Returns the list offset of the given relID if the relID stored as list in the current
    // direction, otherwise it returns UINT64_MAX.
    inline list_offset_t getListOffset(common::nodeID_t nodeID, int64_t relID) {
        return adjLists != nullptr ? ((RelIDList*)getPropertyLists(
                                          catalog::RelTableSchema::INTERNAL_REL_ID_PROPERTY_ID))
                                         ->getListOffset(nodeID.offset, relID) :
                                     UINT64_MAX;
    }
    inline Column* getAdjColumn() const { return adjColumn.get(); }
    inline AdjLists* getAdjLists() const { return adjLists.get(); }
    inline bool isSingleMultiplicity() const { return isSingleMultiplicityInDirection; }

    void initializeData(catalog::RelTableSchema* tableSchema, WAL* wal);
    void initializeColumns(catalog::RelTableSchema* tableSchema, WAL* wal);
    void initializeLists(catalog::RelTableSchema* tableSchema, WAL* wal);
    void resetColumnsAndLists(catalog::RelTableSchema* tableSchema, WAL* wal);
    Column* getPropertyColumn(common::property_id_t propertyID);
    Lists* getPropertyLists(common::property_id_t propertyID);

    inline void scan(transaction::Transaction* transaction, RelTableScanState& scanState,
        common::ValueVector* inNodeIDVector,
        const std::vector<common::ValueVector*>& outputVectors) {
        if (scanState.relStats->getNumTuples() == 0) {
            return;
        }
        if (scanState.relTableDataType == RelTableDataType::COLUMNS) {
            scanColumns(transaction, scanState, inNodeIDVector, outputVectors);
        } else {
            scanLists(transaction, scanState, inNodeIDVector, outputVectors);
        }
    }
    inline bool isBoundTable(common::table_id_t tableID_) const { return tableID_ == boundTableID; }

    void insertRel(common::ValueVector* boundVector, common::ValueVector* nbrVector,
        const std::vector<common::ValueVector*>& relPropertyVectors);
    void deleteRel(common::ValueVector* boundVector);
    void updateRel(common::ValueVector* boundVector, common::property_id_t propertyID,
        common::ValueVector* propertyVector);
    void performOpOnListsWithUpdates(const std::function<void(Lists*)>& opOnListsWithUpdates);
    std::unique_ptr<ListsUpdateIteratorsForDirection> getListsUpdateIteratorsForDirection();
    void removeProperty(common::property_id_t propertyID);
<<<<<<< HEAD
    void addProperty(catalog::Property& property, WAL* wal);
    void batchInitEmptyRelsForNewNodes(
        common::table_id_t relTableID, uint64_t numNodesInTable, const std::string& directory);
=======
    void addProperty(const catalog::Property& property, WAL* wal);
    void batchInitEmptyRelsForNewNodes(const catalog::RelTableSchema* relTableSchema,
        uint64_t numNodesInTable, const std::string& directory);
>>>>>>> 416d3927

private:
    void scanColumns(transaction::Transaction* transaction, RelTableScanState& scanState,
        common::ValueVector* inNodeIDVector,
        const std::vector<common::ValueVector*>& outputVectors);
    void scanLists(transaction::Transaction* transaction, RelTableScanState& scanState,
        common::ValueVector* inNodeIDVector,
        const std::vector<common::ValueVector*>& outputVectors);

    void fillNbrTableIDs(common::ValueVector* vector) const;
    void fillRelTableIDs(common::ValueVector* vector) const;

private:
    // TODO(Guodong): remove the distinction between AdjColumn and Column, also AdjLists and Lists.
    std::unordered_map<common::property_id_t, std::unique_ptr<Column>> propertyColumns;
    std::unique_ptr<Column> adjColumn;
    std::unordered_map<common::property_id_t, std::unique_ptr<Lists>> propertyLists;
    std::unique_ptr<AdjLists> adjLists;
    common::table_id_t tableID;
    common::table_id_t boundTableID;
    common::table_id_t nbrTableID;
    common::RelDataDirection direction;
    ListsUpdatesStore* listsUpdatesStore;
    BufferManager& bufferManager;
    // TODO(Guodong): remove this variable when removing the distinction between AdjColumn and
    // Column.
    bool isSingleMultiplicityInDirection;
};

class RelTable {
public:
    RelTable(const catalog::Catalog& catalog, common::table_id_t tableID,
        MemoryManager& memoryManager, WAL* wal);

    void initializeData(catalog::RelTableSchema* tableSchema);

    inline void resetColumnsAndLists(catalog::RelTableSchema* tableSchema) {
        fwdRelTableData->resetColumnsAndLists(tableSchema, wal);
        bwdRelTableData->resetColumnsAndLists(tableSchema, wal);
    }

    inline Column* getPropertyColumn(
        common::RelDataDirection relDirection, common::property_id_t propertyId) {
        return relDirection == common::RelDataDirection::FWD ?
                   fwdRelTableData->getPropertyColumn(propertyId) :
                   bwdRelTableData->getPropertyColumn(propertyId);
    }
    inline Lists* getPropertyLists(
        common::RelDataDirection relDirection, common::property_id_t propertyId) {
        return relDirection == common::RelDataDirection::FWD ?
                   fwdRelTableData->getPropertyLists(propertyId) :
                   bwdRelTableData->getPropertyLists(propertyId);
    }
    inline uint32_t getNumPropertyLists(common::RelDataDirection relDirection) {
        return relDirection == common::RelDataDirection::FWD ?
                   fwdRelTableData->getNumPropertyLists() :
                   bwdRelTableData->getNumPropertyLists();
    }
    inline Column* getAdjColumn(common::RelDataDirection relDirection) {
        return relDirection == common::RelDataDirection::FWD ? fwdRelTableData->getAdjColumn() :
                                                               bwdRelTableData->getAdjColumn();
    }
    inline AdjLists* getAdjLists(common::RelDataDirection relDirection) {
        return relDirection == common::RelDataDirection::FWD ? fwdRelTableData->getAdjLists() :
                                                               bwdRelTableData->getAdjLists();
    }
    // TODO: rename to getTableID()
    inline common::table_id_t getRelTableID() const { return tableID; }
    inline DirectedRelTableData* getDirectedTableData(common::RelDataDirection relDirection) {
        return relDirection == common::FWD ? fwdRelTableData.get() : bwdRelTableData.get();
    }
    inline void removeProperty(
        common::property_id_t propertyID, catalog::RelTableSchema& relTableSchema) {
        fwdRelTableData->removeProperty(propertyID);
        bwdRelTableData->removeProperty(propertyID);
        listsUpdatesStore->updateSchema(relTableSchema);
    }
    inline bool isSingleMultiplicityInDirection(common::RelDataDirection relDirection) {
        return relDirection == common::RelDataDirection::FWD ?
                   fwdRelTableData->isSingleMultiplicity() :
                   bwdRelTableData->isSingleMultiplicity();
    }

    std::vector<AdjLists*> getAllAdjLists(common::table_id_t boundTableID);
    std::vector<Column*> getAllAdjColumns(common::table_id_t boundTableID);

    // Prepares all the db file changes necessary to update the "persistent" store of lists with the
    // listsUpdatesStore, which stores the updates by the write transaction locally.
    void prepareCommit();
    void prepareRollback();
    void checkpointInMemory();
    void rollbackInMemory();

    void insertRel(common::ValueVector* srcNodeIDVector, common::ValueVector* dstNodeIDVector,
        const std::vector<common::ValueVector*>& relPropertyVectors);
    void deleteRel(common::ValueVector* srcNodeIDVector, common::ValueVector* dstNodeIDVector,
        common::ValueVector* relIDVector);
    void updateRel(common::ValueVector* srcNodeIDVector, common::ValueVector* dstNodeIDVector,
        common::ValueVector* relIDVector, common::ValueVector* propertyVector, uint32_t propertyID);
    void initEmptyRelsForNewNode(common::nodeID_t& nodeID);
<<<<<<< HEAD
    void batchInitEmptyRelsForNewNodes(common::table_id_t relTableID, uint64_t numNodesInTable);
    void addProperty(catalog::Property property, catalog::RelTableSchema& relTableSchema);
=======
    void batchInitEmptyRelsForNewNodes(
        const catalog::RelTableSchema* relTableSchema, uint64_t numNodesInTable);
    void addProperty(const catalog::Property& property, catalog::RelTableSchema& relTableSchema);
>>>>>>> 416d3927

private:
    inline void clearListsUpdatesStore() { listsUpdatesStore->clear(); }
    static void updateListOP(ListsUpdateIterator* listsUpdateIterator, common::offset_t nodeOffset,
        InMemList& inMemList);
    void performOpOnListsWithUpdates(const std::function<void(Lists*)>& opOnListsWithUpdates,
        const std::function<void()>& opIfHasUpdates);
    std::unique_ptr<ListsUpdateIteratorsForDirection> getListsUpdateIteratorsForDirection(
        common::RelDataDirection relDirection) const;
    void prepareCommitForDirection(common::RelDataDirection relDirection);
    void prepareCommitForListWithUpdateStoreDataOnly(AdjLists* adjLists,
        common::offset_t nodeOffset, ListsUpdatesForNodeOffset* listsUpdatesForNodeOffset,
        common::RelDataDirection relDirection,
        ListsUpdateIteratorsForDirection* listsUpdateIteratorsForDirection,
        const std::function<void(ListsUpdateIterator* listsUpdateIterator, common::offset_t,
            InMemList& inMemList)>& opOnListsUpdateIterators);
    void prepareCommitForList(AdjLists* adjLists, common::offset_t nodeOffset,
        ListsUpdatesForNodeOffset* listsUpdatesForNodeOffset, common::RelDataDirection relDirection,
        ListsUpdateIteratorsForDirection* listsUpdateIteratorsForDirection);

private:
    common::table_id_t tableID;
    std::unique_ptr<DirectedRelTableData> fwdRelTableData;
    std::unique_ptr<DirectedRelTableData> bwdRelTableData;
    std::unique_ptr<ListsUpdatesStore> listsUpdatesStore;
    WAL* wal;
};

} // namespace storage
} // namespace kuzu<|MERGE_RESOLUTION|>--- conflicted
+++ resolved
@@ -120,15 +120,9 @@
     void performOpOnListsWithUpdates(const std::function<void(Lists*)>& opOnListsWithUpdates);
     std::unique_ptr<ListsUpdateIteratorsForDirection> getListsUpdateIteratorsForDirection();
     void removeProperty(common::property_id_t propertyID);
-<<<<<<< HEAD
-    void addProperty(catalog::Property& property, WAL* wal);
-    void batchInitEmptyRelsForNewNodes(
-        common::table_id_t relTableID, uint64_t numNodesInTable, const std::string& directory);
-=======
     void addProperty(const catalog::Property& property, WAL* wal);
     void batchInitEmptyRelsForNewNodes(const catalog::RelTableSchema* relTableSchema,
         uint64_t numNodesInTable, const std::string& directory);
->>>>>>> 416d3927
 
 private:
     void scanColumns(transaction::Transaction* transaction, RelTableScanState& scanState,
@@ -229,14 +223,9 @@
     void updateRel(common::ValueVector* srcNodeIDVector, common::ValueVector* dstNodeIDVector,
         common::ValueVector* relIDVector, common::ValueVector* propertyVector, uint32_t propertyID);
     void initEmptyRelsForNewNode(common::nodeID_t& nodeID);
-<<<<<<< HEAD
-    void batchInitEmptyRelsForNewNodes(common::table_id_t relTableID, uint64_t numNodesInTable);
-    void addProperty(catalog::Property property, catalog::RelTableSchema& relTableSchema);
-=======
     void batchInitEmptyRelsForNewNodes(
         const catalog::RelTableSchema* relTableSchema, uint64_t numNodesInTable);
     void addProperty(const catalog::Property& property, catalog::RelTableSchema& relTableSchema);
->>>>>>> 416d3927
 
 private:
     inline void clearListsUpdatesStore() { listsUpdatesStore->clear(); }
