--- conflicted
+++ resolved
@@ -115,12 +115,6 @@
     bool isNewTmpFile() const { return flags & isNewInMemoryTmpFileMask; }
     bool isReadOnlyFile() const { return flags & isReadOnlyMask; }
     bool createFileIfNotExists() const { return flags & createIfNotExistsMask; }
-<<<<<<< HEAD
-    uint64_t getPageSize() const {
-        return isLargePaged() ? common::TEMP_PAGE_SIZE : common::KUZU_PAGE_SIZE;
-    }
-=======
->>>>>>> f476b123
 
     common::page_idx_t addNewPageWithoutLock();
     void constructExistingFileHandle(const std::string& path, common::VirtualFileSystem* vfs,
