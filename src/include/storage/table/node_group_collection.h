#pragma once

#include "storage/stats/table_stats.h"
#include "storage/table/group_collection.h"
#include "storage/table/node_group.h"

namespace kuzu {
namespace transaction {
class Transaction;
}
namespace storage {
class MemoryManager;

class NodeGroupCollection {
public:
    NodeGroupCollection(MemoryManager& mm, const std::vector<common::LogicalType>& types,
        bool enableCompression, ResidencyState residency = ResidencyState::IN_MEMORY,
        const VersionRecordHandler* versionRecordHandler = nullptr);

    void append(const transaction::Transaction* transaction,
        const std::vector<common::ValueVector*>& vectors);
    void append(const transaction::Transaction* transaction,
        const std::vector<common::column_id_t>& columnIDs, const NodeGroupCollection& other);
    void append(const transaction::Transaction* transaction,
        const std::vector<common::column_id_t>& columnIDs, const NodeGroup& nodeGroup);

    // This function only tries to append data into the last node group, and if the last node group
    // is not enough to hold all the data, it will append partially and return the number of rows
    // appended.
    // The returned values are the startOffset and numValuesAppended.
    // NOTE: This is specially coded to only be used by NodeBatchInsert for now.
    std::pair<common::offset_t, common::offset_t> appendToLastNodeGroupAndFlushWhenFull(
<<<<<<< HEAD
        MemoryManager& mm, transaction::Transaction* transaction,
        const std::vector<common::column_id_t>& columnIDs, InMemChunkedNodeGroup& chunkedGroup,
        PageAllocator& pageAllocator);
=======
        transaction::Transaction* transaction, const std::vector<common::column_id_t>& columnIDs,
        ChunkedNodeGroup& chunkedGroup, PageAllocator& pageAllocator);
>>>>>>> f4749e04

    common::row_idx_t getNumTotalRows() const;
    common::node_group_idx_t getNumNodeGroups() const {
        const auto lock = nodeGroups.lock();
        return nodeGroups.getNumGroups(lock);
    }
    common::node_group_idx_t getNumNodeGroupsNoLock() const {
        return nodeGroups.getNumGroupsNoLock();
    }
    NodeGroup* getNodeGroupNoLock(const common::node_group_idx_t groupIdx) const {
        KU_ASSERT(nodeGroups.getGroupNoLock(groupIdx)->getNodeGroupIdx() == groupIdx);
        return nodeGroups.getGroupNoLock(groupIdx);
    }
    NodeGroup* getNodeGroup(const common::node_group_idx_t groupIdx,
        bool mayOutOfBound = false) const {
        const auto lock = nodeGroups.lock();
        if (mayOutOfBound && groupIdx >= nodeGroups.getNumGroups(lock)) {
            return nullptr;
        }
        KU_ASSERT(nodeGroups.getGroupNoLock(groupIdx)->getNodeGroupIdx() == groupIdx);
        return nodeGroups.getGroup(lock, groupIdx);
    }
    NodeGroup* getOrCreateNodeGroup(const transaction::Transaction* transaction,
        common::node_group_idx_t groupIdx, NodeGroupDataFormat format);

    void setNodeGroup(const common::node_group_idx_t nodeGroupIdx,
        std::unique_ptr<NodeGroup> group) {
        const auto lock = nodeGroups.lock();
        nodeGroups.replaceGroup(lock, nodeGroupIdx, std::move(group));
    }

    void rollbackInsert(common::row_idx_t numRows_, bool updateNumRows = true);

    void clear() {
        const auto lock = nodeGroups.lock();
        nodeGroups.clear(lock);
    }

    common::column_id_t getNumColumns() const { return types.size(); }

    void addColumn(TableAddColumnState& addColumnState, PageAllocator* pageAllocator = nullptr);

    uint64_t getEstimatedMemoryUsage() const;

    void checkpoint(MemoryManager& memoryManager, NodeGroupCheckpointState& state);
    void reclaimStorage(PageAllocator& pageAllocator) const;

    TableStats getStats() const {
        auto lock = nodeGroups.lock();
        return stats.copy();
    }
    TableStats getStats(const common::UniqLock& lock) const {
        KU_ASSERT(lock.isLocked());
        KU_UNUSED(lock);
        return stats.copy();
    }
    void mergeStats(const TableStats& stats) {
        auto lock = nodeGroups.lock();
        this->stats.merge(stats);
    }
    void mergeStats(const std::vector<common::column_id_t>& columnIDs, const TableStats& stats) {
        auto lock = nodeGroups.lock();
        this->stats.merge(columnIDs, stats);
    }

    void serialize(common::Serializer& ser);
    void deserialize(common::Deserializer& deSer, MemoryManager& memoryManager);

    void pushInsertInfo(const transaction::Transaction* transaction,
        common::node_group_idx_t nodeGroupIdx, common::row_idx_t startRow,
        common::row_idx_t numRows, const VersionRecordHandler* versionRecordHandler,
        bool incrementNumRows);

private:
    void pushInsertInfo(const transaction::Transaction* transaction, const NodeGroup* nodeGroup,
        common::row_idx_t numRows);

private:
    MemoryManager& mm;
    bool enableCompression;
    // Num rows in the collection regardless of deletions.
    std::atomic<common::row_idx_t> numTotalRows;
    std::vector<common::LogicalType> types;
    GroupCollection<NodeGroup> nodeGroups;
    ResidencyState residency;
    TableStats stats;
    const VersionRecordHandler* versionRecordHandler;
};

} // namespace storage
} // namespace kuzu<|MERGE_RESOLUTION|>--- conflicted
+++ resolved
@@ -30,14 +30,8 @@
     // The returned values are the startOffset and numValuesAppended.
     // NOTE: This is specially coded to only be used by NodeBatchInsert for now.
     std::pair<common::offset_t, common::offset_t> appendToLastNodeGroupAndFlushWhenFull(
-<<<<<<< HEAD
-        MemoryManager& mm, transaction::Transaction* transaction,
-        const std::vector<common::column_id_t>& columnIDs, InMemChunkedNodeGroup& chunkedGroup,
-        PageAllocator& pageAllocator);
-=======
         transaction::Transaction* transaction, const std::vector<common::column_id_t>& columnIDs,
-        ChunkedNodeGroup& chunkedGroup, PageAllocator& pageAllocator);
->>>>>>> f4749e04
+        InMemChunkedNodeGroup& chunkedGroup, PageAllocator& pageAllocator);
 
     common::row_idx_t getNumTotalRows() const;
     common::node_group_idx_t getNumNodeGroups() const {
