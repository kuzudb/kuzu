#pragma once

#include <atomic>
<<<<<<< HEAD
#include <cstdint>
#include <memory>
=======
>>>>>>> f4749e04
#include <mutex>

#include "common/enums/rel_multiplicity.h"
#include "common/types/types.h"
#include "storage/buffer_manager/memory_manager.h"
#include "storage/buffer_manager/spill_result.h"
#include "storage/enums/residency_state.h"
#include "storage/table/column_chunk.h"
#include "storage/table/column_chunk_data.h"
#include "storage/table/version_info.h"

namespace kuzu {
namespace common {
class SelectionVector;
} // namespace common

namespace transaction {
class Transaction;
} // namespace transaction

namespace storage {
class MemoryManager;

class Column;
struct TableScanState;
struct TableAddColumnState;
struct NodeGroupScanState;
class ColumnStats;
class FileHandle;
class PageAllocator;

enum class NodeGroupDataFormat : uint8_t { REGULAR = 0, CSR = 1 };

class InMemChunkedNodeGroup {
    friend class ChunkedNodeGroup;

public:
    virtual ~InMemChunkedNodeGroup() = default;
    InMemChunkedNodeGroup(MemoryManager& mm, const std::vector<common::LogicalType>& columnTypes,
        bool enableCompression, uint64_t capacity, common::row_idx_t startRowIdx);
    InMemChunkedNodeGroup(std::vector<std::unique_ptr<ColumnChunkData>>&& chunks,
        common::row_idx_t startRowIdx);
    // Moves the specified columns out of base
    InMemChunkedNodeGroup(InMemChunkedNodeGroup& base,
        const std::vector<common::column_id_t>& selectedColumns);

    // Also marks the chunks as in-use
    // I.e. if you want to be able to spill to disk again you must call setUnused first
    void loadFromDisk(const MemoryManager& mm);
    // returns the amount of space reclaimed in bytes
    SpillResult spillToDisk();
    void setUnused(const MemoryManager& mm);

    bool isFull() const { return numRows == capacity; }
    common::idx_t getNumColumns() const { return chunks.size(); }
    common::row_idx_t getStartRowIdx() const { return startRowIdx; }
    common::row_idx_t getNumRows() const { return numRows; }
    common::row_idx_t getCapacity() const { return capacity; }
    void setNumRows(common::offset_t numRows_);

    ColumnChunkData& getColumnChunk(const common::column_id_t columnID) {
        KU_ASSERT(columnID < chunks.size());
        return *chunks[columnID];
    }

    const ColumnChunkData& getColumnChunk(const common::column_id_t columnID) const {
        KU_ASSERT(columnID < chunks.size());
        return *chunks[columnID];
    }

    uint64_t append(const std::vector<common::ValueVector*>& columnVectors,
        common::row_idx_t startRowInVectors, uint64_t numValuesToAppend);

    // Appends up to numValuesToAppend from the other chunked node group, returning the actual
    // number of values appended.
    common::offset_t append(const InMemChunkedNodeGroup& other,
        common::offset_t offsetInOtherNodeGroup, common::offset_t numRowsToAppend);

    void resizeChunks(uint64_t newSize);
    void resetToEmpty();
    void resetToAllNull() const;

    // Moves the specified columns out of base
    void merge(InMemChunkedNodeGroup& base,
        const std::vector<common::column_id_t>& columnsToMergeInto);

    void write(const InMemChunkedNodeGroup& data, common::column_id_t offsetColumnID);
    virtual void writeToColumnChunk(common::idx_t chunkIdx, common::idx_t vectorIdx,
        const std::vector<std::unique_ptr<ColumnChunkData>>& data, ColumnChunkData& offsetChunk) {
        chunks[chunkIdx]->write(data[vectorIdx].get(), &offsetChunk, common::RelMultiplicity::ONE);
    }

    std::unique_ptr<ColumnChunkData> moveColumnChunk(const common::column_id_t columnID) {
        KU_ASSERT(columnID < chunks.size());
        return std::move(chunks[columnID]);
    }

    virtual std::unique_ptr<ChunkedNodeGroup> flush(transaction::Transaction* transaction,
        MemoryManager& mm, PageAllocator& pageAllocator);

protected:
    common::row_idx_t startRowIdx;
    std::atomic<common::row_idx_t> numRows;
    uint64_t capacity;
    std::vector<std::unique_ptr<ColumnChunkData>> chunks;
    std::mutex spillToDiskMutex;
    // Used to track if the group may be in use and to verify that spillToDisk is only called when
    // it is safe to do so. If false, it is safe to spill the data to disk.
    bool dataInUse;
};

// Collection of ColumnChunks for each column in a particular Node Group
class KUZU_API ChunkedNodeGroup {
    friend class InMemChunkedNodeGroup;

public:
    ChunkedNodeGroup(std::vector<std::unique_ptr<ColumnChunk>> chunks,
        common::row_idx_t startRowIdx, NodeGroupDataFormat format = NodeGroupDataFormat::REGULAR);
    // Moves the specified columns out of base
    ChunkedNodeGroup(MemoryManager& memoryManager, InMemChunkedNodeGroup& base,
        const std::vector<common::column_id_t>& selectedColumns,
        NodeGroupDataFormat format = NodeGroupDataFormat::REGULAR);
    ChunkedNodeGroup(ChunkedNodeGroup& base,
        const std::vector<common::column_id_t>& selectedColumns);
    ChunkedNodeGroup(MemoryManager& mm, ChunkedNodeGroup& base,
        std::span<const common::LogicalType> columnTypes,
        std::span<const common::column_id_t> baseColumnIDs);
    ChunkedNodeGroup(MemoryManager& mm, const std::vector<common::LogicalType>& columnTypes,
        bool enableCompression, uint64_t capacity, common::row_idx_t startRowIdx,
        ResidencyState residencyState, NodeGroupDataFormat format = NodeGroupDataFormat::REGULAR);
    virtual ~ChunkedNodeGroup() = default;

    common::idx_t getNumColumns() const { return chunks.size(); }
    common::row_idx_t getStartRowIdx() const { return startRowIdx; }
    common::row_idx_t getNumRows() const { return numRows; }
    const ColumnChunk& getColumnChunk(const common::column_id_t columnID) const {
        KU_ASSERT(columnID < chunks.size());
        return *chunks[columnID];
    }
    ColumnChunk& getColumnChunk(const common::column_id_t columnID) {
        KU_ASSERT(columnID < chunks.size());
        return *chunks[columnID];
    }
    std::unique_ptr<ColumnChunk> moveColumnChunk(const common::column_id_t columnID) {
        KU_ASSERT(columnID < chunks.size());
        return std::move(chunks[columnID]);
    }
    bool isFullOrOnDisk() const {
        return numRows == capacity || residencyState == ResidencyState::ON_DISK;
    }
    ResidencyState getResidencyState() const { return residencyState; }
    NodeGroupDataFormat getFormat() const { return format; }

    void resetNumRowsFromChunks();
<<<<<<< HEAD
    void truncate(common::offset_t numRows);
    void setVersionInfo(std::unique_ptr<VersionInfo> versionInfo) {
        this->versionInfo = std::move(versionInfo);
=======
    void setNumRows(common::offset_t numRows_);
    void resizeChunks(uint64_t newSize);
    void setVersionInfo(std::unique_ptr<VersionInfo> versionInfo_) {
        this->versionInfo = std::move(versionInfo_);
>>>>>>> f4749e04
    }
    void resetVersionAndUpdateInfo();

    uint64_t append(const transaction::Transaction* transaction,
        const std::vector<common::ValueVector*>& columnVectors, common::row_idx_t startRowInVectors,
        uint64_t numValuesToAppend);
    common::offset_t append(const transaction::Transaction* transaction,
        const std::vector<common::column_id_t>& columnIDs, const ChunkedNodeGroup& other,
        common::offset_t offsetInOtherNodeGroup, common::offset_t numRowsToAppend);
    common::offset_t append(const transaction::Transaction* transaction,
        const std::vector<common::column_id_t>& columnIDs, const InMemChunkedNodeGroup& other,
        common::offset_t offsetInOtherNodeGroup, common::offset_t numRowsToAppend);
    common::offset_t append(const transaction::Transaction* transaction,
        const std::vector<common::column_id_t>& columnIDs, std::span<const ColumnChunk*> other,
        common::offset_t offsetInOtherNodeGroup, common::offset_t numRowsToAppend);
    common::offset_t append(const transaction::Transaction* transaction,
        const std::vector<common::column_id_t>& columnIDs, std::span<const ColumnChunkData*> other,
        common::offset_t offsetInOtherNodeGroup, common::offset_t numRowsToAppend);

    void scan(const transaction::Transaction* transaction, const TableScanState& scanState,
        const NodeGroupScanState& nodeGroupScanState, common::offset_t rowIdxInGroup,
        common::length_t numRowsToScan) const;

    template<ResidencyState SCAN_RESIDENCY_STATE>
    void scanCommitted(transaction::Transaction* transaction, TableScanState& scanState,
        InMemChunkedNodeGroup& output) const;

    bool hasUpdates() const;
    bool hasDeletions(const transaction::Transaction* transaction) const;
    common::row_idx_t getNumUpdatedRows(const transaction::Transaction* transaction,
        common::column_id_t columnID);

<<<<<<< HEAD
    std::pair<std::unique_ptr<ColumnChunkData>, std::unique_ptr<ColumnChunkData>> scanUpdates(
        const transaction::Transaction* transaction, common::column_id_t columnID);

=======
>>>>>>> f4749e04
    bool lookup(const transaction::Transaction* transaction, const TableScanState& state,
        const NodeGroupScanState& nodeGroupScanState, common::offset_t rowIdxInChunk,
        common::sel_t posInOutput) const;

    void update(const transaction::Transaction* transaction, common::row_idx_t rowIdxInChunk,
        common::column_id_t columnID, const common::ValueVector& propertyVector);

    bool delete_(const transaction::Transaction* transaction, common::row_idx_t rowIdxInChunk);

    void addColumn(MemoryManager& mm, const TableAddColumnState& addColumnState,
        bool enableCompression, PageAllocator* pageAllocator, ColumnStats* newColumnStats);

    bool isDeleted(const transaction::Transaction* transaction, common::row_idx_t rowInChunk) const;
    bool isInserted(const transaction::Transaction* transaction,
        common::row_idx_t rowInChunk) const;
    bool hasAnyUpdates(const transaction::Transaction* transaction, common::column_id_t columnID,
        common::row_idx_t startRow, common::length_t numRowsToCheck) const;
    common::row_idx_t getNumDeletions(const transaction::Transaction* transaction,
        common::row_idx_t startRow, common::length_t numRowsToCheck) const;
    bool hasVersionInfo() const { return versionInfo != nullptr; }

<<<<<<< HEAD
    static std::unique_ptr<ChunkedNodeGroup> flushEmpty(MemoryManager& mm,
        const std::vector<common::LogicalType>& columnTypes, bool enableCompression,
        uint64_t capacity, common::row_idx_t startRowIdx, PageAllocator& pageAllocator);
=======
    void finalize() const;

    virtual void writeToColumnChunk(common::idx_t chunkIdx, common::idx_t vectorIdx,
        const std::vector<std::unique_ptr<ColumnChunk>>& data, ColumnChunk& offsetChunk) {
        KU_ASSERT(residencyState != ResidencyState::ON_DISK);
        chunks[chunkIdx]->getData().write(&data[vectorIdx]->getData(), &offsetChunk.getData(),
            common::RelMultiplicity::ONE);
    }

    virtual std::unique_ptr<ChunkedNodeGroup> flushAsNewChunkedNodeGroup(
        transaction::Transaction* transaction, PageAllocator& pageAllocator) const;
    virtual void flush(PageAllocator& pageAllocator);
>>>>>>> f4749e04

    void commitInsert(common::row_idx_t startRow, common::row_idx_t numRowsToCommit,
        common::transaction_t commitTS);
    void rollbackInsert(common::row_idx_t startRow, common::row_idx_t numRows_,
        common::transaction_t commitTS);
    void commitDelete(common::row_idx_t startRow, common::row_idx_t numRows_,
        common::transaction_t commitTS);
    void rollbackDelete(common::row_idx_t startRow, common::row_idx_t numRows_,
        common::transaction_t commitTS);
    virtual void reclaimStorage(PageAllocator& pageAllocator) const;

    uint64_t getEstimatedMemoryUsage() const;

    virtual void serialize(common::Serializer& serializer) const;
    static std::unique_ptr<ChunkedNodeGroup> deserialize(MemoryManager& memoryManager,
        common::Deserializer& deSer);

    template<class TARGET>
    TARGET& cast() {
        return common::ku_dynamic_cast<TARGET&>(*this);
    }
    template<class TARGET>
    const TARGET& cast() const {
        return common::ku_dynamic_cast<const TARGET&>(*this);
    }

protected:
    NodeGroupDataFormat format;
    ResidencyState residencyState;
    common::row_idx_t startRowIdx;
    uint64_t capacity;
    std::atomic<common::row_idx_t> numRows;
    std::vector<std::unique_ptr<ColumnChunk>> chunks;
    std::unique_ptr<VersionInfo> versionInfo;
};

} // namespace storage
} // namespace kuzu<|MERGE_RESOLUTION|>--- conflicted
+++ resolved
@@ -1,11 +1,8 @@
 #pragma once
 
 #include <atomic>
-<<<<<<< HEAD
 #include <cstdint>
 #include <memory>
-=======
->>>>>>> f4749e04
 #include <mutex>
 
 #include "common/enums/rel_multiplicity.h"
@@ -104,7 +101,7 @@
     }
 
     virtual std::unique_ptr<ChunkedNodeGroup> flush(transaction::Transaction* transaction,
-        MemoryManager& mm, PageAllocator& pageAllocator);
+        PageAllocator& pageAllocator);
 
 protected:
     common::row_idx_t startRowIdx;
@@ -125,7 +122,7 @@
     ChunkedNodeGroup(std::vector<std::unique_ptr<ColumnChunk>> chunks,
         common::row_idx_t startRowIdx, NodeGroupDataFormat format = NodeGroupDataFormat::REGULAR);
     // Moves the specified columns out of base
-    ChunkedNodeGroup(MemoryManager& memoryManager, InMemChunkedNodeGroup& base,
+    ChunkedNodeGroup(InMemChunkedNodeGroup& base,
         const std::vector<common::column_id_t>& selectedColumns,
         NodeGroupDataFormat format = NodeGroupDataFormat::REGULAR);
     ChunkedNodeGroup(ChunkedNodeGroup& base,
@@ -160,16 +157,9 @@
     NodeGroupDataFormat getFormat() const { return format; }
 
     void resetNumRowsFromChunks();
-<<<<<<< HEAD
     void truncate(common::offset_t numRows);
     void setVersionInfo(std::unique_ptr<VersionInfo> versionInfo) {
         this->versionInfo = std::move(versionInfo);
-=======
-    void setNumRows(common::offset_t numRows_);
-    void resizeChunks(uint64_t newSize);
-    void setVersionInfo(std::unique_ptr<VersionInfo> versionInfo_) {
-        this->versionInfo = std::move(versionInfo_);
->>>>>>> f4749e04
     }
     void resetVersionAndUpdateInfo();
 
@@ -202,12 +192,6 @@
     common::row_idx_t getNumUpdatedRows(const transaction::Transaction* transaction,
         common::column_id_t columnID);
 
-<<<<<<< HEAD
-    std::pair<std::unique_ptr<ColumnChunkData>, std::unique_ptr<ColumnChunkData>> scanUpdates(
-        const transaction::Transaction* transaction, common::column_id_t columnID);
-
-=======
->>>>>>> f4749e04
     bool lookup(const transaction::Transaction* transaction, const TableScanState& state,
         const NodeGroupScanState& nodeGroupScanState, common::offset_t rowIdxInChunk,
         common::sel_t posInOutput) const;
@@ -229,24 +213,9 @@
         common::row_idx_t startRow, common::length_t numRowsToCheck) const;
     bool hasVersionInfo() const { return versionInfo != nullptr; }
 
-<<<<<<< HEAD
     static std::unique_ptr<ChunkedNodeGroup> flushEmpty(MemoryManager& mm,
         const std::vector<common::LogicalType>& columnTypes, bool enableCompression,
         uint64_t capacity, common::row_idx_t startRowIdx, PageAllocator& pageAllocator);
-=======
-    void finalize() const;
-
-    virtual void writeToColumnChunk(common::idx_t chunkIdx, common::idx_t vectorIdx,
-        const std::vector<std::unique_ptr<ColumnChunk>>& data, ColumnChunk& offsetChunk) {
-        KU_ASSERT(residencyState != ResidencyState::ON_DISK);
-        chunks[chunkIdx]->getData().write(&data[vectorIdx]->getData(), &offsetChunk.getData(),
-            common::RelMultiplicity::ONE);
-    }
-
-    virtual std::unique_ptr<ChunkedNodeGroup> flushAsNewChunkedNodeGroup(
-        transaction::Transaction* transaction, PageAllocator& pageAllocator) const;
-    virtual void flush(PageAllocator& pageAllocator);
->>>>>>> f4749e04
 
     void commitInsert(common::row_idx_t startRow, common::row_idx_t numRowsToCommit,
         common::transaction_t commitTS);
