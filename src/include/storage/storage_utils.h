--- conflicted
+++ resolved
@@ -81,19 +81,6 @@
     static std::string getNodeIndexFName(const std::string& directory,
         const common::table_id_t& tableID, common::DBFileType dbFileType);
 
-<<<<<<< HEAD
-    static inline std::string getNodeGroupsDataFName(const std::string& directory) {
-        return common::FileUtils::joinPath(
-            directory, common::StorageConstants::NODE_GROUPS_DATA_FILE_NAME);
-    }
-
-    static inline std::string getNodeGroupsMetaFName(const std::string& directory) {
-        return common::FileUtils::joinPath(
-            directory, common::StorageConstants::NODE_GROUPS_META_FILE_NAME);
-    }
-
-    // TODO: This function should be removed.
-=======
     static inline std::string getDataFName(const std::string& directory) {
         return common::FileUtils::joinPath(directory, common::StorageConstants::DATA_FILE_NAME);
     }
@@ -103,7 +90,6 @@
     }
 
     // TODO: This function should be removed after the refactoring of rel tables into node groups.
->>>>>>> d98882b9
     static std::string getNodePropertyColumnFName(const std::string& directory,
         const common::table_id_t& tableID, uint32_t propertyID, common::DBFileType dbFileType);
 
