--- conflicted
+++ resolved
@@ -13,25 +13,11 @@
 const uint64_t NUM_HASH_INDEXES_LOG2 = 8;
 const uint64_t NUM_HASH_INDEXES = 1 << NUM_HASH_INDEXES_LOG2;
 
-<<<<<<< HEAD
-inline uint64_t getHashIndexPosition(int64_t key) {
-    common::hash_t hash;
-    function::Hash::operation(key, hash);
-    auto shiftOffset = (64 - NUM_HASH_INDEXES_LOG2) & (NUM_HASH_INDEXES - 1);
-    return hash >> (size_t)shiftOffset;
-}
-inline uint64_t getHashIndexPosition(const char* key) {
-    auto view = std::string_view(key);
-    auto shiftOffset = (64 - NUM_HASH_INDEXES_LOG2) & (NUM_HASH_INDEXES - 1);
-    return (std::hash<std::string_view>()(view) >> (size_t)shiftOffset);
-}
-=======
 static constexpr common::page_idx_t INDEX_HEADER_ARRAY_HEADER_PAGE_IDX = 0;
 static constexpr common::page_idx_t P_SLOTS_HEADER_PAGE_IDX = 1;
 static constexpr common::page_idx_t O_SLOTS_HEADER_PAGE_IDX = 2;
 static constexpr common::page_idx_t NUM_HEADER_PAGES = 3;
 static constexpr uint64_t INDEX_HEADER_IDX_IN_ARRAY = 0;
->>>>>>> 8006723d
 
 enum class SlotType : uint8_t { PRIMARY = 0, OVF = 1 };
 
