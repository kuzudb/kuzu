#pragma once

#include <string>
#include <unordered_map>
#include <vector>

#include "common/exception.h"
#include "common/types/internal_id_t.h"
#include "common/types/types.h"
#include <arrow/array.h>
#include <arrow/buffer.h>
#include <arrow/record_batch.h>

namespace kuzu {
namespace storage {

class NpyReader {
public:
    explicit NpyReader(const std::string& filePath);

    ~NpyReader();

    size_t getNumElementsPerRow() const;

    uint8_t* getPointerToRow(size_t row) const;

    inline size_t getNumRows() const { return shape[0]; }

    std::shared_ptr<arrow::DataType> getArrowType() const;
    std::shared_ptr<arrow::RecordBatch> readBlock(common::block_idx_t blockIdx) const;

    // Used in tests only.
    inline common::LogicalTypeID getType() const { return type; }
    inline std::vector<size_t> const& getShape() const { return shape; }
    inline size_t getNumDimensions() const { return shape.size(); }

    void validate(
        common::LogicalType& type_, common::offset_t numRows, const std::string& tableName);

private:
    void parseHeader();
    void parseType(std::string descr);

private:
    std::string filePath;
    int fd;
    size_t fileSize;
    void* mmapRegion;
    size_t dataOffset;
    std::vector<size_t> shape;
    common::LogicalTypeID type;
    static inline const std::string defaultFieldName = "NPY_FIELD";
};

class NpyMultiFileReader {
public:
    explicit NpyMultiFileReader(const std::vector<std::string>& filePaths);

    std::shared_ptr<arrow::RecordBatch> readBlock(common::block_idx_t blockIdx) const;

private:
<<<<<<< HEAD
    std::vector<std::string> filePaths;
=======
>>>>>>> 864923b0
    std::vector<std::unique_ptr<NpyReader>> fileReaders;
};

} // namespace storage
} // namespace kuzu<|MERGE_RESOLUTION|>--- conflicted
+++ resolved
@@ -59,10 +59,6 @@
     std::shared_ptr<arrow::RecordBatch> readBlock(common::block_idx_t blockIdx) const;
 
 private:
-<<<<<<< HEAD
-    std::vector<std::string> filePaths;
-=======
->>>>>>> 864923b0
     std::vector<std::unique_ptr<NpyReader>> fileReaders;
 };
 
