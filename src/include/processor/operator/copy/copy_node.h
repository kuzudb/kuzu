--- conflicted
+++ resolved
@@ -2,11 +2,7 @@
 
 #include "common/copier_config/copier_config.h"
 #include "processor/operator/sink.h"
-<<<<<<< HEAD
-#include "storage/store/node_group.h"
-=======
 #include "storage/copier/node_group.h"
->>>>>>> d98882b9
 #include "storage/store/node_table.h"
 
 namespace kuzu {
@@ -68,10 +64,7 @@
         for (auto& arrowColumnPos : copyNodeInfo.dataColumnPoses) {
             dataColumnVectors.push_back(resultSet->getValueVector(arrowColumnPos).get());
         }
-<<<<<<< HEAD
         nodeOffsetVector = resultSet->getValueVector(copyNodeInfo.nodeOffsetPos).get();
-=======
->>>>>>> d98882b9
         localNodeGroup =
             std::make_unique<storage::NodeGroup>(sharedState->tableSchema, &sharedState->copyDesc);
     }
@@ -87,15 +80,9 @@
             children[0]->clone(), id, paramsString);
     }
 
-<<<<<<< HEAD
-    static void appendNodeGroupToTableAndPopulateIndex(storage::NodeTable* table,
-        storage::NodeGroup* nodeGroup, storage::PrimaryKeyIndexBuilder* pkIndex,
-        common::column_id_t pkColumnID);
-=======
     static void writeAndResetNodeGroup(common::node_group_idx_t nodeGroupIdx,
         storage::PrimaryKeyIndexBuilder* pkIndex, common::column_id_t pkColumnID,
         storage::NodeTable* table, storage::NodeGroup* nodeGroup);
->>>>>>> d98882b9
 
 private:
     inline bool isCopyAllowed() const {
@@ -104,14 +91,6 @@
                    ->getNumTuples() == 0;
     }
 
-<<<<<<< HEAD
-    static std::shared_ptr<common::DataChunk> sliceDataVectorsInDataChunk(
-        const common::DataChunk& dataChunkToSlice, const std::vector<DataPos>& dataColumnPoses,
-        int64_t offset, int64_t length);
-
-    static void populatePKIndex(storage::PrimaryKeyIndexBuilder* pkIndex,
-        storage::ColumnChunk* chunk, common::offset_t startNodeOffset, common::offset_t numNodes);
-=======
     static void sliceDataChunk(const common::DataChunk& dataChunk,
         const std::vector<DataPos>& dataColumnPoses, common::offset_t offset);
 
@@ -119,7 +98,6 @@
         storage::ColumnChunk* chunk, common::offset_t startNodeOffset, common::offset_t numNodes);
     static void checkNonNullConstraint(
         storage::NullColumnChunk* nullChunk, common::offset_t numNodes);
->>>>>>> d98882b9
     static void appendToPKIndex(storage::PrimaryKeyIndexBuilder* pkIndex,
         storage::ColumnChunk* chunk, common::offset_t startOffset, common::offset_t numNodes);
 
@@ -127,10 +105,7 @@
     std::shared_ptr<CopyNodeSharedState> sharedState;
     CopyNodeInfo copyNodeInfo;
     std::vector<common::ValueVector*> dataColumnVectors;
-<<<<<<< HEAD
     common::ValueVector* nodeOffsetVector;
-=======
->>>>>>> d98882b9
     std::unique_ptr<storage::NodeGroup> localNodeGroup;
 };
 
