--- conflicted
+++ resolved
@@ -8,22 +8,11 @@
 
 class ReadFile : public PhysicalOperator {
 public:
-<<<<<<< HEAD
-    ReadFile(const DataPos& rowIdxVectorPos, std::vector<DataPos> arrowColumnPoses,
+    ReadFile(const DataPos& nodeGroupOffsetPos, std::vector<DataPos> dataColumnPoses,
         std::shared_ptr<storage::ReadFileSharedState> sharedState,
         PhysicalOperatorType operatorType, uint32_t id, const std::string& paramsString)
-        : PhysicalOperator{operatorType, id, paramsString}, rowIdxVectorPos{rowIdxVectorPos},
-          arrowColumnPoses{std::move(arrowColumnPoses)}, sharedState{std::move(sharedState)},
-          rowIdxVector{nullptr} {}
-
-    void initLocalStateInternal(ResultSet* resultSet, ExecutionContext* context) override;
-=======
-    ReadFile(std::vector<DataPos> dataColumnPoses,
-        std::shared_ptr<storage::ReadFileSharedState> sharedState,
-        PhysicalOperatorType operatorType, uint32_t id, const std::string& paramsString)
-        : PhysicalOperator{operatorType, id, paramsString},
+        : PhysicalOperator{operatorType, id, paramsString}, nodeGroupOffsetPos{nodeGroupOffsetPos},
           dataColumnPoses{std::move(dataColumnPoses)}, sharedState{std::move(sharedState)} {}
->>>>>>> 864923b0
 
     inline void initGlobalStateInternal(kuzu::processor::ExecutionContext* context) override {
         sharedState->countNumRows();
@@ -39,14 +28,8 @@
 
 protected:
     std::shared_ptr<storage::ReadFileSharedState> sharedState;
-<<<<<<< HEAD
-    DataPos rowIdxVectorPos;
-    std::vector<DataPos> arrowColumnPoses;
-    common::ValueVector* rowIdxVector;
-    std::vector<common::ValueVector*> arrowColumnVectors;
-=======
+    DataPos nodeGroupOffsetPos;
     std::vector<DataPos> dataColumnPoses;
->>>>>>> 864923b0
 };
 
 } // namespace processor
