--- conflicted
+++ resolved
@@ -54,22 +54,10 @@
     SHORTEST_PATH_ADJ_LIST
 };
 
-<<<<<<< HEAD
-const string PhysicalOperatorTypeNames[] = {"AGGREGATE", "AGGREGATE_SCAN", "COLUMN_EXTEND",
-    "COPY_NODE_CSV", "COPY_REL_CSV", "CREATE_NODE", "CREATE_NODE_TABLE", "CREATE_REL",
-    "CREATE_REL_TABLE", "CROSS_PRODUCT", "DELETE_NODE", "DELETE_REL", "DROP_TABLE",
-    "FACTORIZED_TABLE_SCAN", "FILTER", "FLATTEN", "GENERIC_EXTEND", "HASH_JOIN_BUILD",
-    "HASH_JOIN_PROBE", "INDEX_SCAN", "INTERSECT_BUILD", "INTERSECT", "LIMIT", "LIST_EXTEND",
-    "MULTIPLICITY_REDUCER", "PROJECTION", "SCAN_REL_PROPERTY", "RESULT_COLLECTOR", "SCAN_NODE_ID",
-    "SCAN_COLUMN_PROPERTY", "SEMI_MASKER", "SET_STRUCTURED_NODE_PROPERTY", "SKIP", "ORDER_BY",
-    "ORDER_BY_MERGE", "ORDER_BY_SCAN", "UNION_ALL_SCAN", "UNWIND", "VAR_LENGTH_ADJ_LIST_EXTEND",
-    "VAR_LENGTH_COLUMN_EXTEND", "SHORTEST_PATH_ADJ_COL", "SHORTEST_PATH_ADJ_LIST"};
-=======
 class PhysicalOperatorUtils {
 public:
     static std::string operatorTypeToString(PhysicalOperatorType operatorType);
 };
->>>>>>> e8d0da82
 
 struct OperatorMetrics {
 
