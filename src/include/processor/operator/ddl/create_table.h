#pragma once

#include "binder/ddl/bound_create_table_info.h"
#include "processor/operator/ddl/ddl.h"
<<<<<<< HEAD
#include "planner/operator/ddl/logical_create_table.h"
=======
#include "planner/operator/ddl/base_create_table.h"
>>>>>>> 2cd31094

namespace kuzu {
namespace processor {

struct CreateTablePrintInfo final : OPPrintInfo {
<<<<<<< HEAD
    planner::LogicalCreateTablePrintInfo info;

    CreateTablePrintInfo(planner::LogicalCreateTablePrintInfo info)
        : info(std::move(info)) {}

    std::string toString() const override {return info.toString();};
=======
    std::unique_ptr<BaseCreateTablePrintInfo> base;

    CreateTablePrintInfo(std::unique_ptr<BaseCreateTablePrintInfo> base)
        : base(std::move(base)) {}

    std::string toString() const override {return base->toString();};
>>>>>>> 2cd31094

    std::unique_ptr<OPPrintInfo> copy() const override {
        return std::unique_ptr<CreateTablePrintInfo>(new CreateTablePrintInfo(*this));
    }

private:
    CreateTablePrintInfo(const CreateTablePrintInfo& other)
<<<<<<< HEAD
        : OPPrintInfo{other}, info(other.info) {}
=======
        : OPPrintInfo{other}, base(std::make_unique<BaseCreateTablePrintInfo>(*other.base)) {}
>>>>>>> 2cd31094
};

class CreateTable : public DDL {
    static constexpr PhysicalOperatorType type_ = PhysicalOperatorType::CREATE_TABLE;

public:
    CreateTable(binder::BoundCreateTableInfo info, const DataPos& outputPos, uint32_t id,
        std::unique_ptr<OPPrintInfo> printInfo)
        : DDL{type_, outputPos, id, std::move(printInfo)}, info{std::move(info)},
          tableCreated{false} {}

    void executeDDLInternal(ExecutionContext* context) final;

    std::string getOutputMsg() final;

    std::unique_ptr<PhysicalOperator> clone() final {
        return std::make_unique<CreateTable>(info.copy(), outputPos, id, printInfo->copy());
    }

private:
    binder::BoundCreateTableInfo info;
    bool tableCreated = false;
};

} // namespace processor
} // namespace kuzu<|MERGE_RESOLUTION|>--- conflicted
+++ resolved
@@ -2,31 +2,19 @@
 
 #include "binder/ddl/bound_create_table_info.h"
 #include "processor/operator/ddl/ddl.h"
-<<<<<<< HEAD
 #include "planner/operator/ddl/logical_create_table.h"
-=======
-#include "planner/operator/ddl/base_create_table.h"
->>>>>>> 2cd31094
+
 
 namespace kuzu {
 namespace processor {
 
 struct CreateTablePrintInfo final : OPPrintInfo {
-<<<<<<< HEAD
     planner::LogicalCreateTablePrintInfo info;
 
     CreateTablePrintInfo(planner::LogicalCreateTablePrintInfo info)
         : info(std::move(info)) {}
 
     std::string toString() const override {return info.toString();};
-=======
-    std::unique_ptr<BaseCreateTablePrintInfo> base;
-
-    CreateTablePrintInfo(std::unique_ptr<BaseCreateTablePrintInfo> base)
-        : base(std::move(base)) {}
-
-    std::string toString() const override {return base->toString();};
->>>>>>> 2cd31094
 
     std::unique_ptr<OPPrintInfo> copy() const override {
         return std::unique_ptr<CreateTablePrintInfo>(new CreateTablePrintInfo(*this));
@@ -34,11 +22,7 @@
 
 private:
     CreateTablePrintInfo(const CreateTablePrintInfo& other)
-<<<<<<< HEAD
         : OPPrintInfo{other}, info(other.info) {}
-=======
-        : OPPrintInfo{other}, base(std::make_unique<BaseCreateTablePrintInfo>(*other.base)) {}
->>>>>>> 2cd31094
 };
 
 class CreateTable : public DDL {
