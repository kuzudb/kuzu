--- conflicted
+++ resolved
@@ -9,15 +9,6 @@
 
 class CreateNodeTable : public CreateTable {
 public:
-<<<<<<< HEAD
-    CreateNodeTable(catalog::Catalog* catalog, storage::NodesStore* nodesStore,
-        std::string tableName, std::vector<catalog::Property> properties, uint32_t primaryKeyIdx,
-        const DataPos& outputPos, uint32_t id, const std::string& paramsString,
-        storage::NodesStatisticsAndDeletedIDs* nodesStatistics)
-        : CreateTable{PhysicalOperatorType::CREATE_NODE_TABLE, catalog, std::move(tableName),
-              std::move(properties), outputPos, id, paramsString},
-          nodesStore{nodesStore}, primaryKeyIdx{primaryKeyIdx}, nodesStatistics{nodesStatistics} {}
-=======
     CreateNodeTable(catalog::Catalog* catalog, std::string tableName,
         std::vector<catalog::Property> properties, uint32_t primaryKeyIdx,
         storage::StorageManager& storageManager, const DataPos& outputPos, uint32_t id,
@@ -26,24 +17,17 @@
               std::move(properties), outputPos, id, paramsString},
           primaryKeyIdx{primaryKeyIdx}, storageManager{storageManager}, nodesStatistics{
                                                                             nodesStatistics} {}
->>>>>>> d98882b9
 
-    void executeDDLInternal(ExecutionContext* context) override;
+    void executeDDLInternal() override;
 
     std::string getOutputMsg() override;
 
     std::unique_ptr<PhysicalOperator> clone() override {
-<<<<<<< HEAD
-        return std::make_unique<CreateNodeTable>(catalog, nodesStore, tableName, properties,
-            primaryKeyIdx, outputPos, id, paramsString, nodesStatistics);
-=======
         return std::make_unique<CreateNodeTable>(catalog, tableName, properties, primaryKeyIdx,
             storageManager, outputPos, id, paramsString, nodesStatistics);
->>>>>>> d98882b9
     }
 
 private:
-    storage::NodesStore* nodesStore;
     uint32_t primaryKeyIdx;
     storage::StorageManager& storageManager;
     storage::NodesStatisticsAndDeletedIDs* nodesStatistics;
