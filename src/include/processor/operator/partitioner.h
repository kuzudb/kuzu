--- conflicted
+++ resolved
@@ -59,12 +59,7 @@
 
     void initialize(const PartitionerDataInfo& dataInfo);
 
-<<<<<<< HEAD
     common::partition_idx_t getNextPartition(common::idx_t partitioningIdx, RelBatchInsertProgressSharedState& progressSharedState);
-=======
-    common::partition_idx_t getNextPartition(common::idx_t partitioningIdx,
-        std::shared_ptr<RelBatchInsertProgressSharedState> progressSharedState);
->>>>>>> 4e9b30a3
 
     void resetState();
     void merge(std::vector<std::unique_ptr<PartitioningBuffer>> localPartitioningStates);
