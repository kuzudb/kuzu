#pragma once

#include "base_csv_reader.h"
#include "common/types/types.h"
#include "function/function.h"
#include "function/table/bind_input.h"
#include "function/table/scan_functions.h"
#include "function/table_functions.h"

namespace kuzu {
namespace processor {

//! ParallelCSVReader is a class that reads values from a stream in parallel.
class ParallelCSVReader final : public BaseCSVReader {
    friend class ParallelParsingDriver;

public:
<<<<<<< HEAD
    ParallelCSVReader(const std::string& filePath, common::CSVOption option, uint64_t numColumns,
        main::ClientContext* context, LocalCSVFileErrorHandler* errorHandler);
=======
    ParallelCSVReader(const std::string& filePath, common::CSVOption option,
        CSVColumnInfo columnInfo, main::ClientContext* context);
>>>>>>> f37cdd14

    bool hasMoreToRead() const;
    uint64_t parseBlock(common::block_idx_t blockIdx, common::DataChunk& resultChunk) override;
    uint64_t continueBlock(common::DataChunk& resultChunk);

    void reportFinishedBlock();

protected:
    bool handleQuotedNewline() override;

private:
    bool finishedBlock() const;
    void seekToBlockStart();
};

struct ParallelCSVLocalState final : public function::TableFuncLocalState {
    std::unique_ptr<ParallelCSVReader> reader;
<<<<<<< HEAD
    std::unique_ptr<LocalCSVFileErrorHandler> errorHandler;
    uint64_t fileIdx;
};

struct ParallelCSVScanSharedState final : public function::ScanFileSharedState {
    explicit ParallelCSVScanSharedState(common::ReaderConfig readerConfig, uint64_t numRows,
        uint64_t numColumns, main::ClientContext* context, common::CSVReaderConfig csvReaderConfig);
=======
    common::idx_t fileIdx;
};

struct ParallelCSVScanSharedState final : public function::ScanFileSharedState {
    common::CSVOption csvOption;
    CSVColumnInfo columnInfo;
    uint64_t numBlocksReadByFiles = 0;
>>>>>>> f37cdd14

    ParallelCSVScanSharedState(common::ReaderConfig readerConfig, uint64_t numRows,
        main::ClientContext* context, common::CSVOption csvOption, CSVColumnInfo columnInfo)
        : ScanFileSharedState{std::move(readerConfig), numRows, context},
          csvOption{std::move(csvOption)}, columnInfo{std::move(columnInfo)},
          numBlocksReadByFiles{0} {}

<<<<<<< HEAD
    uint64_t numColumns;
    uint64_t numBlocksReadByFiles = 0;
    common::CSVReaderConfig csvReaderConfig;
    std::shared_ptr<warning_counter_t> warningCounter;
    std::vector<SharedCSVFileErrorHandler> errorHandlers;
=======
    void setFileComplete(uint64_t completedFileIdx);
>>>>>>> f37cdd14
};

struct ParallelCSVScan {
    static constexpr const char* name = "READ_CSV_PARALLEL";

    static function::function_set getFunctionSet();
};

} // namespace processor
} // namespace kuzu<|MERGE_RESOLUTION|>--- conflicted
+++ resolved
@@ -15,13 +15,9 @@
     friend class ParallelParsingDriver;
 
 public:
-<<<<<<< HEAD
-    ParallelCSVReader(const std::string& filePath, common::CSVOption option, uint64_t numColumns,
-        main::ClientContext* context, LocalCSVFileErrorHandler* errorHandler);
-=======
     ParallelCSVReader(const std::string& filePath, common::CSVOption option,
-        CSVColumnInfo columnInfo, main::ClientContext* context);
->>>>>>> f37cdd14
+        CSVColumnInfo columnInfo, main::ClientContext* context,
+        LocalCSVFileErrorHandler* errorHandler);
 
     bool hasMoreToRead() const;
     uint64_t parseBlock(common::block_idx_t blockIdx, common::DataChunk& resultChunk) override;
@@ -39,39 +35,21 @@
 
 struct ParallelCSVLocalState final : public function::TableFuncLocalState {
     std::unique_ptr<ParallelCSVReader> reader;
-<<<<<<< HEAD
     std::unique_ptr<LocalCSVFileErrorHandler> errorHandler;
     uint64_t fileIdx;
-};
-
-struct ParallelCSVScanSharedState final : public function::ScanFileSharedState {
-    explicit ParallelCSVScanSharedState(common::ReaderConfig readerConfig, uint64_t numRows,
-        uint64_t numColumns, main::ClientContext* context, common::CSVReaderConfig csvReaderConfig);
-=======
-    common::idx_t fileIdx;
 };
 
 struct ParallelCSVScanSharedState final : public function::ScanFileSharedState {
     common::CSVOption csvOption;
     CSVColumnInfo columnInfo;
     uint64_t numBlocksReadByFiles = 0;
->>>>>>> f37cdd14
+    std::shared_ptr<warning_counter_t> warningCounter;
+    std::vector<SharedCSVFileErrorHandler> errorHandlers;
 
     ParallelCSVScanSharedState(common::ReaderConfig readerConfig, uint64_t numRows,
-        main::ClientContext* context, common::CSVOption csvOption, CSVColumnInfo columnInfo)
-        : ScanFileSharedState{std::move(readerConfig), numRows, context},
-          csvOption{std::move(csvOption)}, columnInfo{std::move(columnInfo)},
-          numBlocksReadByFiles{0} {}
+        main::ClientContext* context, common::CSVOption csvOption, CSVColumnInfo columnInfo);
 
-<<<<<<< HEAD
-    uint64_t numColumns;
-    uint64_t numBlocksReadByFiles = 0;
-    common::CSVReaderConfig csvReaderConfig;
-    std::shared_ptr<warning_counter_t> warningCounter;
-    std::vector<SharedCSVFileErrorHandler> errorHandlers;
-=======
     void setFileComplete(uint64_t completedFileIdx);
->>>>>>> f37cdd14
 };
 
 struct ParallelCSVScan {
