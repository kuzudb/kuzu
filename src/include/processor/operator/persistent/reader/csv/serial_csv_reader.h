#pragma once

#include "base_csv_reader.h"
#include "function/function.h"
#include "function/table/bind_input.h"
#include "function/table/scan_functions.h"

namespace kuzu {
namespace processor {

//! Serial CSV reader is a class that reads values from a stream in a single thread.
class SerialCSVReader final : public BaseCSVReader {
public:
    SerialCSVReader(const std::string& filePath, common::CSVOption option, uint64_t numColumns,
<<<<<<< HEAD
        main::ClientContext* context, CSVErrorHandler* errorHandler);
=======
        main::ClientContext* context, const function::ScanTableFuncBindInput* bindInput = nullptr);
>>>>>>> 4020110b

    //! Sniffs CSV dialect and determines skip rows, header row, column types and column names
    std::vector<std::pair<std::string, common::LogicalType>> sniffCSV();
    uint64_t parseBlock(common::block_idx_t blockIdx, common::DataChunk& resultChunk) override;

protected:
<<<<<<< HEAD
    bool handleQuotedNewline() override { return true; }
=======
    void handleQuotedNewline() override {}

private:
    const function::ScanTableFuncBindInput* bindInput;
>>>>>>> 4020110b
};

struct SerialCSVScanSharedState final : public function::ScanFileSharedState {
    std::unique_ptr<SerialCSVReader> reader;
    uint64_t numColumns;
    uint64_t totalReadSizeByFile;
    common::CSVReaderConfig csvReaderConfig;
    warning_counter_t warningCounter;
    std::vector<CSVErrorHandler> errorHandlers;

    SerialCSVScanSharedState(common::ReaderConfig readerConfig, uint64_t numRows,
        uint64_t numColumns, common::CSVReaderConfig csvReaderConfig, main::ClientContext* context);

    void read(common::DataChunk& outputChunk);

    void initReader(main::ClientContext* context);
};

struct SerialCSVScan {
    static constexpr const char* name = "READ_CSV_SERIAL";

    static function::function_set getFunctionSet();
    static void bindColumns(const function::ScanTableFuncBindInput* bindInput,
        std::vector<std::string>& columnNames, std::vector<common::LogicalType>& columnTypes);
};

} // namespace processor
} // namespace kuzu<|MERGE_RESOLUTION|>--- conflicted
+++ resolved
@@ -12,25 +12,18 @@
 class SerialCSVReader final : public BaseCSVReader {
 public:
     SerialCSVReader(const std::string& filePath, common::CSVOption option, uint64_t numColumns,
-<<<<<<< HEAD
-        main::ClientContext* context, CSVErrorHandler* errorHandler);
-=======
-        main::ClientContext* context, const function::ScanTableFuncBindInput* bindInput = nullptr);
->>>>>>> 4020110b
+        main::ClientContext* context, CSVErrorHandler* errorHandler,
+        const function::ScanTableFuncBindInput* bindInput = nullptr);
 
     //! Sniffs CSV dialect and determines skip rows, header row, column types and column names
     std::vector<std::pair<std::string, common::LogicalType>> sniffCSV();
     uint64_t parseBlock(common::block_idx_t blockIdx, common::DataChunk& resultChunk) override;
 
 protected:
-<<<<<<< HEAD
     bool handleQuotedNewline() override { return true; }
-=======
-    void handleQuotedNewline() override {}
 
 private:
     const function::ScanTableFuncBindInput* bindInput;
->>>>>>> 4020110b
 };
 
 struct SerialCSVScanSharedState final : public function::ScanFileSharedState {
