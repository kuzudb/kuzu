#pragma once

#include "src/processor/include/execution_context.h"
#include "src/processor/include/physical_plan/data_pos.h"
#include "src/processor/include/physical_plan/result/result_set.h"
#include "src/storage/buffer_manager/include/buffer_manager.h"

namespace graphflow {
namespace processor {

// Sort in alphabetical order
enum PhysicalOperatorType : uint8_t {
    AGGREGATE,
    AGGREGATE_SCAN,
    COLUMN_EXTEND,
    COPY_NODE_CSV,
    COPY_REL_CSV,
    CREATE,
    CREATE_NODE_TABLE,
    CREATE_REL_TABLE,
    DELETE,
    DROP_TABLE,
    EXISTS,
    FACTORIZED_TABLE_SCAN,
    FILTER,
    FLATTEN,
    HASH_JOIN_BUILD,
    HASH_JOIN_PROBE,
    INTERSECT,
    LIMIT,
    LIST_EXTEND,
    MULTIPLICITY_REDUCER,
    PROJECTION,
    READ_REL_PROPERTY,
    RESULT_COLLECTOR,
    SCAN_NODE_ID,
    SCAN_STRUCTURED_PROPERTY,
    SCAN_UNSTRUCTURED_PROPERTY,
    SEMI_MASKER,
    SET,
    SKIP,
    ORDER_BY,
    ORDER_BY_MERGE,
    ORDER_BY_SCAN,
    UNION_ALL_SCAN,
    UNWIND,
    VAR_LENGTH_ADJ_LIST_EXTEND,
    VAR_LENGTH_COLUMN_EXTEND,
};

const string PhysicalOperatorTypeNames[] = {"AGGREGATE", "AGGREGATE_SCAN", "COLUMN_EXTEND",
    "COPY_NODE_CSV", "COPY_REL_CSV", "CREATE", "CREATE_NODE_TABLE", "CREATE_REL_TABLE", "DELETE",
    "DROP_TABLE", "EXISTS", "FACTORIZED_TABLE_SCAN", "FILTER", "FLATTEN", "HASH_JOIN_BUILD",
    "HASH_JOIN_PROBE", "INTERSECT", "LIMIT", "LIST_EXTEND", "MULTIPLICITY_REDUCER", "PROJECTION",
<<<<<<< HEAD
    "READ_REL_PROPERTY", "RESULT_COLLECTOR", "RESULT_SCAN", "SCAN_NODE_ID",
    "SCAN_STRUCTURED_PROPERTY", "SCAN_UNSTRUCTURED_PROPERTY", "SEMI_MASKER", "SET", "SKIP",
    "ORDER_BY", "ORDER_BY_MERGE", "ORDER_BY_SCAN", "UNION_ALL_SCAN", "UNWIND"};
=======
    "READ_REL_PROPERTY", "RESULT_COLLECTOR", "SCAN_NODE_ID", "SCAN_STRUCTURED_PROPERTY",
    "SCAN_UNSTRUCTURED_PROPERTY", "SEMI_MASKER", "SET", "SKIP", "ORDER_BY", "ORDER_BY_MERGE",
    "ORDER_BY_SCAN", "UNION_ALL_SCAN"};
>>>>>>> afe74664

struct OperatorMetrics {

public:
    OperatorMetrics(TimeMetric& executionTime, NumericMetric& numOutputTuple)
        : executionTime{executionTime}, numOutputTuple{numOutputTuple} {}

public:
    TimeMetric& executionTime;
    NumericMetric& numOutputTuple;
};

class PhysicalOperator {

public:
    // Leaf operator
    PhysicalOperator(uint32_t id, string paramsString)
        : id{id}, transaction{nullptr}, paramsString{std::move(paramsString)} {}
    // Unary operator
    PhysicalOperator(unique_ptr<PhysicalOperator> child, uint32_t id, const string& paramsString);
    // Binary operator
    PhysicalOperator(unique_ptr<PhysicalOperator> left, unique_ptr<PhysicalOperator> right,
        uint32_t id, const string& paramsString);
    // This constructor is used by UnionAllScan only since it may have multiple children.
    PhysicalOperator(
        vector<unique_ptr<PhysicalOperator>> children, uint32_t id, const string& paramsString);

    virtual ~PhysicalOperator() = default;

    inline uint32_t getOperatorID() const { return id; }

    inline void addChild(unique_ptr<PhysicalOperator> op) { children.push_back(std::move(op)); }
    inline PhysicalOperator* getChild(uint64_t idx) const { return children[idx].get(); }
    inline uint64_t getNumChildren() const { return children.size(); }
    unique_ptr<PhysicalOperator> moveUnaryChild();

    // This function grab leaf operator by traversing prevOperator pointer. For binary operators,
    // f.g. hash join probe, left nested loop join, caller should determine which branch's leaf to
    // get.
    PhysicalOperator* getLeafOperator();

    virtual PhysicalOperatorType getOperatorType() = 0;

    virtual shared_ptr<ResultSet> init(ExecutionContext* context);

    // Return false if no more tuples to pull, otherwise return true
    virtual bool getNextTuples() = 0;

    virtual unique_ptr<PhysicalOperator> clone() = 0;

    virtual void printMetricsToJson(nlohmann::json& json, Profiler& profiler);

    virtual double getExecutionTime(Profiler& profiler) const;

    inline uint64_t getNumOutputTuples(Profiler& profiler) const {
        return profiler.sumAllNumericMetricsWithKey(getNumTupleMetricKey());
    }

    vector<string> getAttributes(Profiler& profiler) const;
    inline string getTimeMetricKey() const { return "time-" + to_string(id); }

    inline string getParamsString() const { return paramsString; }

protected:
    inline string getNumTupleMetricKey() const { return "numTuple-" + to_string(id); }

    void registerProfilingMetrics(Profiler* profiler);

    void printTimeAndNumOutputMetrics(nlohmann::json& json, Profiler& profiler);

protected:
    uint32_t id;
    unique_ptr<OperatorMetrics> metrics;

    vector<unique_ptr<PhysicalOperator>> children;
    shared_ptr<ResultSet> resultSet;
    Transaction* transaction;

    string paramsString;
};

} // namespace processor
} // namespace graphflow<|MERGE_RESOLUTION|>--- conflicted
+++ resolved
@@ -52,15 +52,9 @@
     "COPY_NODE_CSV", "COPY_REL_CSV", "CREATE", "CREATE_NODE_TABLE", "CREATE_REL_TABLE", "DELETE",
     "DROP_TABLE", "EXISTS", "FACTORIZED_TABLE_SCAN", "FILTER", "FLATTEN", "HASH_JOIN_BUILD",
     "HASH_JOIN_PROBE", "INTERSECT", "LIMIT", "LIST_EXTEND", "MULTIPLICITY_REDUCER", "PROJECTION",
-<<<<<<< HEAD
-    "READ_REL_PROPERTY", "RESULT_COLLECTOR", "RESULT_SCAN", "SCAN_NODE_ID",
-    "SCAN_STRUCTURED_PROPERTY", "SCAN_UNSTRUCTURED_PROPERTY", "SEMI_MASKER", "SET", "SKIP",
-    "ORDER_BY", "ORDER_BY_MERGE", "ORDER_BY_SCAN", "UNION_ALL_SCAN", "UNWIND"};
-=======
     "READ_REL_PROPERTY", "RESULT_COLLECTOR", "SCAN_NODE_ID", "SCAN_STRUCTURED_PROPERTY",
     "SCAN_UNSTRUCTURED_PROPERTY", "SEMI_MASKER", "SET", "SKIP", "ORDER_BY", "ORDER_BY_MERGE",
-    "ORDER_BY_SCAN", "UNION_ALL_SCAN"};
->>>>>>> afe74664
+    "ORDER_BY_SCAN", "UNION_ALL_SCAN", "UNWIND"};
 
 struct OperatorMetrics {
 
