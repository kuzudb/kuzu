--- conflicted
+++ resolved
@@ -6,6 +6,7 @@
 #include "planner/logical_plan/logical_operator/logical_rename_property.h"
 #include "planner/logical_plan/logical_operator/logical_rename_table.h"
 #include "processor/mapper/plan_mapper.h"
+#include "processor/operator/ddl/add_node_property.h"
 #include "processor/operator/ddl/add_rel_property.h"
 #include "processor/operator/ddl/create_node_table.h"
 #include "processor/operator/ddl/create_rel_table.h"
@@ -28,15 +29,9 @@
 
 std::unique_ptr<PhysicalOperator> PlanMapper::mapCreateNodeTable(LogicalOperator* logicalOperator) {
     auto createNodeTable = (LogicalCreateNodeTable*)logicalOperator;
-<<<<<<< HEAD
-    return std::make_unique<CreateNodeTable>(catalog, &storageManager.getNodesStore(),
-        createNodeTable->getTableName(), createNodeTable->getPropertyNameDataTypes(),
-        createNodeTable->getPrimaryKeyIdx(), getOutputPos(createNodeTable), getOperatorID(),
-=======
     return std::make_unique<CreateNodeTable>(catalog, createNodeTable->getTableName(),
         createNodeTable->getPropertyNameDataTypes(), createNodeTable->getPrimaryKeyIdx(),
         storageManager, getOutputPos(createNodeTable), getOperatorID(),
->>>>>>> d98882b9
         createNodeTable->getExpressionsForPrinting(),
         &storageManager.getNodesStore().getNodesStatisticsAndDeletedIDs());
 }
@@ -68,7 +63,7 @@
     auto expressionEvaluator =
         expressionMapper.mapExpression(addProperty->getDefaultValue(), *addProperty->getSchema());
     if (catalog->getReadOnlyVersion()->containNodeTable(addProperty->getTableID())) {
-        return std::make_unique<AddProperty>(catalog, addProperty->getTableID(),
+        return std::make_unique<AddNodeProperty>(catalog, addProperty->getTableID(),
             addProperty->getPropertyName(), addProperty->getDataType(),
             std::move(expressionEvaluator), storageManager, getOutputPos(addProperty),
             getOperatorID(), addProperty->getExpressionsForPrinting());
