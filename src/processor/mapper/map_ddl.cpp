--- conflicted
+++ resolved
@@ -30,13 +30,8 @@
 std::unique_ptr<PhysicalOperator> PlanMapper::mapCreateNodeTable(LogicalOperator* logicalOperator) {
     auto createNodeTable = (LogicalCreateNodeTable*)logicalOperator;
     return std::make_unique<CreateNodeTable>(catalog, createNodeTable->getTableName(),
-<<<<<<< HEAD
         createNodeTable->getPropertyNameDataTypes(), createNodeTable->getPrimaryKeyIdx(),
         storageManager, getOutputPos(createNodeTable), getOperatorID(),
-=======
-        createNodeTable->getProperties(), createNodeTable->getPrimaryKeyIdx(),
-        getOutputPos(createNodeTable), getOperatorID(),
->>>>>>> 416d3927
         createNodeTable->getExpressionsForPrinting(),
         &storageManager.getNodesStore().getNodesStatisticsAndDeletedIDs());
 }
