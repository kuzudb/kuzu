--- conflicted
+++ resolved
@@ -42,47 +42,29 @@
     for (auto& dataColumnExpr : dataColumnExpressions) {
         dataColumnPoses.emplace_back(outSchema->getExpressionPos(*dataColumnExpr));
     }
-<<<<<<< HEAD
-    auto rowIdxVectorPos = DataPos(outSchema->getExpressionPos(*copy->getRowIdxExpression()));
-=======
->>>>>>> 864923b0
+    auto nodeGroupOffsetPos = DataPos(outSchema->getExpressionPos(*copy->getNodeGroupOffsetExpression()));
     auto nodeTableSchema = catalog->getReadOnlyVersion()->getNodeTableSchema(copy->getTableID());
     switch (copy->getCopyDescription().fileType) {
     case (common::CopyDescription::FileType::CSV): {
         readFileSharedState =
             std::make_shared<ReadCSVSharedState>(copy->getCopyDescription().filePaths,
                 *copy->getCopyDescription().csvReaderConfig, nodeTableSchema);
-<<<<<<< HEAD
-        readFile = std::make_unique<ReadCSV>(rowIdxVectorPos, arrowColumnPoses, readFileSharedState,
-            getOperatorID(), copy->getExpressionsForPrinting());
-=======
-        readFile = std::make_unique<ReadCSV>(dataColumnPoses, readFileSharedState, getOperatorID(),
+        readFile = std::make_unique<ReadCSV>(nodeGroupOffsetPos, dataColumnPoses, readFileSharedState, getOperatorID(),
             copy->getExpressionsForPrinting());
->>>>>>> 864923b0
     } break;
     case (common::CopyDescription::FileType::PARQUET): {
         readFileSharedState =
             std::make_shared<ReadParquetSharedState>(copy->getCopyDescription().filePaths,
                 *copy->getCopyDescription().csvReaderConfig, nodeTableSchema);
-<<<<<<< HEAD
-        readFile = std::make_unique<ReadParquet>(rowIdxVectorPos, arrowColumnPoses,
-            readFileSharedState, getOperatorID(), copy->getExpressionsForPrinting());
-=======
-        readFile = std::make_unique<ReadParquet>(dataColumnPoses, readFileSharedState,
+        readFile = std::make_unique<ReadParquet>(nodeGroupOffsetPos, dataColumnPoses, readFileSharedState,
             getOperatorID(), copy->getExpressionsForPrinting());
->>>>>>> 864923b0
     } break;
     case (common::CopyDescription::FileType::NPY): {
         readFileSharedState =
             std::make_shared<ReadNPYSharedState>(copy->getCopyDescription().filePaths,
                 *copy->getCopyDescription().csvReaderConfig, nodeTableSchema);
-<<<<<<< HEAD
-        readFile = std::make_unique<ReadNPY>(rowIdxVectorPos, arrowColumnPoses, readFileSharedState,
-            getOperatorID(), copy->getExpressionsForPrinting());
-=======
-        readFile = std::make_unique<ReadNPY>(dataColumnPoses, readFileSharedState, getOperatorID(),
+        readFile = std::make_unique<ReadNPY>(nodeGroupOffsetPos, dataColumnPoses, readFileSharedState, getOperatorID(),
             copy->getExpressionsForPrinting());
->>>>>>> 864923b0
     } break;
     default:
         throw common::NotImplementedException("PlanMapper::mapLogicalCopyNodeToPhysical");
@@ -91,23 +73,8 @@
         catalog->getReadOnlyVersion()->getNodeTableSchema(copy->getTableID()),
         storageManager.getNodesStore().getNodeTable(copy->getTableID()), copy->getCopyDescription(),
         memoryManager);
-<<<<<<< HEAD
-    auto outputExpression = copy->getOutputExpression();
-    auto outputVectorPos = DataPos(outSchema->getExpressionPos(*outputExpression));
-    auto ftSharedState = std::make_shared<FTableSharedState>(
-        copyNodeSharedState->fTable, common::DEFAULT_VECTOR_CAPACITY);
-    auto copyNode = std::make_unique<CopyNode>(copyNodeSharedState,
-        CopyNodeDataInfo{rowIdxVectorPos, arrowColumnPoses}, copy->getCopyDescription(),
-        storageManager.getNodesStore().getNodeTable(copy->getTableID()),
-        &storageManager.getRelsStore(), catalog, storageManager.getWAL(),
-        std::make_unique<ResultSetDescriptor>(copy->getSchema()), std::move(readFile),
-        getOperatorID(), copy->getExpressionsForPrinting());
-    // We need to create another pipeline to return the copy message to the user.
-    // The new pipeline only contains a factorizedTableScan and a resultCollector.
-    return std::make_unique<FactorizedTableScan>(std::vector<DataPos>{outputVectorPos},
-        std::vector<uint32_t>{0} /* colIndicesToScan */, ftSharedState, std::move(copyNode),
-=======
     CopyNodeInfo copyNodeDataInfo{
+    nodeGroupOffsetPos,
         dataColumnPoses,
         copy->getCopyDescription(),
         storageManager.getNodesStore().getNodeTable(copy->getTableID()),
@@ -117,7 +84,6 @@
     };
     auto copyNode = std::make_unique<CopyNode>(copyNodeSharedState, copyNodeDataInfo,
         std::make_unique<ResultSetDescriptor>(copy->getSchema()), std::move(readFile),
->>>>>>> 864923b0
         getOperatorID(), copy->getExpressionsForPrinting());
     auto outputExpressions = binder::expression_vector{copy->getOutputExpression()};
     return createFactorizedTableScan(
