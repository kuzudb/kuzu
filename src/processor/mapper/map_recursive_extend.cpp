#include "common/query_rel_type.h"
#include "planner/logical_plan/logical_operator/logical_recursive_extend.h"
#include "planner/logical_plan/logical_operator/recursive_join_type.h"
#include "processor/mapper/plan_mapper.h"
#include "processor/operator/recursive_extend/recursive_join.h"

using namespace kuzu::binder;
using namespace kuzu::planner;

namespace kuzu {
namespace processor {

static std::shared_ptr<RecursiveJoinSharedState> createSharedState(
    const binder::NodeExpression& nbrNode, const binder::NodeExpression& boundNode,
    const binder::RelExpression& rel, RecursiveJoinDataInfo* dataInfo, RecursiveJoinType joinType,
    const storage::StorageManager& storageManager,
    std::shared_ptr<FTableSharedState>& fTableSharedState) {
    std::vector<std::unique_ptr<NodeOffsetSemiMask>> semiMasks;
    for (auto tableID : nbrNode.getTableIDs()) {
        auto nodeTable = storageManager.getNodesStore().getNodeTable(tableID);
        semiMasks.push_back(std::make_unique<NodeOffsetSemiMask>(nodeTable));
    }
    std::shared_ptr<MorselDispatcher> morselDispatcher;
    bool checkSingleLabel = boundNode.getTableIDs().size() == 1 &&
                            nbrNode.getTableIDs().size() == 1 &&
                            dataInfo->recursiveDstNodeTableIDs.size() == 1;
    if (rel.getRelType() == common::QueryRelType::SHORTEST &&
        joinType == planner::RecursiveJoinType::TRACK_NONE && checkSingleLabel) {
        auto maxNodeOffsetsPerTable = storageManager.getNodesStore()
                                          .getNodesStatisticsAndDeletedIDs()
                                          .getMaxNodeOffsetPerTable();
        auto maxNodeOffset = maxNodeOffsetsPerTable.at(nbrNode.getSingleTableID());
        morselDispatcher = std::make_shared<MorselDispatcher>(
            SchedulerType::nThreadkMorsel, rel.getLowerBound(), rel.getUpperBound(), maxNodeOffset);
    } else {
        morselDispatcher = std::make_shared<MorselDispatcher>(SchedulerType::OneThreadOneMorsel,
            rel.getLowerBound(), rel.getUpperBound(), UINT64_MAX /* maxNodeOffset */);
    }
    return std::make_shared<RecursiveJoinSharedState>(
        morselDispatcher, fTableSharedState, std::move(semiMasks));
}

std::unique_ptr<PhysicalOperator> PlanMapper::mapRecursiveExtend(
    planner::LogicalOperator* logicalOperator) {
    auto extend = (LogicalRecursiveExtend*)logicalOperator;
    auto boundNode = extend->getBoundNode();
    auto nbrNode = extend->getNbrNode();
    auto rel = extend->getRel();
    auto recursiveInfo = rel->getRecursiveInfo();
    auto lengthExpression = rel->getLengthExpression();
    // Map recursive plan
    auto logicalRecursiveRoot = extend->getRecursiveChild();
    auto recursiveRoot = mapOperator(logicalRecursiveRoot.get());
    auto recursivePlanSchema = logicalRecursiveRoot->getSchema();
    auto recursivePlanResultSetDescriptor =
        std::make_unique<ResultSetDescriptor>(recursivePlanSchema);
    auto recursiveDstNodeIDPos = DataPos(
        recursivePlanSchema->getExpressionPos(*recursiveInfo->nodeCopy->getInternalIDProperty()));
    auto recursiveEdgeIDPos = DataPos(
        recursivePlanSchema->getExpressionPos(*recursiveInfo->rel->getInternalIDProperty()));
    // Generate RecursiveJoin
    auto outSchema = extend->getSchema();
    auto inSchema = extend->getChild(0)->getSchema();
    auto boundNodeIDPos = DataPos(inSchema->getExpressionPos(*boundNode->getInternalIDProperty()));
    auto nbrNodeIDPos = DataPos(outSchema->getExpressionPos(*nbrNode->getInternalIDProperty()));
    auto lengthPos = DataPos(outSchema->getExpressionPos(*lengthExpression));
    auto expressions = inSchema->getExpressionsInScope();
    auto prevOperator = mapLogicalOperatorToPhysical(logicalOperator->getChild(0));
    auto resultCollector = appendResultCollector(expressions, inSchema, std::move(prevOperator));
    auto sharedFTable = resultCollector->getSharedState();
    auto pathPos = DataPos();
    if (extend->getJoinType() == planner::RecursiveJoinType::TRACK_PATH) {
        pathPos = DataPos(outSchema->getExpressionPos(*rel));
    }
    auto dataInfo = std::make_unique<RecursiveJoinDataInfo>(boundNodeIDPos, nbrNodeIDPos,
        nbrNode->getTableIDsSet(), lengthPos, std::move(recursivePlanResultSetDescriptor),
        recursiveDstNodeIDPos, recursiveInfo->node->getTableIDsSet(), recursiveEdgeIDPos, pathPos);
<<<<<<< HEAD
    auto sharedState = createSharedState(*nbrNode, *boundNode, *rel, dataInfo.get(),
        extend->getJoinType(), storageManager, sharedFTable);
    sharedFTable->setMaxMorselSize(1);
    std::vector<DataPos> outDataPoses;
    std::vector<uint32_t> colIndicesToScan;
    for (auto i = 0u; i < expressions.size(); ++i) {
        outDataPoses.emplace_back(outSchema->getExpressionPos(*expressions[i]));
        colIndicesToScan.push_back(i);
    }
=======
    auto prevOperator = mapOperator(logicalOperator->getChild(0).get());
>>>>>>> 8516e87f
    return std::make_unique<RecursiveJoin>(rel->getLowerBound(), rel->getUpperBound(),
        rel->getRelType(), extend->getJoinType(), sharedState, std::move(dataInfo), outDataPoses,
        colIndicesToScan, std::move(resultCollector), getOperatorID(),
        extend->getExpressionsForPrinting(), std::move(recursiveRoot));
}

} // namespace processor
} // namespace kuzu<|MERGE_RESOLUTION|>--- conflicted
+++ resolved
@@ -3,6 +3,7 @@
 #include "planner/logical_plan/logical_operator/recursive_join_type.h"
 #include "processor/mapper/plan_mapper.h"
 #include "processor/operator/recursive_extend/recursive_join.h"
+#include "processor/operator/table_scan/factorized_table_scan.h"
 
 using namespace kuzu::binder;
 using namespace kuzu::planner;
@@ -14,7 +15,7 @@
     const binder::NodeExpression& nbrNode, const binder::NodeExpression& boundNode,
     const binder::RelExpression& rel, RecursiveJoinDataInfo* dataInfo, RecursiveJoinType joinType,
     const storage::StorageManager& storageManager,
-    std::shared_ptr<FTableSharedState>& fTableSharedState) {
+    std::shared_ptr<FactorizedTableScanSharedState>& fTableSharedState) {
     std::vector<std::unique_ptr<NodeOffsetSemiMask>> semiMasks;
     for (auto tableID : nbrNode.getTableIDs()) {
         auto nodeTable = storageManager.getNodesStore().getNodeTable(tableID);
@@ -65,9 +66,11 @@
     auto nbrNodeIDPos = DataPos(outSchema->getExpressionPos(*nbrNode->getInternalIDProperty()));
     auto lengthPos = DataPos(outSchema->getExpressionPos(*lengthExpression));
     auto expressions = inSchema->getExpressionsInScope();
-    auto prevOperator = mapLogicalOperatorToPhysical(logicalOperator->getChild(0));
-    auto resultCollector = appendResultCollector(expressions, inSchema, std::move(prevOperator));
-    auto sharedFTable = resultCollector->getSharedState();
+    auto prevOperator = mapOperator(logicalOperator->getChild(0).get());
+    auto resultCollector =
+        appendResultCollectorIfNotCopy(std::move(prevOperator), expressions, inSchema);
+    auto sharedFTable = ((ResultCollector *)resultCollector.get())->getResultFactorizedTable();
+    auto fTableSharedState = std::make_shared<FactorizedTableScanSharedState>(sharedFTable, 1u);
     auto pathPos = DataPos();
     if (extend->getJoinType() == planner::RecursiveJoinType::TRACK_PATH) {
         pathPos = DataPos(outSchema->getExpressionPos(*rel));
@@ -75,19 +78,14 @@
     auto dataInfo = std::make_unique<RecursiveJoinDataInfo>(boundNodeIDPos, nbrNodeIDPos,
         nbrNode->getTableIDsSet(), lengthPos, std::move(recursivePlanResultSetDescriptor),
         recursiveDstNodeIDPos, recursiveInfo->node->getTableIDsSet(), recursiveEdgeIDPos, pathPos);
-<<<<<<< HEAD
     auto sharedState = createSharedState(*nbrNode, *boundNode, *rel, dataInfo.get(),
-        extend->getJoinType(), storageManager, sharedFTable);
-    sharedFTable->setMaxMorselSize(1);
+        extend->getJoinType(), storageManager, fTableSharedState);
     std::vector<DataPos> outDataPoses;
     std::vector<uint32_t> colIndicesToScan;
     for (auto i = 0u; i < expressions.size(); ++i) {
         outDataPoses.emplace_back(outSchema->getExpressionPos(*expressions[i]));
         colIndicesToScan.push_back(i);
     }
-=======
-    auto prevOperator = mapOperator(logicalOperator->getChild(0).get());
->>>>>>> 8516e87f
     return std::make_unique<RecursiveJoin>(rel->getLowerBound(), rel->getUpperBound(),
         rel->getRelType(), extend->getJoinType(), sharedState, std::move(dataInfo), outDataPoses,
         colIndicesToScan, std::move(resultCollector), getOperatorID(),
