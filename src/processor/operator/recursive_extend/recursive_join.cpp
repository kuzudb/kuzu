--- conflicted
+++ resolved
@@ -158,7 +158,6 @@
  * @return - true if some values were written to the ValueVector, else false
  */
 bool RecursiveJoin::scanOutput() {
-<<<<<<< HEAD
     if (sharedState->getSchedulerType() == SchedulerType::OneThreadOneMorsel) {
         common::sel_t offsetVectorSize = 0u;
         common::sel_t nodeIDDataVectorSize = 0u;
@@ -190,13 +189,6 @@
                 return false;
             }
         }
-=======
-    sel_t offsetVectorSize = 0u;
-    sel_t nodeIDDataVectorSize = 0u;
-    sel_t relIDDataVectorSize = 0u;
-    if (vectors->pathVector != nullptr) {
-        vectors->pathVector->resetAuxiliaryBuffer();
->>>>>>> 1f1da488
     }
 }
 
@@ -276,7 +268,6 @@
     }
 }
 
-<<<<<<< HEAD
 // Used for 1T1S scheduling policy, an offset at a time BFS extension is done, and then we check
 // if the BFS is complete or not. No lock-free CAS operation occurring on the visited vector here.
 // Work not shared between any other threads, the data structures used are unordered_set and
@@ -285,15 +276,6 @@
     while (!bfsMorsel->isComplete()) {
         auto boundNodeID = bfsMorsel->getNextNodeID();
         if (boundNodeID.offset != common::INVALID_OFFSET) {
-=======
-void RecursiveJoin::computeBFS(ExecutionContext* context) {
-    auto nodeID = vectors->srcNodeIDVector->getValue<nodeID_t>(
-        vectors->srcNodeIDVector->state->selVector->selectedPositions[0]);
-    bfsState->markSrc(nodeID);
-    while (!bfsState->isComplete()) {
-        auto boundNodeID = bfsState->getNextNodeID();
-        if (boundNodeID.offset != INVALID_OFFSET) {
->>>>>>> 1f1da488
             // Found a starting node from current frontier.
             scanFrontier->setNodeID(boundNodeID);
             while (recursiveRoot->getNextTuple(context)) { // Exhaust recursive plan.
@@ -306,7 +288,6 @@
     }
 }
 
-<<<<<<< HEAD
 void RecursiveJoin::updateVisitedNodes(common::nodeID_t boundNodeID) {
     auto boundNodeMultiplicity = bfsMorsel->getMultiplicity(boundNodeID);
     for (auto i = 0u; i < vectors->recursiveDstNodeIDVector->state->selVector->selectedSize; ++i) {
@@ -314,15 +295,6 @@
         auto nbrNodeID = vectors->recursiveDstNodeIDVector->getValue<common::nodeID_t>(pos);
         auto edgeID = vectors->recursiveEdgeIDVector->getValue<common::relID_t>(pos);
         bfsMorsel->markVisited(boundNodeID, nbrNodeID, edgeID, boundNodeMultiplicity);
-=======
-void RecursiveJoin::updateVisitedNodes(nodeID_t boundNodeID) {
-    auto boundNodeMultiplicity = bfsState->getMultiplicity(boundNodeID);
-    for (auto i = 0u; i < vectors->recursiveDstNodeIDVector->state->selVector->selectedSize; ++i) {
-        auto pos = vectors->recursiveDstNodeIDVector->state->selVector->selectedPositions[i];
-        auto nbrNodeID = vectors->recursiveDstNodeIDVector->getValue<nodeID_t>(pos);
-        auto edgeID = vectors->recursiveEdgeIDVector->getValue<relID_t>(pos);
-        bfsState->markVisited(boundNodeID, nbrNodeID, edgeID, boundNodeMultiplicity);
->>>>>>> 1f1da488
     }
 }
 
