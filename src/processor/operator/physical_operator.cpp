#include "processor/operator/physical_operator.h"

#include "common/exception/interrupt.h"

using namespace kuzu::common;

namespace kuzu {
namespace processor {
// LCOV_EXCL_START
std::string PhysicalOperatorUtils::operatorTypeToString(PhysicalOperatorType operatorType) {
    switch (operatorType) {
    case PhysicalOperatorType::ADD_PROPERTY:
        return "ADD_PROPERTY";
    case PhysicalOperatorType::AGGREGATE:
        return "AGGREGATE";
    case PhysicalOperatorType::AGGREGATE_SCAN:
        return "AGGREGATE_SCAN";
    case PhysicalOperatorType::ATTACH_DATABASE:
        return "ATTACH_DATABASE";
    case PhysicalOperatorType::BATCH_INSERT:
        return "BATCH_INSERT";
    case PhysicalOperatorType::STANDALONE_CALL:
        return "STANDALONE_CALL";
    case PhysicalOperatorType::COPY_TO:
        return "COPY_TO";
    case PhysicalOperatorType::COPY_RDF:
        return "COPY_RDF";
    case PhysicalOperatorType::CREATE_MACRO:
        return "CREATE_MACRO";
    case PhysicalOperatorType::DETACH_DATABASE:
        return "DETACH_DATABASE";
    case PhysicalOperatorType::READER:
        return "READER";
    case PhysicalOperatorType::INSERT:
        return "INSERT";
    case PhysicalOperatorType::CREATE_NODE_TABLE:
        return "CREATE_NODE_TABLE";
    case PhysicalOperatorType::CREATE_REL_TABLE:
        return "CREATE_REL_TABLE";
    case PhysicalOperatorType::CREATE_RDF_GRAPH:
        return "CREATE_RDF_TABLE";
    case PhysicalOperatorType::CROSS_PRODUCT:
        return "CROSS_PRODUCT";
    case PhysicalOperatorType::DELETE_NODE:
        return "DELETE_NODE";
    case PhysicalOperatorType::DELETE_REL:
        return "DELETE_REL";
    case PhysicalOperatorType::DROP_PROPERTY:
        return "DROP_PROPERTY";
    case PhysicalOperatorType::DROP_TABLE:
        return "DROP_TABLE";
    case PhysicalOperatorType::EMPTY_RESULT:
        return "EMPTY_RESULT";
    case PhysicalOperatorType::FILTER:
        return "FILTER";
    case PhysicalOperatorType::FLATTEN:
        return "FLATTEN";
    case PhysicalOperatorType::HASH_JOIN_BUILD:
        return "HASH_JOIN_BUILD";
    case PhysicalOperatorType::HASH_JOIN_PROBE:
        return "HASH_JOIN_PROBE";
    case PhysicalOperatorType::INDEX_LOOKUP:
        return "INDEX_LOOKUP";
    case PhysicalOperatorType::INDEX_SCAN:
        return "INDEX_SCAN";
    case PhysicalOperatorType::INTERSECT_BUILD:
        return "INTERSECT_BUILD";
    case PhysicalOperatorType::INTERSECT:
        return "INTERSECT";
    case PhysicalOperatorType::INSTALL_EXTENSION:
        return "INSTALL_EXTENSION";
    case PhysicalOperatorType::LIMIT:
        return "LIMIT";
    case PhysicalOperatorType::LOAD_EXTENSION:
        return "LOAD EXTENSION";
    case PhysicalOperatorType::MERGE:
        return "MERGE";
    case PhysicalOperatorType::MULTIPLICITY_REDUCER:
        return "MULTIPLICITY_REDUCER";
    case PhysicalOperatorType::PARTITIONER:
        return "PARTITIONER";
    case PhysicalOperatorType::PATH_PROPERTY_PROBE:
        return "PATH_PROPERTY_PROBE";
    case PhysicalOperatorType::PROJECTION:
        return "PROJECTION";
    case PhysicalOperatorType::RECURSIVE_JOIN:
        return "RECURSIVE_JOIN";
    case PhysicalOperatorType::RENAME_PROPERTY:
        return "RENAME_PROPERTY";
    case PhysicalOperatorType::RENAME_TABLE:
        return "RENAME_TABLE";
    case PhysicalOperatorType::RESULT_COLLECTOR:
        return "RESULT_COLLECTOR";
    case PhysicalOperatorType::SCAN_FRONTIER:
        return "SCAN_FRONTIER";
    case PhysicalOperatorType::SCAN_MULTI_NODE_TABLES:
        return "SCAN_MULTI_NODE_TABLES";
    case PhysicalOperatorType::SCAN_MULTI_REL_TABLES:
        return "SCAN_MULTI_REL_TABLES";
    case PhysicalOperatorType::SCAN_NODE_ID:
        return "SCAN_NODE_ID";
    case PhysicalOperatorType::SCAN_NODE_TABLE:
        return "SCAN_NODE_TABLE";
    case PhysicalOperatorType::SCAN_REL_TABLE:
        return "SCAN_REL_TABLE";
    case PhysicalOperatorType::SEMI_MASKER:
        return "SEMI_MASKER";
    case PhysicalOperatorType::SET_NODE_PROPERTY:
        return "SET_NODE_PROPERTY";
    case PhysicalOperatorType::SET_REL_PROPERTY:
        return "SET_REL_PROPERTY";
    case PhysicalOperatorType::SKIP:
        return "SKIP";
    case PhysicalOperatorType::TOP_K:
        return "TOP_K";
    case PhysicalOperatorType::TOP_K_SCAN:
        return "TOP_K_SCAN";
    case PhysicalOperatorType::TRANSACTION:
        return "TRANSACTION";
    case PhysicalOperatorType::ORDER_BY:
        return "ORDER_BY";
    case PhysicalOperatorType::ORDER_BY_MERGE:
        return "ORDER_BY_MERGE";
    case PhysicalOperatorType::ORDER_BY_SCAN:
        return "ORDER_BY_SCAN";
    case PhysicalOperatorType::UNION_ALL_SCAN:
        return "UNION_ALL_SCAN";
    case PhysicalOperatorType::UNWIND:
        return "UNWIND";
    case PhysicalOperatorType::IN_QUERY_CALL:
        return "IN_QUERY_CALL";
    case PhysicalOperatorType::PROFILE:
        return "PROFILE";
    case PhysicalOperatorType::EXPORT_DATABASE:
        return "EXPORT_DATABASE";
    case PhysicalOperatorType::IMPORT_DATABASE:
        return "IMPORT_DATABASE";
    default:
        KU_UNREACHABLE;
    }
}
// LCOV_EXCL_STOP

PhysicalOperator::PhysicalOperator(PhysicalOperatorType operatorType,
    std::unique_ptr<PhysicalOperator> child, uint32_t id, const std::string& paramsString)
    : PhysicalOperator{operatorType, id, paramsString} {
    children.push_back(std::move(child));
}

PhysicalOperator::PhysicalOperator(PhysicalOperatorType operatorType,
    std::unique_ptr<PhysicalOperator> left, std::unique_ptr<PhysicalOperator> right, uint32_t id,
    const std::string& paramsString)
    : PhysicalOperator{operatorType, id, paramsString} {
    children.push_back(std::move(left));
    children.push_back(std::move(right));
}

PhysicalOperator::PhysicalOperator(PhysicalOperatorType operatorType, physical_op_vector_t children,
    uint32_t id, const std::string& paramsString)
    : PhysicalOperator{operatorType, id, paramsString} {
    for (auto& child : children) {
        this->children.push_back(std::move(child));
    }
}

std::unique_ptr<PhysicalOperator> PhysicalOperator::moveUnaryChild() {
    KU_ASSERT(children.size() == 1);
    auto result = std::move(children[0]);
    children.clear();
    return result;
}

void PhysicalOperator::initGlobalState(ExecutionContext* context) {
    if (!isSource()) {
        children[0]->initGlobalState(context);
    }
    initGlobalStateInternal(context);
}

void PhysicalOperator::initLocalState(ResultSet* resultSet_, ExecutionContext* context) {
    if (!isSource()) {
        children[0]->initLocalState(resultSet_, context);
    }
    resultSet = resultSet_;
    registerProfilingMetrics(context->profiler);
    initLocalStateInternal(resultSet_, context);
}

bool PhysicalOperator::getNextTuple(ExecutionContext* context) {
<<<<<<< HEAD
    if (context->clientContext->isInterrupted()) {
=======
    if (context->clientContext->interrupted()) {
>>>>>>> e7c6d732
        throw InterruptException{};
    }
    metrics->executionTime.start();
    auto result = getNextTuplesInternal(context);
<<<<<<< HEAD
    context->clientContext->getProgressBar()->updateProgress(getProgress(context));
=======
>>>>>>> e7c6d732
    metrics->executionTime.stop();
    return result;
}

void PhysicalOperator::registerProfilingMetrics(Profiler* profiler) {
    auto executionTime = profiler->registerTimeMetric(getTimeMetricKey());
    auto numOutputTuple = profiler->registerNumericMetric(getNumTupleMetricKey());
    metrics = std::make_unique<OperatorMetrics>(*executionTime, *numOutputTuple);
}

double PhysicalOperator::getExecutionTime(Profiler& profiler) const {
    auto executionTime = profiler.sumAllTimeMetricsWithKey(getTimeMetricKey());
    if (!isSource()) {
        executionTime -= profiler.sumAllTimeMetricsWithKey(children[0]->getTimeMetricKey());
    }
    return executionTime;
}

uint64_t PhysicalOperator::getNumOutputTuples(Profiler& profiler) const {
    return profiler.sumAllNumericMetricsWithKey(getNumTupleMetricKey());
}

std::unordered_map<std::string, std::string> PhysicalOperator::getProfilerKeyValAttributes(
    Profiler& profiler) const {
    std::unordered_map<std::string, std::string> result;
    result.insert({"ExecutionTime", std::to_string(getExecutionTime(profiler))});
    result.insert({"NumOutputTuples", std::to_string(getNumOutputTuples(profiler))});
    return result;
}

std::vector<std::string> PhysicalOperator::getProfilerAttributes(Profiler& profiler) const {
    std::vector<std::string> result;
    for (auto& [key, val] : getProfilerKeyValAttributes(profiler)) {
        result.emplace_back(key + ": " + std::move(val));
    }
    return result;
}

double PhysicalOperator::getProgress(ExecutionContext* /*context*/) const {
    return 0;
}

} // namespace processor
} // namespace kuzu<|MERGE_RESOLUTION|>--- conflicted
+++ resolved
@@ -187,19 +187,12 @@
 }
 
 bool PhysicalOperator::getNextTuple(ExecutionContext* context) {
-<<<<<<< HEAD
-    if (context->clientContext->isInterrupted()) {
-=======
     if (context->clientContext->interrupted()) {
->>>>>>> e7c6d732
         throw InterruptException{};
     }
     metrics->executionTime.start();
     auto result = getNextTuplesInternal(context);
-<<<<<<< HEAD
     context->clientContext->getProgressBar()->updateProgress(getProgress(context));
-=======
->>>>>>> e7c6d732
     metrics->executionTime.stop();
     return result;
 }
