#include "processor/operator/copy/read_file.h"

namespace kuzu {
namespace processor {

bool ReadFile::getNextTuplesInternal(kuzu::processor::ExecutionContext* context) {
    auto nodeOffsetVector = resultSet->getValueVector(nodeOffsetPos).get();
    auto morsel = sharedState->getMorsel();
    if (morsel == nullptr) {
        return false;
    }
<<<<<<< HEAD
    nodeOffsetVector->setValue(
        nodeOffsetVector->state->selVector->selectedPositions[0], morsel->rowIdxInFile);
=======
>>>>>>> d98882b9
    auto recordBatch = readTuples(std::move(morsel));
    for (auto i = 0u; i < dataColumnPoses.size(); i++) {
        common::ArrowColumnVector::setArrowColumn(
            resultSet->getValueVector(dataColumnPoses[i]).get(), recordBatch->column((int)i));
    }
<<<<<<< HEAD
    resultSet->dataChunks[0]->state->currIdx = -1;
=======
    resultSet->dataChunks[0]->state->setToUnflat();
>>>>>>> d98882b9
    return true;
}

} // namespace processor
} // namespace kuzu<|MERGE_RESOLUTION|>--- conflicted
+++ resolved
@@ -9,21 +9,14 @@
     if (morsel == nullptr) {
         return false;
     }
-<<<<<<< HEAD
     nodeOffsetVector->setValue(
         nodeOffsetVector->state->selVector->selectedPositions[0], morsel->rowIdxInFile);
-=======
->>>>>>> d98882b9
     auto recordBatch = readTuples(std::move(morsel));
     for (auto i = 0u; i < dataColumnPoses.size(); i++) {
         common::ArrowColumnVector::setArrowColumn(
             resultSet->getValueVector(dataColumnPoses[i]).get(), recordBatch->column((int)i));
     }
-<<<<<<< HEAD
-    resultSet->dataChunks[0]->state->currIdx = -1;
-=======
     resultSet->dataChunks[0]->state->setToUnflat();
->>>>>>> d98882b9
     return true;
 }
 
