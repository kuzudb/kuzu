--- conflicted
+++ resolved
@@ -21,17 +21,6 @@
     fTable = std::make_shared<FactorizedTable>(memoryManager, std::move(ftTableSchema));
 }
 
-<<<<<<< HEAD
-void CopyNodeSharedState::initializePrimaryKey(const std::string& directory) {
-    if (tableSchema->getPrimaryKey().dataType.getLogicalTypeID() != LogicalTypeID::SERIAL) {
-        pkIndex = std::make_unique<PrimaryKeyIndexBuilder>(
-            StorageUtils::getNodeIndexFName(directory, tableSchema->tableID, DBFileType::ORIGINAL),
-            tableSchema->getPrimaryKey().dataType);
-        pkIndex->bulkReserve(numRows);
-    }
-    for (auto& property : tableSchema->properties) {
-        if (property.propertyID == tableSchema->getPrimaryKey().propertyID) {
-=======
 void CopyNodeSharedState::initializePrimaryKey(
     NodeTableSchema* nodeTableSchema, const std::string& directory) {
     if (nodeTableSchema->getPrimaryKey()->getDataType()->getLogicalTypeID() !=
@@ -44,21 +33,12 @@
     }
     for (auto& property : nodeTableSchema->properties) {
         if (property->getPropertyID() == nodeTableSchema->getPrimaryKey()->getPropertyID()) {
->>>>>>> 416d3927
             break;
         }
         pkColumnID++;
     }
 }
 
-<<<<<<< HEAD
-void CopyNodeSharedState::logCopyNodeWALRecord(WAL* wal) {
-    std::unique_lock xLck{mtx};
-    if (!hasLoggedWAL) {
-        wal->logCopyNodeRecord(table->getTableID(), table->getDataFH()->getNumPages());
-        wal->flushAllPages();
-        hasLoggedWAL = true;
-=======
 void CopyNodeSharedState::initializeColumns(
     NodeTableSchema* nodeTableSchema, const std::string& directory) {
     columns.reserve(nodeTableSchema->properties.size());
@@ -70,7 +50,6 @@
         auto fPath = StorageUtils::getNodePropertyColumnFName(
             directory, nodeTableSchema->tableID, property->getPropertyID(), DBFileType::ORIGINAL);
         columns.push_back(std::make_unique<InMemColumn>(fPath, *property->getDataType()));
->>>>>>> 416d3927
     }
 }
 
@@ -79,10 +58,8 @@
     std::unique_ptr<PhysicalOperator> child, uint32_t id, const std::string& paramsString)
     : Sink{std::move(resultSetDescriptor), PhysicalOperatorType::COPY_NODE, std::move(child), id,
           paramsString},
-<<<<<<< HEAD
-      sharedState{std::move(sharedState)}, copyNodeInfo{std::move(copyNodeInfo)} {}
-=======
       sharedState{std::move(sharedState)}, copyNodeInfo{std::move(copyNodeInfo)},
+      nodeOffsetVector{nullptr},
       rowIdxVector{nullptr}, filePathVector{nullptr} {
     auto tableSchema = this->copyNodeInfo.catalog->getReadOnlyVersion()->getNodeTableSchema(
         this->copyNodeInfo.table->getTableID());
@@ -92,7 +69,6 @@
         copyStates[i] = std::make_unique<storage::PropertyCopyState>(*property->getDataType());
     }
 }
->>>>>>> 416d3927
 
 void CopyNodeSharedState::appendLocalNodeGroup(std::unique_ptr<NodeGroup> localNodeGroup) {
     std::unique_lock xLck{mtx};
