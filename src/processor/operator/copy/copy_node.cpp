--- conflicted
+++ resolved
@@ -1,11 +1,7 @@
 #include "processor/operator/copy/copy_node.h"
 
 #include "common/string_utils.h"
-<<<<<<< HEAD
-#include "storage/store/var_sized_column_chunk.h"
-=======
 #include "storage/copier/var_sized_column_chunk.h"
->>>>>>> d98882b9
 
 using namespace kuzu::catalog;
 using namespace kuzu::common;
@@ -15,11 +11,7 @@
 namespace processor {
 
 CopyNodeSharedState::CopyNodeSharedState(uint64_t& numRows, NodeTableSchema* tableSchema,
-<<<<<<< HEAD
-    NodeTable* table, const common::CopyDescription& copyDesc, MemoryManager* memoryManager)
-=======
     NodeTable* table, const CopyDescription& copyDesc, MemoryManager* memoryManager)
->>>>>>> d98882b9
     : numRows{numRows}, copyDesc{copyDesc}, tableSchema{tableSchema}, table{table}, pkColumnID{0},
       hasLoggedWAL{false}, currentNodeGroupIdx{0} {
     auto ftTableSchema = std::make_unique<FactorizedTableSchema>();
@@ -47,11 +39,7 @@
 void CopyNodeSharedState::logCopyNodeWALRecord(WAL* wal) {
     std::unique_lock xLck{mtx};
     if (!hasLoggedWAL) {
-<<<<<<< HEAD
-        wal->logCopyNodeRecord(table->getTableID(), table->getNodeGroupsDataFH()->getNumPages());
-=======
         wal->logCopyNodeRecord(table->getTableID(), table->getDataFH()->getNumPages());
->>>>>>> d98882b9
         wal->flushAllPages();
         hasLoggedWAL = true;
     }
@@ -71,17 +59,6 @@
         return;
     }
     auto numNodesAppended =
-<<<<<<< HEAD
-        sharedNodeGroup->appendNodeGroup(localNodeGroup.get(), 0 /* offsetInNodeGroup */);
-    if (sharedNodeGroup->getNumNodes() == StorageConstants::NODE_GROUP_SIZE) {
-        auto nodeGroupIdx = getNextNodeGroupIdxWithoutLock();
-        sharedNodeGroup->setNodeGroupIdx(nodeGroupIdx);
-        CopyNode::appendNodeGroupToTableAndPopulateIndex(
-            table, sharedNodeGroup.get(), pkIndex.get(), pkColumnID);
-    }
-    if (numNodesAppended < localNodeGroup->getNumNodes()) {
-        sharedNodeGroup->appendNodeGroup(localNodeGroup.get(), numNodesAppended);
-=======
         sharedNodeGroup->append(localNodeGroup.get(), 0 /* offsetInNodeGroup */);
     if (sharedNodeGroup->isFull()) {
         auto nodeGroupIdx = getNextNodeGroupIdxWithoutLock();
@@ -90,7 +67,6 @@
     }
     if (numNodesAppended < localNodeGroup->getNumNodes()) {
         sharedNodeGroup->append(localNodeGroup.get(), numNodesAppended);
->>>>>>> d98882b9
     }
 }
 
@@ -105,15 +81,10 @@
     // CopyNode goes through UNDO log, should be logged and flushed to WAL before making changes.
     sharedState->logCopyNodeWALRecord(copyNodeInfo.wal);
     while (children[0]->getNextTuple(context)) {
-<<<<<<< HEAD
-        auto dataChunkToCopy = resultSet->getDataChunk(0);
-=======
->>>>>>> d98882b9
         // All tuples in the resultSet are in the same data chunk.
         auto numTuplesToAppend = ArrowColumnVector::getArrowColumn(
             resultSet->getValueVector(copyNodeInfo.dataColumnPoses[0]).get())
                                      ->length();
-<<<<<<< HEAD
         auto nodeGroupOffset = nodeOffsetVector->getValue<int64_t>(
                                    nodeOffsetVector->state->selVector->selectedPositions[0]) -
                                1;
@@ -138,56 +109,11 @@
         }
     }
     // Append left data in the local node group to the shared one.
-=======
-        uint64_t numAppendedTuples = 0;
-        while (numAppendedTuples < numTuplesToAppend) {
-            auto numAppendedTuplesInNodeGroup = localNodeGroup->append(
-                resultSet, copyNodeInfo.dataColumnPoses, numTuplesToAppend - numAppendedTuples);
-            numAppendedTuples += numAppendedTuplesInNodeGroup;
-            if (localNodeGroup->isFull()) {
-                auto nodeGroupIdx = sharedState->getNextNodeGroupIdx();
-                writeAndResetNodeGroup(nodeGroupIdx, sharedState->pkIndex.get(),
-                    sharedState->pkColumnID, sharedState->table, localNodeGroup.get());
-            }
-            if (numAppendedTuples < numTuplesToAppend) {
-                sliceDataChunk(*resultSet->getDataChunk(0), copyNodeInfo.dataColumnPoses,
-                    (int64_t)numAppendedTuplesInNodeGroup);
-            }
-        }
-    }
->>>>>>> d98882b9
     if (localNodeGroup->getNumNodes() > 0) {
         sharedState->appendLocalNodeGroup(std::move(localNodeGroup));
     }
 }
 
-<<<<<<< HEAD
-std::shared_ptr<DataChunk> CopyNode::sliceDataVectorsInDataChunk(const DataChunk& dataChunkToSlice,
-    const std::vector<DataPos>& dataColumnPoses, int64_t offset, int64_t length) {
-    auto slicedChunk =
-        std::make_shared<DataChunk>(dataChunkToSlice.getNumValueVectors(), dataChunkToSlice.state);
-    for (auto& dataPos : dataColumnPoses) {
-        slicedChunk->valueVectors[dataPos.valueVectorPos] =
-            std::make_shared<ValueVector>(LogicalTypeID::ARROW_COLUMN);
-    }
-    for (auto& dataColumnPose : dataColumnPoses) {
-        assert(dataColumnPose.dataChunkPos == 0);
-        auto vectorPos = dataColumnPose.valueVectorPos;
-        ArrowColumnVector::slice(dataChunkToSlice.valueVectors[vectorPos].get(),
-            slicedChunk->valueVectors[vectorPos].get(), offset, length);
-    }
-    return slicedChunk;
-}
-
-void CopyNode::appendNodeGroupToTableAndPopulateIndex(NodeTable* table, NodeGroup* nodeGroup,
-    PrimaryKeyIndexBuilder* pkIndex, column_id_t pkColumnID) {
-    auto numNodes = nodeGroup->getNumNodes();
-    auto startOffset = nodeGroup->getNodeGroupIdx() << StorageConstants::NODE_GROUP_SIZE_LOG2;
-    if (pkIndex) {
-        populatePKIndex(pkIndex, nodeGroup->getColumnChunk(pkColumnID), startOffset, numNodes);
-    }
-    table->appendNodeGroup(nodeGroup);
-=======
 void CopyNode::sliceDataChunk(
     const DataChunk& dataChunk, const std::vector<DataPos>& dataColumnPoses, offset_t offset) {
     for (auto& dataColumnPos : dataColumnPoses) {
@@ -207,24 +133,12 @@
         populatePKIndex(pkIndex, nodeGroup->getColumnChunk(pkColumnID), startOffset, numNodes);
     }
     table->append(nodeGroup);
->>>>>>> d98882b9
     nodeGroup->resetToEmpty();
 }
 
 void CopyNode::populatePKIndex(
     PrimaryKeyIndexBuilder* pkIndex, ColumnChunk* chunk, offset_t startOffset, offset_t numNodes) {
-<<<<<<< HEAD
-    // First, check if there is any nulls.
-    auto nullChunk = chunk->getNullChunk();
-    for (auto posInChunk = 0u; posInChunk < numNodes; posInChunk++) {
-        if (nullChunk->isNull(posInChunk)) {
-            throw CopyException("Primary key cannot be null.");
-        }
-    }
-    // No nulls, so we can populate the index with actual values.
-=======
     checkNonNullConstraint(chunk->getNullChunk(), numNodes);
->>>>>>> d98882b9
     pkIndex->lock();
     try {
         appendToPKIndex(pkIndex, chunk, startOffset, numNodes);
@@ -235,14 +149,19 @@
     pkIndex->unlock();
 }
 
-<<<<<<< HEAD
+void CopyNode::checkNonNullConstraint(NullColumnChunk* nullChunk, offset_t numNodes) {
+    for (auto posInChunk = 0u; posInChunk < numNodes; posInChunk++) {
+        if (nullChunk->isNull(posInChunk)) {
+            throw CopyException("Primary key cannot be null.");
+        }
+    }
+}
+
 void CopyNode::finalize(ExecutionContext* context) {
     if (sharedState->sharedNodeGroup) {
         auto nodeGroupIdx = sharedState->getNextNodeGroupIdx();
-        sharedState->sharedNodeGroup->setNodeGroupIdx(nodeGroupIdx);
-        appendNodeGroupToTableAndPopulateIndex(sharedState->table,
-            sharedState->sharedNodeGroup.get(), sharedState->pkIndex.get(),
-            sharedState->pkColumnID);
+        writeAndResetNodeGroup(nodeGroupIdx, sharedState->pkIndex.get(), sharedState->pkColumnID,
+            sharedState->table, sharedState->sharedNodeGroup.get());
     }
     if (sharedState->pkIndex) {
         sharedState->pkIndex->flush();
@@ -264,42 +183,6 @@
         sharedState->fTable.get(), outputMsg, context->memoryManager);
 }
 
-=======
-void CopyNode::checkNonNullConstraint(NullColumnChunk* nullChunk, offset_t numNodes) {
-    for (auto posInChunk = 0u; posInChunk < numNodes; posInChunk++) {
-        if (nullChunk->isNull(posInChunk)) {
-            throw CopyException("Primary key cannot be null.");
-        }
-    }
-}
-
-void CopyNode::finalize(ExecutionContext* context) {
-    if (sharedState->sharedNodeGroup) {
-        auto nodeGroupIdx = sharedState->getNextNodeGroupIdx();
-        writeAndResetNodeGroup(nodeGroupIdx, sharedState->pkIndex.get(), sharedState->pkColumnID,
-            sharedState->table, sharedState->sharedNodeGroup.get());
-    }
-    if (sharedState->pkIndex) {
-        sharedState->pkIndex->flush();
-    }
-    std::unordered_set<table_id_t> connectedRelTableIDs;
-    connectedRelTableIDs.insert(sharedState->tableSchema->fwdRelTableIDSet.begin(),
-        sharedState->tableSchema->fwdRelTableIDSet.end());
-    connectedRelTableIDs.insert(sharedState->tableSchema->bwdRelTableIDSet.begin(),
-        sharedState->tableSchema->bwdRelTableIDSet.end());
-    for (auto relTableID : connectedRelTableIDs) {
-        copyNodeInfo.relsStore->getRelTable(relTableID)
-            ->batchInitEmptyRelsForNewNodes(relTableID, sharedState->numRows);
-    }
-    sharedState->table->getNodeStatisticsAndDeletedIDs()->setNumTuplesForTable(
-        sharedState->table->getTableID(), sharedState->numRows);
-    auto outputMsg = StringUtils::string_format("{} number of tuples has been copied to table: {}.",
-        sharedState->numRows, sharedState->tableSchema->tableName.c_str());
-    FactorizedTableUtils::appendStringToTable(
-        sharedState->fTable.get(), outputMsg, context->memoryManager);
-}
-
->>>>>>> d98882b9
 void CopyNode::appendToPKIndex(
     PrimaryKeyIndexBuilder* pkIndex, ColumnChunk* chunk, offset_t startOffset, uint64_t numValues) {
     switch (chunk->getDataType().getLogicalTypeID()) {
@@ -319,17 +202,11 @@
         }
     } break;
     default: {
-<<<<<<< HEAD
-        throw NotImplementedException("CopyNode::appendToPKIndex");
-    }
-    }
-=======
         StringUtils::string_format("Invalid primary key column type {}. Primary key must be "
                                    "either INT64, STRING or SERIAL.",
             LogicalTypeUtils::dataTypeToString(chunk->getDataType()));
     }
     }
->>>>>>> d98882b9
 }
 
 } // namespace processor
