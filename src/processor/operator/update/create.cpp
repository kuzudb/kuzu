#include "processor/operator/update/create.h"

<<<<<<< HEAD
#include "storage/store/node_group.h"
=======
#include "storage/copier/node_group.h"
>>>>>>> d98882b9

using namespace kuzu::common;
using namespace kuzu::storage;

namespace kuzu {
namespace processor {

void CreateNode::initLocalStateInternal(ResultSet* resultSet, ExecutionContext* context) {
    for (auto& createNodeInfo : createNodeInfos) {
        if (createNodeInfo->primaryKeyEvaluator != nullptr) {
            createNodeInfo->primaryKeyEvaluator->init(*resultSet, context->memoryManager);
        }
        auto valueVector = resultSet->getValueVector(createNodeInfo->outNodeIDVectorPos);
        outValueVectors.push_back(valueVector.get());
    }
}

bool CreateNode::getNextTuplesInternal(ExecutionContext* context) {
    if (!children[0]->getNextTuple(context)) {
        return false;
    }
    for (auto i = 0u; i < createNodeInfos.size(); ++i) {
        auto createNodeInfo = createNodeInfos[i].get();
        auto nodeTable = createNodeInfo->table;
<<<<<<< HEAD
        auto nodeOffset =
            nodeTable->getNodeStatisticsAndDeletedIDs()->addNode(nodeTable->getTableID());
        auto currentNumNodeGroups = nodeTable->getNumNodeGroups(context->transaction);
        if (nodeOffset == (currentNumNodeGroups << StorageConstants::NODE_GROUP_SIZE_LOG2)) {
            auto newNodeGroup =
                std::make_unique<NodeGroup>(createNodeInfo->schema, nullptr /* copyDesc */);
            newNodeGroup->setNodeGroupIdx(currentNumNodeGroups);
            nodeTable->appendNodeGroup(newNodeGroup.get());
        }
        if (createNodeInfo->primaryKeyEvaluator != nullptr) {
            createNodeInfo->primaryKeyEvaluator->evaluate();
            auto primaryKeyVector = createNodeInfo->primaryKeyEvaluator->resultVector.get();
            nodeTable->resetPropertiesWithPK(nodeOffset, primaryKeyVector);
        } else {
            nodeTable->resetProperties(nodeOffset);
=======
        auto nodeOffset = nodeTable->addNode(context->transaction);
        nodeTable->setPropertiesToNull(nodeOffset);
        if (createNodeInfo->primaryKeyEvaluator != nullptr) {
            createNodeInfo->primaryKeyEvaluator->evaluate();
            auto primaryKeyVector = createNodeInfo->primaryKeyEvaluator->resultVector.get();
            nodeTable->insertPK(nodeOffset, primaryKeyVector);
>>>>>>> d98882b9
        }
        auto vector = outValueVectors[i];
        nodeID_t nodeID{nodeOffset, nodeTable->getTableID()};
        vector->setValue(vector->state->selVector->selectedPositions[0], nodeID);
        for (auto& relTable : createNodeInfo->relTablesToInit) {
            relTable->initEmptyRelsForNewNode(nodeID);
        }
    }
    return true;
}

void CreateRel::initLocalStateInternal(ResultSet* resultSet, ExecutionContext* context) {
    for (auto& createRelInfo : createRelInfos) {
        auto createRelVectors = std::make_unique<CreateRelVectors>();
        createRelVectors->srcNodeIDVector =
            resultSet->getValueVector(createRelInfo->srcNodePos).get();
        createRelVectors->dstNodeIDVector =
            resultSet->getValueVector(createRelInfo->dstNodePos).get();
        for (auto& evaluator : createRelInfo->evaluators) {
            evaluator->init(*resultSet, context->memoryManager);
            createRelVectors->propertyVectors.push_back(evaluator->resultVector.get());
        }
        createRelVectorsPerRel.push_back(std::move(createRelVectors));
    }
}

bool CreateRel::getNextTuplesInternal(ExecutionContext* context) {
    if (!children[0]->getNextTuple(context)) {
        return false;
    }
    for (auto i = 0u; i < createRelInfos.size(); ++i) {
        auto createRelInfo = createRelInfos[i].get();
        auto createRelVectors = createRelVectorsPerRel[i].get();
        for (auto j = 0u; j < createRelInfo->evaluators.size(); ++j) {
            auto evaluator = createRelInfo->evaluators[j].get();
            // Rel ID is our interval property, so we overwrite relID=$expr with system ID.
            if (j == createRelInfo->relIDEvaluatorIdx) {
                auto relIDVector = evaluator->resultVector;
                assert(relIDVector->dataType.getLogicalTypeID() == LogicalTypeID::INTERNAL_ID &&
                       relIDVector->state->selVector->selectedPositions[0] == 0);
                relIDVector->setValue(0, relsStatistics.getNextRelOffset(
                                             transaction, createRelInfo->table->getRelTableID()));
                relIDVector->setNull(0, false);
            } else {
                createRelInfo->evaluators[j]->evaluate();
            }
        }
        createRelInfo->table->insertRel(createRelVectors->srcNodeIDVector,
            createRelVectors->dstNodeIDVector, createRelVectors->propertyVectors);
        relsStatistics.updateNumRelsByValue(createRelInfo->table->getRelTableID(),
            1 /* increment numRelsPerDirectionBoundTable by 1 */);
    }
    return true;
}

} // namespace processor
} // namespace kuzu<|MERGE_RESOLUTION|>--- conflicted
+++ resolved
@@ -1,10 +1,6 @@
 #include "processor/operator/update/create.h"
 
-<<<<<<< HEAD
-#include "storage/store/node_group.h"
-=======
 #include "storage/copier/node_group.h"
->>>>>>> d98882b9
 
 using namespace kuzu::common;
 using namespace kuzu::storage;
@@ -29,30 +25,12 @@
     for (auto i = 0u; i < createNodeInfos.size(); ++i) {
         auto createNodeInfo = createNodeInfos[i].get();
         auto nodeTable = createNodeInfo->table;
-<<<<<<< HEAD
-        auto nodeOffset =
-            nodeTable->getNodeStatisticsAndDeletedIDs()->addNode(nodeTable->getTableID());
-        auto currentNumNodeGroups = nodeTable->getNumNodeGroups(context->transaction);
-        if (nodeOffset == (currentNumNodeGroups << StorageConstants::NODE_GROUP_SIZE_LOG2)) {
-            auto newNodeGroup =
-                std::make_unique<NodeGroup>(createNodeInfo->schema, nullptr /* copyDesc */);
-            newNodeGroup->setNodeGroupIdx(currentNumNodeGroups);
-            nodeTable->appendNodeGroup(newNodeGroup.get());
-        }
-        if (createNodeInfo->primaryKeyEvaluator != nullptr) {
-            createNodeInfo->primaryKeyEvaluator->evaluate();
-            auto primaryKeyVector = createNodeInfo->primaryKeyEvaluator->resultVector.get();
-            nodeTable->resetPropertiesWithPK(nodeOffset, primaryKeyVector);
-        } else {
-            nodeTable->resetProperties(nodeOffset);
-=======
         auto nodeOffset = nodeTable->addNode(context->transaction);
         nodeTable->setPropertiesToNull(nodeOffset);
         if (createNodeInfo->primaryKeyEvaluator != nullptr) {
             createNodeInfo->primaryKeyEvaluator->evaluate();
             auto primaryKeyVector = createNodeInfo->primaryKeyEvaluator->resultVector.get();
             nodeTable->insertPK(nodeOffset, primaryKeyVector);
->>>>>>> d98882b9
         }
         auto vector = outValueVectors[i];
         nodeID_t nodeID{nodeOffset, nodeTable->getTableID()};
