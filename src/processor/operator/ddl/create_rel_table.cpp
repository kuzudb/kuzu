#include "processor/operator/ddl/create_rel_table.h"

#include "common/string_utils.h"

using namespace kuzu::common;

namespace kuzu {
namespace processor {

<<<<<<< HEAD
void CreateRelTable::executeDDLInternal(ExecutionContext* context) {
    auto srcPKDataType =
        catalog->getReadOnlyVersion()->getNodeTableSchema(srcTableID)->getPrimaryKey().dataType;
    auto dstPKDataType =
        catalog->getReadOnlyVersion()->getNodeTableSchema(dstTableID)->getPrimaryKey().dataType;
    auto newRelTableID = catalog->addRelTableSchema(tableName, relMultiplicity, properties,
        srcTableID, dstTableID, srcPKDataType, dstPKDataType);
=======
void CreateRelTable::executeDDLInternal() {
    auto srcPKDataType = catalog->getReadOnlyVersion()
                             ->getNodeTableSchema(srcTableID)
                             ->getPrimaryKey()
                             ->getDataType();
    auto dstPKDataType = catalog->getReadOnlyVersion()
                             ->getNodeTableSchema(dstTableID)
                             ->getPrimaryKey()
                             ->getDataType();
    auto newRelTableID = catalog->addRelTableSchema(tableName, relMultiplicity,
        catalog::Property::copyProperties(properties), srcTableID, dstTableID,
        srcPKDataType->copy(), dstPKDataType->copy());
>>>>>>> 416d3927
    relsStatistics->addTableStatistic(catalog->getWriteVersion()->getRelTableSchema(newRelTableID));
}

std::string CreateRelTable::getOutputMsg() {
    return StringUtils::string_format("RelTable: {} has been created.", tableName);
}

} // namespace processor
} // namespace kuzu<|MERGE_RESOLUTION|>--- conflicted
+++ resolved
@@ -7,15 +7,6 @@
 namespace kuzu {
 namespace processor {
 
-<<<<<<< HEAD
-void CreateRelTable::executeDDLInternal(ExecutionContext* context) {
-    auto srcPKDataType =
-        catalog->getReadOnlyVersion()->getNodeTableSchema(srcTableID)->getPrimaryKey().dataType;
-    auto dstPKDataType =
-        catalog->getReadOnlyVersion()->getNodeTableSchema(dstTableID)->getPrimaryKey().dataType;
-    auto newRelTableID = catalog->addRelTableSchema(tableName, relMultiplicity, properties,
-        srcTableID, dstTableID, srcPKDataType, dstPKDataType);
-=======
 void CreateRelTable::executeDDLInternal() {
     auto srcPKDataType = catalog->getReadOnlyVersion()
                              ->getNodeTableSchema(srcTableID)
@@ -28,7 +19,6 @@
     auto newRelTableID = catalog->addRelTableSchema(tableName, relMultiplicity,
         catalog::Property::copyProperties(properties), srcTableID, dstTableID,
         srcPKDataType->copy(), dstPKDataType->copy());
->>>>>>> 416d3927
     relsStatistics->addTableStatistic(catalog->getWriteVersion()->getRelTableSchema(newRelTableID));
 }
 
