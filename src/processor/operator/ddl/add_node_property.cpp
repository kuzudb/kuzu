#include "processor/operator/ddl/add_node_property.h"

namespace kuzu {
namespace processor {

void AddNodeProperty::executeDDLInternal() {
    AddProperty::executeDDLInternal();
<<<<<<< HEAD
    auto& property = catalog->getWriteVersion()->getNodeProperty(tableID, propertyName);
    storageManager.initMetadataDAHInfo(dataType, property.metadataDAHInfo);
=======
    auto tableSchema = catalog->getWriteVersion()->getTableSchema(tableID);
    auto property = tableSchema->getProperty(tableSchema->getPropertyID(propertyName));
    StorageUtils::createFileForNodePropertyWithDefaultVal(tableID, storageManager.getDirectory(),
        *property, getDefaultVal(), isDefaultValueNull(),
        storageManager.getNodesStore().getNodesStatisticsAndDeletedIDs().getNumTuplesForTable(
            tableID));
>>>>>>> 416d3927
}

} // namespace processor
} // namespace kuzu<|MERGE_RESOLUTION|>--- conflicted
+++ resolved
@@ -5,17 +5,12 @@
 
 void AddNodeProperty::executeDDLInternal() {
     AddProperty::executeDDLInternal();
-<<<<<<< HEAD
-    auto& property = catalog->getWriteVersion()->getNodeProperty(tableID, propertyName);
-    storageManager.initMetadataDAHInfo(dataType, property.metadataDAHInfo);
-=======
     auto tableSchema = catalog->getWriteVersion()->getTableSchema(tableID);
     auto property = tableSchema->getProperty(tableSchema->getPropertyID(propertyName));
     StorageUtils::createFileForNodePropertyWithDefaultVal(tableID, storageManager.getDirectory(),
         *property, getDefaultVal(), isDefaultValueNull(),
         storageManager.getNodesStore().getNodesStatisticsAndDeletedIDs().getNumTuplesForTable(
             tableID));
->>>>>>> 416d3927
 }
 
 } // namespace processor
