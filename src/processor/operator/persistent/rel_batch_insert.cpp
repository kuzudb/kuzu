#include "processor/operator/persistent/rel_batch_insert.h"

#include "common/exception/copy.h"
#include "common/exception/message.h"
#include "common/string_format.h"
#include "processor/result/factorized_table_util.h"
#include "storage/buffer_manager/memory_manager.h"
#include "storage/storage_utils.h"
#include "storage/store/column_chunk_data.h"
#include "storage/store/rel_table.h"

using namespace kuzu::catalog;
using namespace kuzu::common;
using namespace kuzu::storage;

namespace kuzu {
namespace processor {

std::string RelBatchInsertPrintInfo::toString() const {
    std::string result = "Table Name: ";
    result += tableName;
    return result;
}

void RelBatchInsert::initLocalStateInternal(ResultSet* /*resultSet_*/, ExecutionContext* context) {
    localState = std::make_unique<RelBatchInsertLocalState>();
    const auto relInfo = info->ptrCast<RelBatchInsertInfo>();
    localState->chunkedGroup =
        std::make_unique<ChunkedCSRNodeGroup>(*context->clientContext->getMemoryManager(),
            relInfo->columnTypes, relInfo->compressionEnabled, 0, 0, ResidencyState::IN_MEMORY);
    const auto nbrTableID =
        relInfo->tableEntry->constCast<RelTableCatalogEntry>().getNbrTableID(relInfo->direction);
    const auto relTableID = relInfo->tableEntry->getTableID();
    // TODO(Guodong): Get rid of the hard-coded nbr and rel column ID 0/1.
    localState->chunkedGroup->getColumnChunk(0).getData().cast<InternalIDChunkData>().setTableID(
        nbrTableID);
    localState->chunkedGroup->getColumnChunk(1).getData().cast<InternalIDChunkData>().setTableID(
        relTableID);
    const auto relLocalState = localState->ptrCast<RelBatchInsertLocalState>();
    relLocalState->dummyAllNullDataChunk = std::make_unique<DataChunk>(relInfo->columnTypes.size());
    for (auto i = 0u; i < relInfo->columnTypes.size(); i++) {
        auto valueVector = std::make_shared<ValueVector>(relInfo->columnTypes[i].copy(),
            context->clientContext->getMemoryManager());
        valueVector->setAllNull();
        relLocalState->dummyAllNullDataChunk->insert(i, std::move(valueVector));
    }
}

void RelBatchInsert::initGlobalStateInternal(ExecutionContext* /* context */) {
    progressSharedState = std::make_shared<RelBatchInsertProgressSharedState>();
    progressSharedState->partitionsDone = 0;
    progressSharedState->partitionsTotal =
        partitionerSharedState->numPartitions[info->ptrCast<RelBatchInsertInfo>()->partitioningIdx];
}

void RelBatchInsert::executeInternal(ExecutionContext* context) {
    const auto relInfo = info->ptrCast<RelBatchInsertInfo>();
    const auto relTable = sharedState->table->ptrCast<RelTable>();
    const auto relLocalState = localState->ptrCast<RelBatchInsertLocalState>();
    while (true) {
        relLocalState->nodeGroupIdx =
            partitionerSharedState->getNextPartition(relInfo->partitioningIdx, *progressSharedState);
        if (relLocalState->nodeGroupIdx == INVALID_PARTITION_IDX) {
            // No more partitions left in the partitioning buffer.
            break;
        }
        // TODO(Guodong): We need to handle the concurrency between COPY and other insertions into
        // the same node group.
        auto& nodeGroup =
            relTable->getOrCreateNodeGroup(relLocalState->nodeGroupIdx, relInfo->direction)
                ->cast<CSRNodeGroup>();
        appendNodeGroup(context->clientContext->getTx(), nodeGroup, *relInfo, *relLocalState,
            *sharedState, *partitionerSharedState);
        updateProgress(context);
    }
}

void RelBatchInsert::appendNodeGroup(transaction::Transaction* transaction, CSRNodeGroup& nodeGroup,
    const RelBatchInsertInfo& relInfo, const RelBatchInsertLocalState& localState,
    BatchInsertSharedState& sharedState, const PartitionerSharedState& partitionerSharedState) {
    const auto nodeGroupIdx = localState.nodeGroupIdx;
    auto& partitioningBuffer =
        partitionerSharedState.getPartitionBuffer(relInfo.partitioningIdx, localState.nodeGroupIdx);
    const auto startNodeOffset = StorageUtils::getStartOffsetOfNodeGroup(nodeGroupIdx);
    for (auto& chunkedGroup : partitioningBuffer.getChunkedGroups()) {
        setOffsetToWithinNodeGroup(
            chunkedGroup->getColumnChunk(relInfo.boundNodeOffsetColumnID).getData(),
            startNodeOffset);
    }
    // Calculate num of source nodes in this node group.
    // This will be used to set the num of values of the node group.
    const auto numNodes = std::min(StorageConstants::NODE_GROUP_SIZE,
        partitionerSharedState.maxNodeOffsets[relInfo.partitioningIdx] - startNodeOffset + 1);
    const auto isNewNodeGroup = nodeGroup.isEmpty();
    // We optimistically flush new node group directly to disk in gapped CSR format.
    // There is no benefit of leaving gaps for existing node groups, which is kept in memory.
    const auto leaveGaps = isNewNodeGroup;
    populateCSRHeaderAndRowIdx(partitioningBuffer, startNodeOffset, relInfo, localState, numNodes,
        leaveGaps);
    const auto& csrHeader = localState.chunkedGroup->cast<ChunkedCSRNodeGroup>().getCSRHeader();
    const auto maxSize = csrHeader.getEndCSROffset(numNodes - 1);
    for (auto& chunkedGroup : partitioningBuffer.getChunkedGroups()) {
        sharedState.incrementNumRows(chunkedGroup->getNumRows());
        localState.chunkedGroup->write(*chunkedGroup, relInfo.boundNodeOffsetColumnID);
    }
    // Reset num of rows in the chunked group to fill gaps at the end of the node group.
    auto numGapsAtEnd = maxSize - localState.chunkedGroup->getNumRows();
    KU_ASSERT(localState.chunkedGroup->getCapacity() >= maxSize);
    while (numGapsAtEnd > 0) {
        const auto numGapsToFill = std::min(numGapsAtEnd, DEFAULT_VECTOR_CAPACITY);
        localState.dummyAllNullDataChunk->state->getSelVectorUnsafe().setSelSize(numGapsToFill);
        std::vector<ValueVector*> dummyVectors;
        for (auto i = 0u; i < relInfo.columnTypes.size(); i++) {
            dummyVectors.push_back(localState.dummyAllNullDataChunk->getValueVector(i).get());
        }
        const auto numGapsFilled = localState.chunkedGroup->append(&transaction::DUMMY_TRANSACTION,
            dummyVectors, 0, numGapsToFill);
        KU_ASSERT(numGapsFilled == numGapsToFill);
        numGapsAtEnd -= numGapsFilled;
    }
    KU_ASSERT(localState.chunkedGroup->getNumRows() == maxSize);
    localState.chunkedGroup->finalize();
    if (isNewNodeGroup) {
        auto flushedChunkedGroup = localState.chunkedGroup->flushAsNewChunkedNodeGroup(transaction,
            *sharedState.table->getDataFH());
        nodeGroup.setPersistentChunkedGroup(std::move(flushedChunkedGroup));
    } else {
        nodeGroup.appendChunkedCSRGroup(transaction,
            localState.chunkedGroup->cast<ChunkedCSRNodeGroup>());
    }
    localState.chunkedGroup->resetToEmpty();
}

void RelBatchInsert::populateCSRHeaderAndRowIdx(InMemChunkedNodeGroupCollection& partition,
    offset_t startNodeOffset, const RelBatchInsertInfo& relInfo,
    const RelBatchInsertLocalState& localState, offset_t numNodes, bool leaveGaps) {
    auto& csrNodeGroup = localState.chunkedGroup->cast<ChunkedCSRNodeGroup>();
    auto& csrHeader = csrNodeGroup.getCSRHeader();
    csrHeader.setNumValues(numNodes);
    // Populate lengths for each node and check multiplicity constraint.
    populateCSRLengths(csrHeader, numNodes, partition, relInfo.boundNodeOffsetColumnID);
    checkRelMultiplicityConstraint(csrHeader, startNodeOffset, relInfo);
    const auto rightCSROffsetOfRegions = csrHeader.populateStartCSROffsetsFromLength(leaveGaps);
    // Resize csr data column chunks.
    const auto csrChunkCapacity = rightCSROffsetOfRegions.back() + 1;
    localState.chunkedGroup->resizeChunks(csrChunkCapacity);
    localState.chunkedGroup->resetToAllNull();
    for (auto& chunkedGroup : partition.getChunkedGroups()) {
        auto& offsetChunk = chunkedGroup->getColumnChunk(relInfo.boundNodeOffsetColumnID);
        // We reuse bound node offset column to store row idx for each rel in the node group.
        setRowIdxFromCSROffsets(offsetChunk.getData(), csrHeader.offset->getData());
    }
    csrHeader.finalizeCSRRegionEndOffsets(rightCSROffsetOfRegions);
    KU_ASSERT(csrHeader.sanityCheck());
}

void RelBatchInsert::populateCSRLengths(const ChunkedCSRHeader& csrHeader, offset_t numNodes,
    InMemChunkedNodeGroupCollection& partition, column_id_t boundNodeOffsetColumn) {
    KU_ASSERT(numNodes == csrHeader.length->getNumValues() &&
              numNodes == csrHeader.offset->getNumValues());
    const auto lengthData = reinterpret_cast<length_t*>(csrHeader.length->getData().getData());
    std::fill(lengthData, lengthData + numNodes, 0);
    for (auto& chunkedGroup : partition.getChunkedGroups()) {
        auto& offsetChunk = chunkedGroup->getColumnChunk(boundNodeOffsetColumn);
        for (auto i = 0u; i < offsetChunk.getNumValues(); i++) {
            const auto nodeOffset = offsetChunk.getData().getValue<offset_t>(i);
            KU_ASSERT(nodeOffset < numNodes);
            lengthData[nodeOffset]++;
        }
    }
}

void RelBatchInsert::setOffsetToWithinNodeGroup(ColumnChunkData& chunk, offset_t startOffset) {
    KU_ASSERT(chunk.getDataType().getPhysicalType() == PhysicalTypeID::INTERNAL_ID);
    const auto offsets = reinterpret_cast<offset_t*>(chunk.getData());
    for (auto i = 0u; i < chunk.getNumValues(); i++) {
        offsets[i] -= startOffset;
    }
}

void RelBatchInsert::setRowIdxFromCSROffsets(ColumnChunkData& rowIdxChunk,
    ColumnChunkData& csrOffsetChunk) {
    KU_ASSERT(rowIdxChunk.getDataType().getPhysicalType() == PhysicalTypeID::INTERNAL_ID);
    for (auto i = 0u; i < rowIdxChunk.getNumValues(); i++) {
        const auto nodeOffset = rowIdxChunk.getValue<offset_t>(i);
        const auto csrOffset = csrOffsetChunk.getValue<offset_t>(nodeOffset);
        rowIdxChunk.setValue<offset_t>(csrOffset, i);
        // Increment current csr offset for nodeOffset by 1.
        csrOffsetChunk.setValue<offset_t>(csrOffset + 1, nodeOffset);
    }
}

void RelBatchInsert::checkRelMultiplicityConstraint(const ChunkedCSRHeader& csrHeader,
    offset_t startNodeOffset, const RelBatchInsertInfo& relInfo) {
    auto& relTableEntry = relInfo.tableEntry->constCast<RelTableCatalogEntry>();
    if (!relTableEntry.isSingleMultiplicity(relInfo.direction)) {
        return;
    }
    for (auto i = 0u; i < csrHeader.length->getNumValues(); i++) {
        if (csrHeader.length->getData().getValue<length_t>(i) > 1) {
            throw CopyException(ExceptionMessage::violateRelMultiplicityConstraint(
                relInfo.tableEntry->getName(), std::to_string(i + startNodeOffset),
                RelDataDirectionUtils::relDirectionToString(relInfo.direction)));
        }
    }
}

void RelBatchInsert::finalizeInternal(ExecutionContext* context) {
    const auto relInfo = info->ptrCast<RelBatchInsertInfo>();
    if (relInfo->direction == RelDataDirection::BWD) {
        KU_ASSERT(
            relInfo->partitioningIdx == partitionerSharedState->partitioningBuffers.size() - 1);

        auto outputMsg = stringFormat("{} tuples have been copied to the {} table.",
            sharedState->getNumRows(), info->tableEntry->getName());
        FactorizedTableUtils::appendStringToTable(sharedState->fTable.get(), outputMsg,
            context->clientContext->getMemoryManager());

        const auto warningCount =
            context->clientContext->getWarningContextUnsafe().getWarningCount(context->queryID);
        if (warningCount > 0) {
            auto warningMsg =
                stringFormat("{} warnings encountered during copy. Use 'CALL "
                             "show_warnings() RETURN *' to view the actual warnings. Query ID: {}",
                    warningCount, context->queryID);
            FactorizedTableUtils::appendStringToTable(sharedState->fTable.get(), warningMsg,
                context->clientContext->getMemoryManager());
        }
    }
    sharedState->numRows.store(0);
    sharedState->table->cast<RelTable>().setHasChanges();
    partitionerSharedState->resetState();
    partitionerSharedState->partitioningBuffers[relInfo->partitioningIdx].reset();
}

void RelBatchInsert::updateProgress(ExecutionContext* context) {
<<<<<<< HEAD
    if (progressSharedState->partitionsTotal == 0) {
        context->clientContext->getProgressBar()->updateProgress(context->queryID, 0);
    }
    else {
        double progress = double(progressSharedState->partitionsDone) / double(progressSharedState->partitionsTotal);
        context->clientContext->getProgressBar()->updateProgress(context->queryID, progress);        
    }
=======
    double progress =
        double(progressSharedState->partitionsDone) / double(progressSharedState->partitionsTotal);
    context->clientContext->getProgressBar()->updateProgress(context->queryID, progress);
>>>>>>> 4e9b30a3
}

} // namespace processor
} // namespace kuzu<|MERGE_RESOLUTION|>--- conflicted
+++ resolved
@@ -234,7 +234,6 @@
 }
 
 void RelBatchInsert::updateProgress(ExecutionContext* context) {
-<<<<<<< HEAD
     if (progressSharedState->partitionsTotal == 0) {
         context->clientContext->getProgressBar()->updateProgress(context->queryID, 0);
     }
@@ -242,11 +241,6 @@
         double progress = double(progressSharedState->partitionsDone) / double(progressSharedState->partitionsTotal);
         context->clientContext->getProgressBar()->updateProgress(context->queryID, progress);        
     }
-=======
-    double progress =
-        double(progressSharedState->partitionsDone) / double(progressSharedState->partitionsTotal);
-    context->clientContext->getProgressBar()->updateProgress(context->queryID, progress);
->>>>>>> 4e9b30a3
 }
 
 } // namespace processor
