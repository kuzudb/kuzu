#include "processor/operator/persistent/reader/csv/serial_csv_reader.h"

#include "function/table/bind_data.h"
#include "processor/execution_context.h"
#include "processor/operator/persistent/reader/csv/driver.h"
#include "processor/operator/persistent/reader/reader_bind_utils.h"

using namespace kuzu::common;
using namespace kuzu::function;

namespace kuzu {
namespace processor {

<<<<<<< HEAD
SerialCSVReader::SerialCSVReader(const std::string& filePath, CSVOption option, uint64_t numColumns,
    main::ClientContext* context, SharedCSVFileErrorHandler* errorHandler,
    const ScanTableFuncBindInput* bindInput)
    : BaseCSVReader{filePath, std::move(option), numColumns, context, errorHandler},
=======
SerialCSVReader::SerialCSVReader(const std::string& filePath, CSVOption option,
    CSVColumnInfo columnInfo, main::ClientContext* context, const ScanTableFuncBindInput* bindInput)
    : BaseCSVReader{filePath, std::move(option), std::move(columnInfo), context},
>>>>>>> f37cdd14
      bindInput{bindInput} {}

std::vector<std::pair<std::string, LogicalType>> SerialCSVReader::sniffCSV() {
    readBOM();
    SniffCSVNameAndTypeDriver driver{this, bindInput};
    parseCSV(driver);
    // finalize the columns; rename duplicate names
    std::map<std::string, int32_t> names;
    for (auto& i : driver.columns) {
        // Suppose name "col" already exists
        // Let N be the number of times it exists
        // rename to "col" + "_{N}"
        // ideally "col_{N}" shouldn't exist, but if it already exists M times (due to user
        // declaration), rename to "col_{N}" + "_{M}" repeat until no match exists
        while (names.contains(i.first)) {
            names[i.first]++;
            i.first += "_" + std::to_string(names[i.first]);
        }
        names[i.first];
        // purge null types
        i.second = LogicalTypeUtils::purgeAny(i.second, LogicalType::STRING());
    }
    return std::move(driver.columns);
}

uint64_t SerialCSVReader::parseBlock(block_idx_t blockIdx, DataChunk& resultChunk) {
    KU_ASSERT(nullptr != errorHandler);

    if (blockIdx != currentBlockIdx) {
        resetNumRowsInCurrentBlock();
    }
    currentBlockIdx = blockIdx;
    if (blockIdx == 0) {
        uint64_t headerNumRows = handleFirstBlock();
        errorHandler->setHeaderNumRows(headerNumRows);
    }
    SerialParsingDriver driver(resultChunk, this);
    auto numRowsRead = parseCSV(driver);
    errorHandler->reportFinishedBlock(this, blockIdx, numRowsRead);
    resultChunk.state->getSelVectorUnsafe().setSelSize(numRowsRead);
    increaseNumRowsInCurrentBlock(numRowsRead);
    return numRowsRead;
}

SerialCSVScanSharedState::SerialCSVScanSharedState(common::ReaderConfig readerConfig,
    uint64_t numRows, uint64_t numColumns, common::CSVReaderConfig csvReaderConfig,
    main::ClientContext* context)
    : ScanFileSharedState{std::move(readerConfig), numRows, context}, numColumns{numColumns},
      totalReadSizeByFile{0}, csvReaderConfig{std::move(csvReaderConfig)},
      warningCounter(std::make_shared<warning_counter_t>()) {
    for (idx_t i = 0; i < this->readerConfig.getNumFiles(); ++i) {
        errorHandlers.emplace_back(this->readerConfig.getFilePath(i), nullptr,
            context->getClientConfig()->warningLimit, warningCounter,
            this->csvReaderConfig.option.ignoreErrors);
    }
    initReader(context);
}

void SerialCSVScanSharedState::read(DataChunk& outputChunk) {
    std::lock_guard<std::mutex> mtx{lock};
    do {
        if (fileIdx >= readerConfig.getNumFiles()) {
            return;
        }
        uint64_t numRows = reader->parseBlock(reader->getFileOffset() == 0 ? 0 : 1, outputChunk);
        if (numRows > 0) {
            return;
        }
        totalReadSizeByFile += reader->getFileSize();
        errorHandlers[fileIdx].getPopulatedCachedErrors(reader.get());
        fileIdx++;
        initReader(context);
    } while (true);
}

void SerialCSVScanSharedState::initReader(main::ClientContext* context) {
    if (fileIdx < readerConfig.getNumFiles()) {
        reader = std::make_unique<SerialCSVReader>(readerConfig.filePaths[fileIdx],
<<<<<<< HEAD
            csvReaderConfig.option.copy(), numColumns, context, &errorHandlers[fileIdx]);
=======
            csvOption.copy(), columnInfo.copy(), context);
>>>>>>> f37cdd14
    }
}

static common::offset_t tableFunc(TableFuncInput& input, TableFuncOutput& output) {
    auto serialCSVScanSharedState =
        ku_dynamic_cast<TableFuncSharedState*, SerialCSVScanSharedState*>(input.sharedState);
    serialCSVScanSharedState->read(output.dataChunk);
    return output.dataChunk.state->getSelVector().getSelSize();
}

static void bindColumnsFromFile(const ScanTableFuncBindInput* bindInput, uint32_t fileIdx,
    std::vector<std::string>& columnNames, std::vector<LogicalType>& columnTypes) {
<<<<<<< HEAD
    auto csvConfig = CSVReaderConfig::construct(bindInput->config.options);
    auto warningCounter = std::make_shared<warning_counter_t>();
    SharedCSVFileErrorHandler errorHandler{bindInput->config.getFilePath(fileIdx), nullptr,
        bindInput->context->getClientConfig()->warningLimit, warningCounter,
        csvConfig.option.ignoreErrors};
    auto csvReader = SerialCSVReader(bindInput->config.filePaths[fileIdx], csvConfig.option.copy(),
        0 /* numColumns */, bindInput->context, &errorHandler, bindInput);
=======
    auto csvOption = CSVReaderConfig::construct(bindInput->config.options).option;
    auto columnInfo = CSVColumnInfo(0 /* numColumns */, {} /* columnSkips */);
    auto csvReader = SerialCSVReader(bindInput->config.filePaths[fileIdx], csvOption.copy(),
        columnInfo.copy(), bindInput->context, bindInput);
>>>>>>> f37cdd14
    auto sniffedColumns = csvReader.sniffCSV();
    for (auto& [name, type] : sniffedColumns) {
        columnNames.push_back(name);
        columnTypes.push_back(type.copy());
    }
}

void SerialCSVScan::bindColumns(const ScanTableFuncBindInput* bindInput,
    std::vector<std::string>& columnNames, std::vector<LogicalType>& columnTypes) {
    KU_ASSERT(bindInput->config.getNumFiles() > 0);
    bindColumnsFromFile(bindInput, 0, columnNames, columnTypes);
    for (auto i = 1u; i < bindInput->config.getNumFiles(); ++i) {
        std::vector<std::string> tmpColumnNames;
        std::vector<LogicalType> tmpColumnTypes;
        bindColumnsFromFile(bindInput, i, tmpColumnNames, tmpColumnTypes);
        ReaderBindUtils::validateNumColumns(columnTypes.size(), tmpColumnTypes.size());
    }
}

static std::unique_ptr<TableFuncBindData> bindFunc(main::ClientContext* /*context*/,
    ScanTableFuncBindInput* scanInput) {
    if (scanInput->expectedColumnTypes.size() > 0) {
        scanInput->config.options.insert_or_assign("SAMPLE_SIZE",
            Value((int64_t)0)); // only scan headers
    }
    std::vector<std::string> detectedColumnNames;
    std::vector<LogicalType> detectedColumnTypes;
    SerialCSVScan::bindColumns(scanInput, detectedColumnNames, detectedColumnTypes);
    std::vector<std::string> resultColumnNames;
    std::vector<LogicalType> resultColumnTypes;
    ReaderBindUtils::resolveColumns(scanInput->expectedColumnNames, detectedColumnNames,
        resultColumnNames, scanInput->expectedColumnTypes, detectedColumnTypes, resultColumnTypes);
    return std::make_unique<ScanBindData>(std::move(resultColumnTypes),
        std::move(resultColumnNames), scanInput->config.copy(), scanInput->context);
}

static std::unique_ptr<TableFuncSharedState> initSharedState(TableFunctionInitInput& input) {
    auto bindData = input.bindData->constPtrCast<ScanBindData>();
    auto csvOption = CSVReaderConfig::construct(bindData->config.options).option;
    row_idx_t numRows = 0;
    auto columnInfo = CSVColumnInfo(bindData->getNumColumns(), bindData->getColumnSkips());
    auto sharedState = std::make_unique<SerialCSVScanSharedState>(bindData->config.copy(), numRows,
        bindData->context, csvOption.copy(), columnInfo.copy());
    for (auto filePath : sharedState->readerConfig.filePaths) {
<<<<<<< HEAD
        auto reader =
            std::make_unique<SerialCSVReader>(filePath, sharedState->csvReaderConfig.option.copy(),
                sharedState->numColumns, sharedState->context, nullptr);
=======
        auto reader = std::make_unique<SerialCSVReader>(filePath, csvOption.copy(),
            columnInfo.copy(), sharedState->context);
>>>>>>> f37cdd14
        sharedState->totalSize += reader->getFileSize();
    }
    return sharedState;
}

static std::unique_ptr<TableFuncLocalState> initLocalState(TableFunctionInitInput& /*input*/,
    TableFuncSharedState* /*state*/, storage::MemoryManager* /*mm*/) {
    return std::make_unique<TableFuncLocalState>();
}

static double progressFunc(TableFuncSharedState* sharedState) {
    auto state = ku_dynamic_cast<TableFuncSharedState*, SerialCSVScanSharedState*>(sharedState);
    if (state->totalSize == 0) {
        return 0.0;
    } else if (state->fileIdx >= state->readerConfig.getNumFiles()) {
        return 1.0;
    }
    uint64_t totalReadSize = state->totalReadSizeByFile + state->reader->getFileOffset();
    return static_cast<double>(totalReadSize) / state->totalSize;
}

static void finalizeFunc(ExecutionContext* ctx, TableFuncSharedState* sharedState) {
    RUNTIME_CHECK(uint64_t totalWarningCount = 0);

    auto state = ku_dynamic_cast<TableFuncSharedState*, SerialCSVScanSharedState*>(sharedState);
    for (idx_t i = 0; i < state->readerConfig.getNumFiles(); ++i) {
        state->fileIdx = i;
        state->initReader(ctx->clientContext);
        auto cachedWarnings = state->errorHandlers[i].getPopulatedCachedErrors(state->reader.get());

        // The serial CSV reader should always be able to throw immediately if not ignoring errors
        KU_ASSERT(state->csvReaderConfig.option.ignoreErrors || cachedWarnings.empty());

        RUNTIME_CHECK(totalWarningCount += cachedWarnings.size());

        ctx->appendWarningMessages(cachedWarnings, ctx->queryID);
    }

    KU_ASSERT(totalWarningCount <= ctx->clientContext->getClientConfig()->warningLimit);
}

function_set SerialCSVScan::getFunctionSet() {
    function_set functionSet;
    functionSet.push_back(
        std::make_unique<TableFunction>(name, tableFunc, bindFunc, initSharedState, initLocalState,
            progressFunc, std::vector<LogicalTypeID>{LogicalTypeID::STRING}, finalizeFunc));
    return functionSet;
}

} // namespace processor
} // namespace kuzu<|MERGE_RESOLUTION|>--- conflicted
+++ resolved
@@ -11,16 +11,10 @@
 namespace kuzu {
 namespace processor {
 
-<<<<<<< HEAD
-SerialCSVReader::SerialCSVReader(const std::string& filePath, CSVOption option, uint64_t numColumns,
-    main::ClientContext* context, SharedCSVFileErrorHandler* errorHandler,
-    const ScanTableFuncBindInput* bindInput)
-    : BaseCSVReader{filePath, std::move(option), numColumns, context, errorHandler},
-=======
-SerialCSVReader::SerialCSVReader(const std::string& filePath, CSVOption option,
-    CSVColumnInfo columnInfo, main::ClientContext* context, const ScanTableFuncBindInput* bindInput)
-    : BaseCSVReader{filePath, std::move(option), std::move(columnInfo), context},
->>>>>>> f37cdd14
+SerialCSVReader::SerialCSVReader(const std::string& filePath, common::CSVOption option,
+    CSVColumnInfo columnInfo, main::ClientContext* context, SharedCSVFileErrorHandler* errorHandler,
+    const function::ScanTableFuncBindInput* bindInput)
+    : BaseCSVReader{filePath, std::move(option), std::move(columnInfo), context, errorHandler},
       bindInput{bindInput} {}
 
 std::vector<std::pair<std::string, LogicalType>> SerialCSVReader::sniffCSV() {
@@ -66,15 +60,14 @@
 }
 
 SerialCSVScanSharedState::SerialCSVScanSharedState(common::ReaderConfig readerConfig,
-    uint64_t numRows, uint64_t numColumns, common::CSVReaderConfig csvReaderConfig,
-    main::ClientContext* context)
-    : ScanFileSharedState{std::move(readerConfig), numRows, context}, numColumns{numColumns},
-      totalReadSizeByFile{0}, csvReaderConfig{std::move(csvReaderConfig)},
+    uint64_t numRows, main::ClientContext* context, common::CSVOption csvOption,
+    CSVColumnInfo columnInfo)
+    : ScanFileSharedState{std::move(readerConfig), numRows, context},
+      csvOption{std::move(csvOption)}, columnInfo{std::move(columnInfo)}, totalReadSizeByFile{0},
       warningCounter(std::make_shared<warning_counter_t>()) {
     for (idx_t i = 0; i < this->readerConfig.getNumFiles(); ++i) {
         errorHandlers.emplace_back(this->readerConfig.getFilePath(i), nullptr,
-            context->getClientConfig()->warningLimit, warningCounter,
-            this->csvReaderConfig.option.ignoreErrors);
+            context->getClientConfig()->warningLimit, warningCounter, this->csvOption.ignoreErrors);
     }
     initReader(context);
 }
@@ -99,11 +92,7 @@
 void SerialCSVScanSharedState::initReader(main::ClientContext* context) {
     if (fileIdx < readerConfig.getNumFiles()) {
         reader = std::make_unique<SerialCSVReader>(readerConfig.filePaths[fileIdx],
-<<<<<<< HEAD
-            csvReaderConfig.option.copy(), numColumns, context, &errorHandlers[fileIdx]);
-=======
-            csvOption.copy(), columnInfo.copy(), context);
->>>>>>> f37cdd14
+            csvOption.copy(), columnInfo.copy(), context, &errorHandlers[fileIdx]);
     }
 }
 
@@ -116,20 +105,14 @@
 
 static void bindColumnsFromFile(const ScanTableFuncBindInput* bindInput, uint32_t fileIdx,
     std::vector<std::string>& columnNames, std::vector<LogicalType>& columnTypes) {
-<<<<<<< HEAD
-    auto csvConfig = CSVReaderConfig::construct(bindInput->config.options);
+    auto csvOption = CSVReaderConfig::construct(bindInput->config.options).option;
+    auto columnInfo = CSVColumnInfo(0 /* numColumns */, {} /* columnSkips */);
     auto warningCounter = std::make_shared<warning_counter_t>();
     SharedCSVFileErrorHandler errorHandler{bindInput->config.getFilePath(fileIdx), nullptr,
         bindInput->context->getClientConfig()->warningLimit, warningCounter,
-        csvConfig.option.ignoreErrors};
-    auto csvReader = SerialCSVReader(bindInput->config.filePaths[fileIdx], csvConfig.option.copy(),
-        0 /* numColumns */, bindInput->context, &errorHandler, bindInput);
-=======
-    auto csvOption = CSVReaderConfig::construct(bindInput->config.options).option;
-    auto columnInfo = CSVColumnInfo(0 /* numColumns */, {} /* columnSkips */);
+        csvOption.ignoreErrors};
     auto csvReader = SerialCSVReader(bindInput->config.filePaths[fileIdx], csvOption.copy(),
-        columnInfo.copy(), bindInput->context, bindInput);
->>>>>>> f37cdd14
+        columnInfo.copy(), bindInput->context, &errorHandler, bindInput);
     auto sniffedColumns = csvReader.sniffCSV();
     for (auto& [name, type] : sniffedColumns) {
         columnNames.push_back(name);
@@ -174,14 +157,8 @@
     auto sharedState = std::make_unique<SerialCSVScanSharedState>(bindData->config.copy(), numRows,
         bindData->context, csvOption.copy(), columnInfo.copy());
     for (auto filePath : sharedState->readerConfig.filePaths) {
-<<<<<<< HEAD
-        auto reader =
-            std::make_unique<SerialCSVReader>(filePath, sharedState->csvReaderConfig.option.copy(),
-                sharedState->numColumns, sharedState->context, nullptr);
-=======
         auto reader = std::make_unique<SerialCSVReader>(filePath, csvOption.copy(),
-            columnInfo.copy(), sharedState->context);
->>>>>>> f37cdd14
+            columnInfo.copy(), sharedState->context, nullptr);
         sharedState->totalSize += reader->getFileSize();
     }
     return sharedState;
@@ -213,7 +190,7 @@
         auto cachedWarnings = state->errorHandlers[i].getPopulatedCachedErrors(state->reader.get());
 
         // The serial CSV reader should always be able to throw immediately if not ignoring errors
-        KU_ASSERT(state->csvReaderConfig.option.ignoreErrors || cachedWarnings.empty());
+        KU_ASSERT(state->csvOption.ignoreErrors || cachedWarnings.empty());
 
         RUNTIME_CHECK(totalWarningCount += cachedWarnings.size());
 
