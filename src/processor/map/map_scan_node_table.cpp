#include "binder/expression/property_expression.h"
#include "planner/operator/scan/logical_scan_node_table.h"
#include "processor/operator/scan/offset_scan_node_table.h"
#include "processor/operator/scan/primary_key_scan_node_table.h"
#include "processor/operator/scan/scan_node_table.h"
#include "processor/plan_mapper.h"
#include "storage/storage_manager.h"

using namespace kuzu::binder;
using namespace kuzu::common;
using namespace kuzu::planner;

namespace kuzu {
namespace processor {

std::unique_ptr<PhysicalOperator> PlanMapper::mapScanNodeTable(LogicalOperator* logicalOperator) {
    auto catalog = clientContext->getCatalog();
    auto storageManager = clientContext->getStorageManager();
    auto transaction = clientContext->getTx();
    auto& scan = logicalOperator->constCast<LogicalScanNodeTable>();
    const auto outSchema = scan.getSchema();
    auto nodeIDPos = getDataPos(*scan.getNodeID(), *outSchema);
    std::vector<DataPos> outVectorsPos;
    for (auto& expression : scan.getProperties()) {
        outVectorsPos.emplace_back(getDataPos(*expression, *outSchema));
    }
    auto scanInfo = ScanTableInfo(nodeIDPos, outVectorsPos);
    const auto tableIDs = scan.getTableIDs();
    std::vector<ScanNodeTableInfo> tableInfos;
    std::vector<std::string> tableNames;
    for (const auto& tableID : tableIDs) {
        std::vector<column_id_t> columnIDs;
        for (auto& expression : scan.getProperties()) {
            auto& property = expression->constCast<PropertyExpression>();
            if (!property.hasPropertyID(tableID)) {
                columnIDs.push_back(UINT32_MAX);
            } else {
                auto propertyID = property.getPropertyID(tableID);
                auto tableEntry = catalog->getTableCatalogEntry(transaction, tableID);
                columnIDs.push_back(tableEntry->getColumnID(propertyID));
            }
        }
        auto table = storageManager->getTable(tableID)->ptrCast<storage::NodeTable>();
        tableInfos.emplace_back(table, std::move(columnIDs),
            copyVector(scan.getPropertyPredicates()));
        tableNames.push_back(table->getTableName());
    }
    std::vector<std::shared_ptr<ScanNodeTableSharedState>> sharedStates;
    for (auto& tableID : tableIDs) {
        auto table = storageManager->getTable(tableID)->ptrCast<storage::NodeTable>();
        auto semiMask = std::make_unique<NodeVectorLevelSemiMask>(tableID, table->getNumRows());
        sharedStates.push_back(std::make_shared<ScanNodeTableSharedState>(std::move(semiMask)));
    }

    switch (scan.getScanType()) {
    case LogicalScanNodeTableType::SCAN: {
<<<<<<< HEAD
        auto printInfo = std::make_unique<ScanNodeTablePrintInfo>(tableNames, scan.getProperties());
=======
        auto printInfo = std::make_unique<OPPrintInfo>();
        auto progressSharedState = std::make_shared<ScanNodeTableProgressSharedState>();
>>>>>>> dacec64d
        return std::make_unique<ScanNodeTable>(std::move(scanInfo), std::move(tableInfos),
            std::move(sharedStates), getOperatorID(), std::move(printInfo), progressSharedState);
    }
    case LogicalScanNodeTableType::OFFSET_SCAN: {
        common::table_id_map_t<ScanNodeTableInfo> tableInfosMap;
        for (auto& info : tableInfos) {
            tableInfosMap.insert({info.table->getTableID(), info.copy()});
        }
        auto printInfo = std::make_unique<OPPrintInfo>();
        return std::make_unique<OffsetScanNodeTable>(std::move(scanInfo), std::move(tableInfosMap),
            getOperatorID(), std::move(printInfo));
    }
    case LogicalScanNodeTableType::PRIMARY_KEY_SCAN: {
        auto& primaryKeyScanInfo = scan.getExtraInfo()->constCast<PrimaryKeyScanInfo>();
        auto exprMapper = ExpressionMapper(outSchema);
        auto evaluator = exprMapper.getEvaluator(primaryKeyScanInfo.key);
        auto sharedState = std::make_shared<PrimaryKeyScanSharedState>(tableInfos.size());
        auto printInfo = std::make_unique<PrimaryKeyScanPrintInfo>(scan.getProperties(),
            primaryKeyScanInfo.key->toString());
        return std::make_unique<PrimaryKeyScanNodeTable>(std::move(scanInfo), std::move(tableInfos),
            std::move(evaluator), std::move(sharedState), getOperatorID(), std::move(printInfo));
    }
    default:
        KU_UNREACHABLE;
    }
}

} // namespace processor
} // namespace kuzu<|MERGE_RESOLUTION|>--- conflicted
+++ resolved
@@ -54,12 +54,8 @@
 
     switch (scan.getScanType()) {
     case LogicalScanNodeTableType::SCAN: {
-<<<<<<< HEAD
         auto printInfo = std::make_unique<ScanNodeTablePrintInfo>(tableNames, scan.getProperties());
-=======
-        auto printInfo = std::make_unique<OPPrintInfo>();
         auto progressSharedState = std::make_shared<ScanNodeTableProgressSharedState>();
->>>>>>> dacec64d
         return std::make_unique<ScanNodeTable>(std::move(scanInfo), std::move(tableInfos),
             std::move(sharedStates), getOperatorID(), std::move(printInfo), progressSharedState);
     }
