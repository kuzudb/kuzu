--- conflicted
+++ resolved
@@ -38,12 +38,14 @@
     }
     auto table =
         std::make_shared<FactorizedTable>(clientContext->getMemoryManager(), tableSchema->copy());
-    auto graph = std::make_unique<OnDiskGraph>(clientContext, call.getInfo().graphEntry);
+    auto& graphEntry = call.getInfo().graphEntry;
+    auto graph = std::make_unique<OnDiskGraph>(clientContext, graphEntry.nodeTableIDs[0],
+        graphEntry.relTableIDs[0]);
     common::table_id_map_t<std::unique_ptr<NodeOffsetLevelSemiMask>> masks;
     if (call.getInfo().getBindData()->hasNodeInput()) {
         // Generate an empty semi mask which later on picked by SemiMaker.
         auto& node =
-            call.getInfo().getBindData()->getNodeInput()->constCast<binder::NodeExpression>();
+            call.getInfo().getBindData()->nodeInput->constCast<binder::NodeExpression>();
         for (auto tableID : node.getTableIDs()) {
             auto nodeTable =
                 clientContext->getStorageManager()->getTable(tableID)->ptrCast<NodeTable>();
@@ -52,26 +54,19 @@
         }
     }
     auto sharedState =
-<<<<<<< HEAD
-        std::make_shared<GDSCallSharedState>(table, std::move(graph), std::move(mask));
+        std::make_shared<GDSCallSharedState>(table, std::move(graph), std::move(masks));
     auto parallelUtils =
         std::make_shared<ParallelUtils>(getOperatorID(), clientContext->getTaskScheduler());
     info.gds->setParallelUtils(parallelUtils);
+    auto printInfo = std::make_unique<OPPrintInfo>(call.getExpressionsForPrinting());
     auto algorithm = std::make_unique<GDSCall>(std::make_unique<ResultSetDescriptor>(),
-        std::move(info), sharedState, getOperatorID(), call.getExpressionsForPrinting());
+        std::move(info), sharedState, getOperatorID(), std::move(printInfo));
     auto ftableScan = createFTableScanAligned(columns, outSchema, table, 1u, std::move(algorithm));
     binder::Expression &expr = *srcInternalIDExpr.get();
+    auto flattenPrintInfo = std::make_unique<OPPrintInfo>(expr.getUniqueName());
     auto flattensOperator = make_unique<Flatten>(outSchema->getGroupPos(expr),
-        std::move(ftableScan), getOperatorID(), srcInternalIDExpr->getUniqueName());
+        std::move(ftableScan), getOperatorID(), std::move(flattenPrintInfo));
     return flattensOperator;
-=======
-        std::make_shared<GDSCallSharedState>(table, std::move(graph), std::move(masks));
-    auto printInfo = std::make_unique<OPPrintInfo>(call.getExpressionsForPrinting());
-    auto gdsCall = std::make_unique<GDSCall>(std::make_unique<ResultSetDescriptor>(),
-        std::move(info), sharedState, getOperatorID(), std::move(printInfo));
-    return createFTableScanAligned(columns, outSchema, table, DEFAULT_VECTOR_CAPACITY,
-        std::move(gdsCall));
->>>>>>> 0c11432a
 }
 
 } // namespace processor
