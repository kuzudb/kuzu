add_library(kuzu_common_enums
        OBJECT
        accumulate_type.cpp
        path_semantic.cpp
        rel_direction.cpp
        rel_multiplicity.cpp
        table_type.cpp
<<<<<<< HEAD
        transaction_action.cpp)
=======
        drop_type.cpp)
>>>>>>> a1577094

set(ALL_OBJECT_FILES
        ${ALL_OBJECT_FILES} $<TARGET_OBJECTS:kuzu_common_enums>
        PARENT_SCOPE)<|MERGE_RESOLUTION|>--- conflicted
+++ resolved
@@ -5,11 +5,8 @@
         rel_direction.cpp
         rel_multiplicity.cpp
         table_type.cpp
-<<<<<<< HEAD
-        transaction_action.cpp)
-=======
+        transaction_action.cpp
         drop_type.cpp)
->>>>>>> a1577094
 
 set(ALL_OBJECT_FILES
         ${ALL_OBJECT_FILES} $<TARGET_OBJECTS:kuzu_common_enums>
