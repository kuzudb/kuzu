add_library(kuzu_common_enums
        OBJECT
        accumulate_type.cpp
        path_semantic.cpp
        rel_direction.cpp
        rel_multiplicity.cpp
        table_type.cpp
        transaction_action.cpp
<<<<<<< HEAD
        drop_type.cpp
        conflict_action.cpp)
=======
        drop_type.cpp)
>>>>>>> df9a878a

set(ALL_OBJECT_FILES
        ${ALL_OBJECT_FILES} $<TARGET_OBJECTS:kuzu_common_enums>
        PARENT_SCOPE)<|MERGE_RESOLUTION|>--- conflicted
+++ resolved
@@ -6,13 +6,9 @@
         rel_multiplicity.cpp
         table_type.cpp
         transaction_action.cpp
-<<<<<<< HEAD
         drop_type.cpp
         conflict_action.cpp)
-=======
-        drop_type.cpp)
->>>>>>> df9a878a
-
+        
 set(ALL_OBJECT_FILES
         ${ALL_OBJECT_FILES} $<TARGET_OBJECTS:kuzu_common_enums>
         PARENT_SCOPE)