--- conflicted
+++ resolved
@@ -16,31 +16,6 @@
     return val;
 }
 
-<<<<<<< HEAD
-double_t TypeUtils::convertToDouble(const char* data) {
-    char* eptr;
-    errno = 0;
-    auto retVal = strtod(data, &eptr);
-    throwConversionExceptionIfNoOrNotEveryCharacterIsConsumed(data, eptr, DOUBLE);
-    if ((HUGE_VAL == retVal || -HUGE_VAL == retVal) && errno == ERANGE) {
-        throwConversionExceptionOutOfRange(data, DOUBLE);
-    }
-    return retVal;
-};
-
-float_t TypeUtils::convertToFloat(const char* data) {
-    char* eptr;
-    errno = 0;
-    auto retVal = strtof(data, &eptr);
-    throwConversionExceptionIfNoOrNotEveryCharacterIsConsumed(data, eptr, FLOAT);
-    if ((HUGE_VAL == retVal || -HUGE_VAL == retVal) && errno == ERANGE) {
-        throwConversionExceptionOutOfRange(data, FLOAT);
-    }
-    return retVal;
-}
-
-=======
->>>>>>> 0a105ab6
 bool TypeUtils::convertToBoolean(const char* data) {
     auto len = strlen(data);
     if (len == 4 && 't' == tolower(data[0]) && 'r' == tolower(data[1]) && 'u' == tolower(data[2]) &&
