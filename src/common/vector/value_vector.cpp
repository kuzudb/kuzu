--- conflicted
+++ resolved
@@ -182,22 +182,12 @@
     arrowColumnBuffer->column = std::move(column);
 }
 
-<<<<<<< HEAD
-void ArrowColumnVector::slice(
-    ValueVector* vectorToSlice, ValueVector* slicedVector, int64_t offset, int64_t length) {
-    auto arrowColumnBuffer =
-        reinterpret_cast<ArrowColumnAuxiliaryBuffer*>(vectorToSlice->auxiliaryBuffer.get());
-    auto arrowColumn = arrowColumnBuffer->column;
-    auto slicedColumn = arrowColumn->Slice(offset, length);
-    setArrowColumn(slicedVector, slicedColumn);
-=======
 void ArrowColumnVector::slice(ValueVector* vector, offset_t offset) {
     auto arrowColumnBuffer =
         reinterpret_cast<ArrowColumnAuxiliaryBuffer*>(vector->auxiliaryBuffer.get());
     auto arrowColumn = arrowColumnBuffer->column;
     auto slicedColumn = arrowColumn->Slice((int64_t)offset);
     setArrowColumn(vector, slicedColumn);
->>>>>>> d98882b9
 }
 
 template void ValueVector::setValue<nodeID_t>(uint32_t pos, nodeID_t val);
