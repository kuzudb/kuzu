#include "common/arrow/arrow_row_batch.h"

#include <cstring>

#include "common/exception/runtime.h"
#include "common/types/uuid.h"
#include "common/types/value/node.h"
#include "common/types/value/rel.h"
#include "common/types/value/value.h"
#include "storage/storage_utils.h"

namespace kuzu {
namespace common {

ArrowRowBatch::ArrowRowBatch(common::logical_types_t types, std::int64_t capacity)
    : types{std::move(types)}, numTuples{0} {
    auto numVectors = this->types.size();
    vectors.resize(numVectors);
    for (auto i = 0u; i < numVectors; i++) {
        vectors[i] = createVector(*this->types[i], capacity);
    }
}

// TODO(Ziyi): use physical type instead of logical type here.
template<LogicalTypeID DT>
void ArrowRowBatch::templateInitializeVector(ArrowVector* vector, const LogicalType& /*type*/,
    std::int64_t capacity) {
    initializeNullBits(vector->validity, capacity);
    vector->data.reserve(storage::StorageUtils::getDataTypeSize(LogicalType{DT}) * capacity);
}

template<>
void ArrowRowBatch::templateInitializeVector<LogicalTypeID::BOOL>(ArrowVector* vector,
    const LogicalType& /*type*/, std::int64_t capacity) {
    initializeNullBits(vector->validity, capacity);
    vector->data.reserve(getNumBytesForBits(capacity));
}

template<>
void ArrowRowBatch::templateInitializeVector<LogicalTypeID::STRING>(ArrowVector* vector,
    const LogicalType& /*type*/, std::int64_t capacity) {
    initializeNullBits(vector->validity, capacity);
    // Initialize offsets and string values buffer.
    vector->data.reserve((capacity + 1) * sizeof(std::uint32_t));
    ((std::uint32_t*)vector->data.data())[0] = 0;
    vector->overflow.reserve(capacity);
}

template<>
void ArrowRowBatch::templateInitializeVector<LogicalTypeID::LIST>(ArrowVector* vector,
    const LogicalType& type, std::int64_t capacity) {
    initializeNullBits(vector->validity, capacity);
    auto childType = *ListType::getChildType(&type);
    // Initialize offsets and child buffer.
    vector->data.reserve((capacity + 1) * sizeof(std::uint32_t));
    ((std::uint32_t*)vector->data.data())[0] = 0;
    auto childVector = createVector(childType, capacity);
    vector->childData.push_back(std::move(childVector));
}

template<>
void ArrowRowBatch::templateInitializeVector<LogicalTypeID::ARRAY>(ArrowVector* vector,
    const LogicalType& type, std::int64_t capacity) {
    initializeNullBits(vector->validity, capacity);
    auto childType = *ArrayType::getChildType(&type);
    // Initialize offsets and child buffer.
    vector->data.reserve((capacity + 1) * sizeof(std::uint32_t));
    ((std::uint32_t*)vector->data.data())[0] = 0;
    auto childVector = createVector(childType, capacity);
    vector->childData.push_back(std::move(childVector));
}

template<>
void ArrowRowBatch::templateInitializeVector<LogicalTypeID::STRUCT>(ArrowVector* vector,
    const LogicalType& type, std::int64_t capacity) {
    initializeStructVector(vector, type, capacity);
}

void ArrowRowBatch::initializeStructVector(ArrowVector* vector, const LogicalType& type,
    std::int64_t capacity) {
    initializeNullBits(vector->validity, capacity);
    for (auto& childType : StructType::getFieldTypes(&type)) {
        auto childVector = createVector(*childType, capacity);
        vector->childData.push_back(std::move(childVector));
    }
}

template<>
void ArrowRowBatch::templateInitializeVector<LogicalTypeID::INTERNAL_ID>(ArrowVector* vector,
    const LogicalType& type, std::int64_t capacity) {
    initializeStructVector(vector, type, capacity);
}

template<>
void ArrowRowBatch::templateInitializeVector<LogicalTypeID::NODE>(ArrowVector* vector,
    const LogicalType& type, std::int64_t capacity) {
    initializeStructVector(vector, type, capacity);
}

template<>
void ArrowRowBatch::templateInitializeVector<LogicalTypeID::REL>(ArrowVector* vector,
    const LogicalType& type, std::int64_t capacity) {
    initializeStructVector(vector, type, capacity);
}

std::unique_ptr<ArrowVector> ArrowRowBatch::createVector(const LogicalType& type,
    std::int64_t capacity) {
    auto result = std::make_unique<ArrowVector>();
    switch (type.getLogicalTypeID()) {
    case LogicalTypeID::BOOL: {
        templateInitializeVector<LogicalTypeID::BOOL>(result.get(), type, capacity);
    } break;
    case LogicalTypeID::INT128: {
        templateInitializeVector<LogicalTypeID::INT128>(result.get(), type, capacity);
    } break;
    case LogicalTypeID::INT64: {
        templateInitializeVector<LogicalTypeID::INT64>(result.get(), type, capacity);
    } break;
    case LogicalTypeID::INT32: {
        templateInitializeVector<LogicalTypeID::INT32>(result.get(), type, capacity);
    } break;
    case LogicalTypeID::INT16: {
        templateInitializeVector<LogicalTypeID::INT16>(result.get(), type, capacity);
    } break;
    case LogicalTypeID::INT8: {
        templateInitializeVector<LogicalTypeID::INT8>(result.get(), type, capacity);
    } break;
    case LogicalTypeID::UINT64: {
        templateInitializeVector<LogicalTypeID::UINT64>(result.get(), type, capacity);
    } break;
    case LogicalTypeID::UINT32: {
        templateInitializeVector<LogicalTypeID::UINT32>(result.get(), type, capacity);
    } break;
    case LogicalTypeID::UINT16: {
        templateInitializeVector<LogicalTypeID::UINT16>(result.get(), type, capacity);
    } break;
    case LogicalTypeID::UINT8: {
        templateInitializeVector<LogicalTypeID::UINT8>(result.get(), type, capacity);
    } break;
    case LogicalTypeID::DOUBLE: {
        templateInitializeVector<LogicalTypeID::DOUBLE>(result.get(), type, capacity);
    } break;
    case LogicalTypeID::FLOAT: {
        templateInitializeVector<LogicalTypeID::FLOAT>(result.get(), type, capacity);
    } break;
    case LogicalTypeID::DATE: {
        templateInitializeVector<LogicalTypeID::DATE>(result.get(), type, capacity);
    } break;
    case LogicalTypeID::TIMESTAMP_MS: {
        templateInitializeVector<LogicalTypeID::TIMESTAMP_MS>(result.get(), type, capacity);
    } break;
    case LogicalTypeID::TIMESTAMP_NS: {
        templateInitializeVector<LogicalTypeID::TIMESTAMP_NS>(result.get(), type, capacity);
    } break;
    case LogicalTypeID::TIMESTAMP_SEC: {
        templateInitializeVector<LogicalTypeID::TIMESTAMP_SEC>(result.get(), type, capacity);
    } break;
    case LogicalTypeID::TIMESTAMP_TZ: {
        templateInitializeVector<LogicalTypeID::TIMESTAMP_TZ>(result.get(), type, capacity);
    } break;
    case LogicalTypeID::TIMESTAMP: {
        templateInitializeVector<LogicalTypeID::TIMESTAMP>(result.get(), type, capacity);
    } break;
    case LogicalTypeID::INTERVAL: {
        templateInitializeVector<LogicalTypeID::INTERVAL>(result.get(), type, capacity);
    } break;
    case LogicalTypeID::UUID:
    case LogicalTypeID::STRING: {
        templateInitializeVector<LogicalTypeID::STRING>(result.get(), type, capacity);
    } break;
    case LogicalTypeID::LIST: {
        templateInitializeVector<LogicalTypeID::LIST>(result.get(), type, capacity);
    } break;
    case LogicalTypeID::ARRAY: {
        templateInitializeVector<LogicalTypeID::ARRAY>(result.get(), type, capacity);
    } break;
    case LogicalTypeID::STRUCT: {
        templateInitializeVector<LogicalTypeID::STRUCT>(result.get(), type, capacity);
    } break;
    case LogicalTypeID::INTERNAL_ID: {
        templateInitializeVector<LogicalTypeID::INTERNAL_ID>(result.get(), type, capacity);
    } break;
    case LogicalTypeID::NODE: {
        templateInitializeVector<LogicalTypeID::NODE>(result.get(), type, capacity);
    } break;
    case LogicalTypeID::REL: {
        templateInitializeVector<LogicalTypeID::REL>(result.get(), type, capacity);
    } break;
    default: {
        // LCOV_EXCL_START
        throw common::RuntimeException{
            common::stringFormat("Unsupported type: {} for arrow conversion.", type.toString())};
        // LCOV_EXCL_STOP
    }
    }
    return result;
}

static void getBitPosition(std::int64_t pos, std::int64_t& bytePos, std::int64_t& bitOffset) {
    bytePos = pos >> 3;
    bitOffset = pos - (bytePos << 3);
}

static void setBitToZero(std::uint8_t* data, std::int64_t pos) {
    std::int64_t bytePos, bitOffset;
    getBitPosition(pos, bytePos, bitOffset);
    data[bytePos] &= ~((std::uint64_t)1 << bitOffset);
}

static void setBitToOne(std::uint8_t* data, std::int64_t pos) {
    std::int64_t bytePos, bitOffset;
    getBitPosition(pos, bytePos, bitOffset);
    data[bytePos] |= ((std::uint64_t)1 << bitOffset);
}

void ArrowRowBatch::appendValue(ArrowVector* vector, const LogicalType& type, Value* value) {
    if (value->isNull()) {
        copyNullValue(vector, value, vector->numValues);
    } else {
        copyNonNullValue(vector, type, value, vector->numValues);
    }
    vector->numValues++;
}

template<LogicalTypeID DT>
void ArrowRowBatch::templateCopyNonNullValue(ArrowVector* vector, const LogicalType& /*type*/,
    Value* value, std::int64_t pos) {
    auto valSize = storage::StorageUtils::getDataTypeSize(LogicalType{DT});
    std::memcpy(vector->data.data() + pos * valSize, &value->val, valSize);
}

template<>
void ArrowRowBatch::templateCopyNonNullValue<LogicalTypeID::BOOL>(ArrowVector* vector,
    const LogicalType& /*type*/, Value* value, std::int64_t pos) {
    if (value->val.booleanVal) {
        setBitToOne(vector->data.data(), pos);
    } else {
        setBitToZero(vector->data.data(), pos);
    }
}

template<>
void ArrowRowBatch::templateCopyNonNullValue<LogicalTypeID::STRING>(ArrowVector* vector,
    const LogicalType& /*type*/, Value* value, std::int64_t pos) {
    auto offsets = (std::uint32_t*)vector->data.data();
    auto strLength = value->strVal.length();
    offsets[pos + 1] = offsets[pos] + strLength;
    vector->overflow.resize(offsets[pos + 1]);
    std::memcpy(vector->overflow.data() + offsets[pos], value->strVal.data(), strLength);
}

template<>
void ArrowRowBatch::templateCopyNonNullValue<LogicalTypeID::UUID>(ArrowVector* vector,
    const LogicalType& /*type*/, Value* value, std::int64_t pos) {
    auto offsets = (std::uint32_t*)vector->data.data();
    auto str = UUID::toString(value->val.int128Val);
    auto strLength = str.length();
    offsets[pos + 1] = offsets[pos] + strLength;
    vector->overflow.resize(offsets[pos + 1]);
    std::memcpy(vector->overflow.data() + offsets[pos], str.data(), strLength);
}

template<>
void ArrowRowBatch::templateCopyNonNullValue<LogicalTypeID::LIST>(ArrowVector* vector,
    const LogicalType& type, Value* value, std::int64_t pos) {
    vector->data.resize((pos + 2) * sizeof(std::uint32_t));
    auto offsets = (std::uint32_t*)vector->data.data();
    auto numElements = value->childrenSize;
    offsets[pos + 1] = offsets[pos] + numElements;
    auto numChildElements = offsets[pos + 1] + 1;
    auto currentNumBytesForChildValidity = vector->childData[0]->validity.size();
    auto numBytesForChildValidity = getNumBytesForBits(numChildElements);
    vector->childData[0]->validity.resize(numBytesForChildValidity);
    // Initialize validity mask which is used to mark each value is valid (non-null) or not (null).
    for (auto i = currentNumBytesForChildValidity; i < numBytesForChildValidity; i++) {
        vector->childData[0]->validity.data()[i] = 0xFF; // Init each value to be valid (as 1).
    }
    // If vector->childData[0] is a LIST, its data buffer will be resized when we add a new
    // value into it
    // If vector->childData[0] is an ARRAY, its data buffer is supposed to be empty,
    // so we don't resize it here
    if (ListType::getChildType(&type)->getLogicalTypeID() != LogicalTypeID::LIST &&
        ListType::getChildType(&type)->getLogicalTypeID() != LogicalTypeID::ARRAY) {
        vector->childData[0]->data.resize(
            numChildElements * storage::StorageUtils::getDataTypeSize(
<<<<<<< HEAD
                *ListType::getChildType(&type)));
=======
                                   LogicalType{ListType::getChildType(&type)->getLogicalTypeID()}));
>>>>>>> ce0eed4c
    }
    for (auto i = 0u; i < numElements; i++) {
        appendValue(vector->childData[0].get(), *ListType::getChildType(&type),
            value->children[i].get());
    }
}

template<>
void ArrowRowBatch::templateCopyNonNullValue<LogicalTypeID::ARRAY>(ArrowVector* vector,
    const LogicalType& type, Value* value, std::int64_t pos) {
    vector->data.resize((pos + 2) * sizeof(std::uint32_t));
    auto offsets = (std::uint32_t*)vector->data.data();
    auto numElements = value->childrenSize;
    offsets[pos + 1] = offsets[pos] + numElements;
    auto numChildElements = offsets[pos + 1] + 1;
    auto currentNumBytesForChildValidity = vector->childData[0]->validity.size();
    auto numBytesForChildValidity = getNumBytesForBits(numChildElements);
    vector->childData[0]->validity.resize(numBytesForChildValidity);
    // Initialize validity mask which is used to mark each value is valid (non-null) or not (null).
    for (auto i = currentNumBytesForChildValidity; i < numBytesForChildValidity; i++) {
        vector->childData[0]->validity.data()[i] = 0xFF; // Init each value to be valid (as 1).
    }
    // If vector->childData[0] is a LIST, its data buffer will be resized when we add a new
    // value into it
    // If vector->childData[0] is an ARRAY, its data buffer is supposed to be empty,
    // so we don't resize it here
    if (ArrayType::getChildType(&type)->getLogicalTypeID() != LogicalTypeID::LIST &&
        ArrayType::getChildType(&type)->getLogicalTypeID() != LogicalTypeID::ARRAY) {
        vector->childData[0]->data.resize(
<<<<<<< HEAD
            numChildElements * storage::StorageUtils::getDataTypeSize(
                *ArrayType::getChildType(&type)));
=======
            numValuesPerArray * storage::StorageUtils::getDataTypeSize(LogicalType{
                                    ListType::getChildType(&type)->getLogicalTypeID()}));
>>>>>>> ce0eed4c
    }
    for (auto i = 0u; i < numElements; i++) {
        appendValue(vector->childData[0].get(), *ArrayType::getChildType(&type),
            value->children[i].get());
    }
}

template<>
void ArrowRowBatch::templateCopyNonNullValue<LogicalTypeID::STRUCT>(ArrowVector* vector,
    const LogicalType& type, Value* value, std::int64_t /*pos*/) {
    for (auto i = 0u; i < value->childrenSize; i++) {
        appendValue(vector->childData[i].get(), *StructType::getFieldTypes(&type)[i],
            value->children[i].get());
    }
}

template<>
void ArrowRowBatch::templateCopyNonNullValue<LogicalTypeID::INTERNAL_ID>(ArrowVector* vector,
    const LogicalType& type, Value* value, std::int64_t /*pos*/) {
    auto nodeID = value->getValue<nodeID_t>();
    Value offsetVal((std::int64_t)nodeID.offset);
    Value tableIDVal((std::int64_t)nodeID.tableID);
    appendValue(vector->childData[0].get(), *StructType::getFieldTypes(&type)[0], &offsetVal);
    appendValue(vector->childData[1].get(), *StructType::getFieldTypes(&type)[1], &tableIDVal);
}

template<>
void ArrowRowBatch::templateCopyNonNullValue<LogicalTypeID::NODE>(ArrowVector* vector,
    const LogicalType& type, Value* value, std::int64_t /*pos*/) {
    appendValue(vector->childData[0].get(), *StructType::getFieldTypes(&type)[0],
        NodeVal::getNodeIDVal(value));
    appendValue(vector->childData[1].get(), *StructType::getFieldTypes(&type)[1],
        NodeVal::getLabelVal(value));
    std::int64_t propertyId = 2;
    auto numProperties = NodeVal::getNumProperties(value);
    for (auto i = 0u; i < numProperties; i++) {
        auto name = NodeVal::getPropertyName(value, i);
        auto val = NodeVal::getPropertyVal(value, i);
        appendValue(vector->childData[propertyId].get(),
            *StructType::getFieldTypes(&type)[propertyId], val);
        propertyId++;
    }
}

template<>
void ArrowRowBatch::templateCopyNonNullValue<LogicalTypeID::REL>(ArrowVector* vector,
    const LogicalType& type, Value* value, std::int64_t /*pos*/) {
    appendValue(vector->childData[0].get(), *StructType::getFieldTypes(&type)[0],
        RelVal::getSrcNodeIDVal(value));
    appendValue(vector->childData[1].get(), *StructType::getFieldTypes(&type)[1],
        RelVal::getDstNodeIDVal(value));
    std::int64_t propertyId = 2;
    auto numProperties = NodeVal::getNumProperties(value);
    for (auto i = 0u; i < numProperties; i++) {
        auto name = NodeVal::getPropertyName(value, i);
        auto val = NodeVal::getPropertyVal(value, i);
        appendValue(vector->childData[propertyId].get(),
            *StructType::getFieldTypes(&type)[propertyId], val);
        propertyId++;
    }
}

void ArrowRowBatch::copyNonNullValue(ArrowVector* vector, const LogicalType& type, Value* value,
    std::int64_t pos) {
    switch (type.getLogicalTypeID()) {
    case LogicalTypeID::BOOL: {
        templateCopyNonNullValue<LogicalTypeID::BOOL>(vector, type, value, pos);
    } break;
    case LogicalTypeID::INT128: {
        templateCopyNonNullValue<LogicalTypeID::INT128>(vector, type, value, pos);
    } break;
    case LogicalTypeID::UUID: {
        templateCopyNonNullValue<LogicalTypeID::UUID>(vector, type, value, pos);
    } break;
    case LogicalTypeID::INT64: {
        templateCopyNonNullValue<LogicalTypeID::INT64>(vector, type, value, pos);
    } break;
    case LogicalTypeID::INT32: {
        templateCopyNonNullValue<LogicalTypeID::INT32>(vector, type, value, pos);
    } break;
    case LogicalTypeID::INT16: {
        templateCopyNonNullValue<LogicalTypeID::INT16>(vector, type, value, pos);
    } break;
    case LogicalTypeID::INT8: {
        templateCopyNonNullValue<LogicalTypeID::INT8>(vector, type, value, pos);
    } break;
    case LogicalTypeID::UINT64: {
        templateCopyNonNullValue<LogicalTypeID::UINT64>(vector, type, value, pos);
    } break;
    case LogicalTypeID::UINT32: {
        templateCopyNonNullValue<LogicalTypeID::UINT32>(vector, type, value, pos);
    } break;
    case LogicalTypeID::UINT16: {
        templateCopyNonNullValue<LogicalTypeID::UINT16>(vector, type, value, pos);
    } break;
    case LogicalTypeID::UINT8: {
        templateCopyNonNullValue<LogicalTypeID::UINT8>(vector, type, value, pos);
    } break;
    case LogicalTypeID::DOUBLE: {
        templateCopyNonNullValue<LogicalTypeID::DOUBLE>(vector, type, value, pos);
    } break;
    case LogicalTypeID::FLOAT: {
        templateCopyNonNullValue<LogicalTypeID::FLOAT>(vector, type, value, pos);
    } break;
    case LogicalTypeID::DATE: {
        templateCopyNonNullValue<LogicalTypeID::DATE>(vector, type, value, pos);
    } break;
    case LogicalTypeID::TIMESTAMP: {
        templateCopyNonNullValue<LogicalTypeID::TIMESTAMP>(vector, type, value, pos);
    } break;
    case LogicalTypeID::TIMESTAMP_TZ: {
        templateCopyNonNullValue<LogicalTypeID::TIMESTAMP_TZ>(vector, type, value, pos);
    } break;
    case LogicalTypeID::TIMESTAMP_NS: {
        templateCopyNonNullValue<LogicalTypeID::TIMESTAMP_NS>(vector, type, value, pos);
    } break;
    case LogicalTypeID::TIMESTAMP_MS: {
        templateCopyNonNullValue<LogicalTypeID::TIMESTAMP_MS>(vector, type, value, pos);
    } break;
    case LogicalTypeID::TIMESTAMP_SEC: {
        templateCopyNonNullValue<LogicalTypeID::TIMESTAMP_SEC>(vector, type, value, pos);
    } break;
    case LogicalTypeID::INTERVAL: {
        templateCopyNonNullValue<LogicalTypeID::INTERVAL>(vector, type, value, pos);
    } break;
    case LogicalTypeID::STRING: {
        templateCopyNonNullValue<LogicalTypeID::STRING>(vector, type, value, pos);
    } break;
    case LogicalTypeID::LIST: {
        templateCopyNonNullValue<LogicalTypeID::LIST>(vector, type, value, pos);
    } break;
    case LogicalTypeID::ARRAY: {
        templateCopyNonNullValue<LogicalTypeID::ARRAY>(vector, type, value, pos);
    } break;
    case LogicalTypeID::STRUCT: {
        templateCopyNonNullValue<LogicalTypeID::STRUCT>(vector, type, value, pos);
    } break;
    case LogicalTypeID::INTERNAL_ID: {
        templateCopyNonNullValue<LogicalTypeID::INTERNAL_ID>(vector, type, value, pos);
    } break;
    case LogicalTypeID::NODE: {
        templateCopyNonNullValue<LogicalTypeID::NODE>(vector, type, value, pos);
    } break;
    case LogicalTypeID::REL: {
        templateCopyNonNullValue<LogicalTypeID::REL>(vector, type, value, pos);
    } break;
    default: {
        KU_UNREACHABLE;
    }
    }
}

template<LogicalTypeID DT>
void ArrowRowBatch::templateCopyNullValue(ArrowVector* vector, std::int64_t pos) {
    // TODO(Guodong): make this as a function.
    setBitToZero(vector->validity.data(), pos);
    vector->numNulls++;
}

template<>
void ArrowRowBatch::templateCopyNullValue<LogicalTypeID::STRING>(ArrowVector* vector,
    std::int64_t pos) {
    auto offsets = (std::uint32_t*)vector->data.data();
    offsets[pos + 1] = offsets[pos];
    setBitToZero(vector->validity.data(), pos);
    vector->numNulls++;
}

template<>
void ArrowRowBatch::templateCopyNullValue<LogicalTypeID::LIST>(ArrowVector* vector,
    std::int64_t pos) {
    auto offsets = (std::uint32_t*)vector->data.data();
    offsets[pos + 1] = offsets[pos];
    setBitToZero(vector->validity.data(), pos);
    vector->numNulls++;
}

template<>
void ArrowRowBatch::templateCopyNullValue<LogicalTypeID::ARRAY>(ArrowVector* vector,
    std::int64_t pos) {
    setBitToZero(vector->validity.data(), pos);
    vector->numNulls++;
}

template<>
void ArrowRowBatch::templateCopyNullValue<LogicalTypeID::STRUCT>(ArrowVector* vector,
    std::int64_t pos) {
    setBitToZero(vector->validity.data(), pos);
    vector->numNulls++;
}

void ArrowRowBatch::copyNullValue(ArrowVector* vector, Value* value, std::int64_t pos) {
    switch (value->dataType->getLogicalTypeID()) {
    case LogicalTypeID::BOOL: {
        templateCopyNullValue<LogicalTypeID::BOOL>(vector, pos);
    } break;
    case LogicalTypeID::INT128: {
        templateCopyNullValue<LogicalTypeID::INT128>(vector, pos);
    } break;
    case LogicalTypeID::INT64: {
        templateCopyNullValue<LogicalTypeID::INT64>(vector, pos);
    } break;
    case LogicalTypeID::INT32: {
        templateCopyNullValue<LogicalTypeID::INT32>(vector, pos);
    } break;
    case LogicalTypeID::INT16: {
        templateCopyNullValue<LogicalTypeID::INT16>(vector, pos);
    } break;
    case LogicalTypeID::INT8: {
        templateCopyNullValue<LogicalTypeID::INT8>(vector, pos);
    } break;
    case LogicalTypeID::UINT64: {
        templateCopyNullValue<LogicalTypeID::UINT64>(vector, pos);
    } break;
    case LogicalTypeID::UINT32: {
        templateCopyNullValue<LogicalTypeID::UINT32>(vector, pos);
    } break;
    case LogicalTypeID::UINT16: {
        templateCopyNullValue<LogicalTypeID::UINT16>(vector, pos);
    } break;
    case LogicalTypeID::UINT8: {
        templateCopyNullValue<LogicalTypeID::UINT8>(vector, pos);
    } break;
    case LogicalTypeID::DOUBLE: {
        templateCopyNullValue<LogicalTypeID::DOUBLE>(vector, pos);
    } break;
    case LogicalTypeID::FLOAT: {
        templateCopyNullValue<LogicalTypeID::FLOAT>(vector, pos);
    } break;
    case LogicalTypeID::DATE: {
        templateCopyNullValue<LogicalTypeID::DATE>(vector, pos);
    } break;
    case LogicalTypeID::TIMESTAMP_MS: {
        templateCopyNullValue<LogicalTypeID::TIMESTAMP_MS>(vector, pos);
    } break;
    case LogicalTypeID::TIMESTAMP_NS: {
        templateCopyNullValue<LogicalTypeID::TIMESTAMP_NS>(vector, pos);
    } break;
    case LogicalTypeID::TIMESTAMP_SEC: {
        templateCopyNullValue<LogicalTypeID::TIMESTAMP_SEC>(vector, pos);
    } break;
    case LogicalTypeID::TIMESTAMP_TZ: {
        templateCopyNullValue<LogicalTypeID::TIMESTAMP_TZ>(vector, pos);
    } break;
    case LogicalTypeID::TIMESTAMP: {
        templateCopyNullValue<LogicalTypeID::TIMESTAMP>(vector, pos);
    } break;
    case LogicalTypeID::INTERVAL: {
        templateCopyNullValue<LogicalTypeID::INTERVAL>(vector, pos);
    } break;
    case LogicalTypeID::UUID:
    case LogicalTypeID::STRING: {
        templateCopyNullValue<LogicalTypeID::STRING>(vector, pos);
    } break;
    case LogicalTypeID::LIST: {
        templateCopyNullValue<LogicalTypeID::LIST>(vector, pos);
    } break;
    case LogicalTypeID::ARRAY: {
        templateCopyNullValue<LogicalTypeID::ARRAY>(vector, pos);
    } break;
    case LogicalTypeID::INTERNAL_ID: {
        templateCopyNullValue<LogicalTypeID::INTERNAL_ID>(vector, pos);
    } break;
    case LogicalTypeID::STRUCT: {
        templateCopyNullValue<LogicalTypeID::STRUCT>(vector, pos);
    } break;
    case LogicalTypeID::NODE: {
        templateCopyNullValue<LogicalTypeID::NODE>(vector, pos);
    } break;
    case LogicalTypeID::REL: {
        templateCopyNullValue<LogicalTypeID::REL>(vector, pos);
    } break;
    default: {
        KU_UNREACHABLE;
    }
    }
}

static void releaseArrowVector(ArrowArray* array) {
    if (!array || !array->release) {
        return;
    }
    array->release = nullptr;
    auto holder = static_cast<ArrowVector*>(array->private_data);
    delete holder;
}

static std::unique_ptr<ArrowArray> createArrayFromVector(ArrowVector& vector) {
    auto result = std::make_unique<ArrowArray>();
    result->private_data = nullptr;
    result->release = releaseArrowVector;
    result->n_children = 0;
    result->offset = 0;
    result->dictionary = nullptr;
    result->buffers = vector.buffers.data();
    result->null_count = vector.numNulls;
    result->length = vector.numValues;
    result->n_buffers = 1;
    result->buffers[0] = vector.validity.data();
    if (vector.data.data() != nullptr) {
        result->n_buffers++;
        result->buffers[1] = vector.data.data();
    }
    return result;
}

template<LogicalTypeID DT>
ArrowArray* ArrowRowBatch::templateCreateArray(ArrowVector& vector, const LogicalType& /*type*/) {
    auto result = createArrayFromVector(vector);
    vector.array = std::move(result);
    return vector.array.get();
}

template<>
ArrowArray* ArrowRowBatch::templateCreateArray<LogicalTypeID::STRING>(ArrowVector& vector,
    const LogicalType& /*type*/) {
    auto result = createArrayFromVector(vector);
    result->n_buffers = 3;
    result->buffers[2] = vector.overflow.data();
    vector.array = std::move(result);
    return vector.array.get();
}

template<>
ArrowArray* ArrowRowBatch::templateCreateArray<LogicalTypeID::LIST>(ArrowVector& vector,
    const LogicalType& type) {
    auto result = createArrayFromVector(vector);
    vector.childPointers.resize(1);
    result->children = vector.childPointers.data();
    result->n_children = 1;
    vector.childPointers[0] =
        convertVectorToArray(*vector.childData[0], *ListType::getChildType(&type));
    vector.array = std::move(result);
    return vector.array.get();
}

template<>
ArrowArray* ArrowRowBatch::templateCreateArray<LogicalTypeID::ARRAY>(ArrowVector& vector,
    const LogicalType& type) {
    auto result = createArrayFromVector(vector);
    vector.childPointers.resize(1);
    result->n_buffers = 1;
    result->children = vector.childPointers.data();
    result->n_children = 1;
    vector.childPointers[0] =
        convertVectorToArray(*vector.childData[0], *ArrayType::getChildType(&type));
    vector.array = std::move(result);
    return vector.array.get();
}

template<>
ArrowArray* ArrowRowBatch::templateCreateArray<LogicalTypeID::STRUCT>(ArrowVector& vector,
    const LogicalType& type) {
    return convertStructVectorToArray(vector, type);
}

ArrowArray* ArrowRowBatch::convertStructVectorToArray(ArrowVector& vector,
    const LogicalType& type) {
    auto result = createArrayFromVector(vector);
    result->n_buffers = 1;
    vector.childPointers.resize(StructType::getNumFields(&type));
    result->children = vector.childPointers.data();
    result->n_children = (std::int64_t)StructType::getNumFields(&type);
    for (auto i = 0u; i < StructType::getNumFields(&type); i++) {
        auto& childType = *StructType::getFieldTypes(&type)[i];
        vector.childPointers[i] = convertVectorToArray(*vector.childData[i], childType);
    }
    vector.array = std::move(result);
    return vector.array.get();
}

template<>
ArrowArray* ArrowRowBatch::templateCreateArray<LogicalTypeID::INTERNAL_ID>(ArrowVector& vector,
    const LogicalType& type) {
    return convertStructVectorToArray(vector, type);
}

template<>
ArrowArray* ArrowRowBatch::templateCreateArray<LogicalTypeID::NODE>(ArrowVector& vector,
    const LogicalType& type) {
    return convertStructVectorToArray(vector, type);
}

template<>
ArrowArray* ArrowRowBatch::templateCreateArray<LogicalTypeID::REL>(ArrowVector& vector,
    const LogicalType& type) {
    return convertStructVectorToArray(vector, type);
}

ArrowArray* ArrowRowBatch::convertVectorToArray(ArrowVector& vector, const LogicalType& type) {
    switch (type.getLogicalTypeID()) {
    case LogicalTypeID::BOOL: {
        return templateCreateArray<LogicalTypeID::BOOL>(vector, type);
    }
    case LogicalTypeID::INT128: {
        return templateCreateArray<LogicalTypeID::INT128>(vector, type);
    }
    case LogicalTypeID::INT64: {
        return templateCreateArray<LogicalTypeID::INT64>(vector, type);
    }
    case LogicalTypeID::INT32: {
        return templateCreateArray<LogicalTypeID::INT32>(vector, type);
    }
    case LogicalTypeID::INT16: {
        return templateCreateArray<LogicalTypeID::INT16>(vector, type);
    }
    case LogicalTypeID::INT8: {
        return templateCreateArray<LogicalTypeID::INT8>(vector, type);
    }
    case LogicalTypeID::UINT64: {
        return templateCreateArray<LogicalTypeID::UINT64>(vector, type);
    }
    case LogicalTypeID::UINT32: {
        return templateCreateArray<LogicalTypeID::UINT32>(vector, type);
    }
    case LogicalTypeID::UINT16: {
        return templateCreateArray<LogicalTypeID::UINT16>(vector, type);
    }
    case LogicalTypeID::UINT8: {
        return templateCreateArray<LogicalTypeID::UINT8>(vector, type);
    }
    case LogicalTypeID::DOUBLE: {
        return templateCreateArray<LogicalTypeID::DOUBLE>(vector, type);
    }
    case LogicalTypeID::FLOAT: {
        return templateCreateArray<LogicalTypeID::FLOAT>(vector, type);
    }
    case LogicalTypeID::DATE: {
        return templateCreateArray<LogicalTypeID::DATE>(vector, type);
    }
    case LogicalTypeID::TIMESTAMP_MS: {
        return templateCreateArray<LogicalTypeID::TIMESTAMP_MS>(vector, type);
    }
    case LogicalTypeID::TIMESTAMP_NS: {
        return templateCreateArray<LogicalTypeID::TIMESTAMP_NS>(vector, type);
    }
    case LogicalTypeID::TIMESTAMP_SEC: {
        return templateCreateArray<LogicalTypeID::TIMESTAMP_SEC>(vector, type);
    }
    case LogicalTypeID::TIMESTAMP_TZ: {
        return templateCreateArray<LogicalTypeID::TIMESTAMP_TZ>(vector, type);
    }
    case LogicalTypeID::TIMESTAMP: {
        return templateCreateArray<LogicalTypeID::TIMESTAMP>(vector, type);
    }
    case LogicalTypeID::INTERVAL: {
        return templateCreateArray<LogicalTypeID::INTERVAL>(vector, type);
    }
    case LogicalTypeID::UUID:
    case LogicalTypeID::STRING: {
        return templateCreateArray<LogicalTypeID::STRING>(vector, type);
    }
    case LogicalTypeID::LIST: {
        return templateCreateArray<LogicalTypeID::LIST>(vector, type);
    }
    case LogicalTypeID::ARRAY: {
        return templateCreateArray<LogicalTypeID::ARRAY>(vector, type);
    }
    case LogicalTypeID::STRUCT: {
        return templateCreateArray<LogicalTypeID::STRUCT>(vector, type);
    }
    case LogicalTypeID::INTERNAL_ID: {
        return templateCreateArray<LogicalTypeID::INTERNAL_ID>(vector, type);
    }
    case LogicalTypeID::NODE: {
        return templateCreateArray<LogicalTypeID::NODE>(vector, type);
    }
    case LogicalTypeID::REL: {
        return templateCreateArray<LogicalTypeID::REL>(vector, type);
    }
    default: {
        KU_UNREACHABLE;
    }
    }
}

ArrowArray ArrowRowBatch::toArray() {
    auto rootHolder = std::make_unique<ArrowVector>();
    ArrowArray result;
    rootHolder->childPointers.resize(types.size());
    result.children = rootHolder->childPointers.data();
    result.n_children = (std::int64_t)types.size();
    result.length = numTuples;
    result.n_buffers = 1;
    result.buffers = rootHolder->buffers.data(); // no actual buffer
    result.offset = 0;
    result.null_count = 0;
    result.dictionary = nullptr;
    rootHolder->childData = std::move(vectors);
    for (auto i = 0u; i < rootHolder->childData.size(); i++) {
        rootHolder->childPointers[i] = convertVectorToArray(*rootHolder->childData[i], *types[i]);
    }
    result.private_data = rootHolder.release();
    result.release = releaseArrowVector;
    return result;
}

ArrowArray ArrowRowBatch::append(main::QueryResult& queryResult, std::int64_t chunkSize) {
    std::int64_t numTuplesInBatch = 0;
    auto numColumns = queryResult.getColumnNames().size();
    while (numTuplesInBatch < chunkSize) {
        if (!queryResult.hasNext()) {
            break;
        }
        auto tuple = queryResult.getNext();
        for (auto i = 0u; i < numColumns; i++) {
            appendValue(vectors[i].get(), *types[i], tuple->getValue(i));
        }
        numTuplesInBatch++;
    }
    numTuples += numTuplesInBatch;
    return toArray();
}

} // namespace common
} // namespace kuzu<|MERGE_RESOLUTION|>--- conflicted
+++ resolved
@@ -283,11 +283,7 @@
         ListType::getChildType(&type)->getLogicalTypeID() != LogicalTypeID::ARRAY) {
         vector->childData[0]->data.resize(
             numChildElements * storage::StorageUtils::getDataTypeSize(
-<<<<<<< HEAD
                 *ListType::getChildType(&type)));
-=======
-                                   LogicalType{ListType::getChildType(&type)->getLogicalTypeID()}));
->>>>>>> ce0eed4c
     }
     for (auto i = 0u; i < numElements; i++) {
         appendValue(vector->childData[0].get(), *ListType::getChildType(&type),
@@ -317,13 +313,8 @@
     if (ArrayType::getChildType(&type)->getLogicalTypeID() != LogicalTypeID::LIST &&
         ArrayType::getChildType(&type)->getLogicalTypeID() != LogicalTypeID::ARRAY) {
         vector->childData[0]->data.resize(
-<<<<<<< HEAD
             numChildElements * storage::StorageUtils::getDataTypeSize(
                 *ArrayType::getChildType(&type)));
-=======
-            numValuesPerArray * storage::StorageUtils::getDataTypeSize(LogicalType{
-                                    ListType::getChildType(&type)->getLogicalTypeID()}));
->>>>>>> ce0eed4c
     }
     for (auto i = 0u; i < numElements; i++) {
         appendValue(vector->childData[0].get(), *ArrayType::getChildType(&type),
