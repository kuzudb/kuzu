#include "common/types/value.h"

namespace kuzu {
namespace common {

void Value::setDataType(const DataType& dataType_) {
    assert(dataType.typeID == ANY);
    dataType = dataType_;
}

DataType Value::getDataType() const {
    return dataType;
}

void Value::setNull(bool flag) {
    isNull_ = flag;
}

void Value::setNull() {
    isNull_ = true;
}

bool Value::isNull() const {
    return isNull_;
}

std::unique_ptr<Value> Value::copy() const {
    return std::make_unique<Value>(*this);
}

Value Value::createNullValue() {
    return {};
}

Value Value::createNullValue(DataType dataType) {
    return Value(std::move(dataType));
}

Value Value::createDefaultValue(const DataType& dataType) {
    switch (dataType.typeID) {
    case INT64:
        return Value((int64_t)0);
    case INT32:
        return Value((int32_t)0);
    case INT16:
        return Value((int16_t)0);
    case BOOL:
        return Value(true);
    case DOUBLE:
<<<<<<< HEAD
        return Value((double)0);
=======
        return Value((double_t)0);
>>>>>>> 0a105ab6
    case DATE:
        return Value(date_t());
    case TIMESTAMP:
        return Value(timestamp_t());
    case INTERVAL:
        return Value(interval_t());
    case INTERNAL_ID:
        return Value(nodeID_t());
    case STRING:
        return Value(std::string(""));
    case FLOAT:
<<<<<<< HEAD
        return Value(float(0));
=======
        return Value((float_t)0);
>>>>>>> 0a105ab6
    case VAR_LIST:
    case FIXED_LIST:
        return Value(dataType, std::vector<std::unique_ptr<Value>>{});
    default:
        throw RuntimeException("Data type " + Types::dataTypeToString(dataType) +
                               " is not supported for Value::createDefaultValue");
    }
}

Value::Value(bool val_) : dataType{BOOL}, isNull_{false} {
    val.booleanVal = val_;
}

Value::Value(int16_t val_) : dataType{INT16}, isNull_{false} {
    val.int16Val = val_;
}

Value::Value(int32_t val_) : dataType{INT32}, isNull_{false} {
    val.int32Val = val_;
}

Value::Value(int64_t val_) : dataType{INT64}, isNull_{false} {
    val.int64Val = val_;
}

Value::Value(double val_) : dataType{DOUBLE}, isNull_{false} {
    val.doubleVal = val_;
}

Value::Value(date_t val_) : dataType{DATE}, isNull_{false} {
    val.dateVal = val_;
}

Value::Value(kuzu::common::timestamp_t val_) : dataType{TIMESTAMP}, isNull_{false} {
    val.timestampVal = val_;
}

Value::Value(kuzu::common::interval_t val_) : dataType{INTERVAL}, isNull_{false} {
    val.intervalVal = val_;
}

Value::Value(kuzu::common::internalID_t val_) : dataType{INTERNAL_ID}, isNull_{false} {
    val.internalIDVal = val_;
}

Value::Value(const char* val_) : dataType{STRING}, isNull_{false} {
    strVal = std::string(val_);
}

Value::Value(const std::string& val_) : dataType{STRING}, isNull_{false} {
    strVal = val_;
}

Value::Value(DataType dataType, std::vector<std::unique_ptr<Value>> vals)
    : dataType{std::move(dataType)}, isNull_{false} {
    listVal = std::move(vals);
}

Value::Value(float_t val_) : dataType{FLOAT}, isNull_{false} {
    val.floatVal = val_;
}

Value::Value(std::unique_ptr<NodeVal> val_) : dataType{NODE}, isNull_{false} {
    nodeVal = std::move(val_);
}

Value::Value(std::unique_ptr<RelVal> val_) : dataType{REL}, isNull_{false} {
    relVal = std::move(val_);
}

Value::Value(DataType dataType, const uint8_t* val_)
    : dataType{std::move(dataType)}, isNull_{false} {
    copyValueFrom(val_);
}

Value::Value(const Value& other) : dataType{other.dataType}, isNull_{other.isNull_} {
    copyValueFrom(other);
}

void Value::copyValueFrom(const uint8_t* value) {
    switch (dataType.typeID) {
    case INT64: {
        val.int64Val = *((int64_t*)value);
    } break;
    case INT32: {
        val.int32Val = *((int32_t*)value);
    } break;
    case INT16: {
        val.int16Val = *((int16_t*)value);
    } break;
    case BOOL: {
        val.booleanVal = *((bool*)value);
    } break;
    case DOUBLE: {
        val.doubleVal = *((double*)value);
    } break;
    case DATE: {
        val.dateVal = *((date_t*)value);
    } break;
    case TIMESTAMP: {
        val.timestampVal = *((timestamp_t*)value);
    } break;
    case INTERVAL: {
        val.intervalVal = *((interval_t*)value);
    } break;
    case INTERNAL_ID: {
        val.internalIDVal = *((nodeID_t*)value);
    } break;
    case STRING: {
        strVal = ((ku_string_t*)value)->getAsString();
    } break;
    case VAR_LIST: {
        listVal = convertKUVarListToVector(*(ku_list_t*)value);
    } break;
    case FIXED_LIST: {
        listVal = convertKUFixedListToVector(value);
    } break;
    case FLOAT: {
        val.floatVal = *((float_t*)value);
    } break;
    default:
        throw RuntimeException(
            "Data type " + Types::dataTypeToString(dataType) + " is not supported for Value::set");
    }
}

void Value::copyValueFrom(const Value& other) {
    if (other.isNull()) {
        isNull_ = true;
        return;
    }
    isNull_ = false;
    assert(dataType == other.dataType);
    switch (dataType.typeID) {
    case BOOL: {
        val.booleanVal = other.val.booleanVal;
    } break;
    case INT64: {
        val.int64Val = other.val.int64Val;
    } break;
    case INT32: {
        val.int32Val = other.val.int32Val;
    } break;
    case INT16: {
        val.int16Val = other.val.int16Val;
    } break;
    case DOUBLE: {
        val.doubleVal = other.val.doubleVal;
    } break;
    case DATE: {
        val.dateVal = other.val.dateVal;
    } break;
    case TIMESTAMP: {
        val.timestampVal = other.val.timestampVal;
    } break;
    case INTERVAL: {
        val.intervalVal = other.val.intervalVal;
    } break;
    case INTERNAL_ID: {
        val.internalIDVal = other.val.internalIDVal;
    } break;
    case STRING: {
        strVal = other.strVal;
    } break;
    case VAR_LIST:
    case FIXED_LIST: {
        for (auto& value : other.listVal) {
            listVal.push_back(value->copy());
        }
    } break;
    case NODE: {
        nodeVal = other.nodeVal->copy();
    } break;
    case REL: {
        relVal = other.relVal->copy();
    } break;
    case FLOAT: {
        val.floatVal = other.val.floatVal;
    } break;
    default:
        throw NotImplementedException("Value::Value(const Value&) for type " +
                                      Types::dataTypeToString(dataType) + " is not implemented.");
    }
}

const std::vector<std::unique_ptr<Value>>& Value::getListValReference() const {
    return listVal;
}

std::string Value::toString() const {
    if (isNull_) {
        return "";
    }
    switch (dataType.typeID) {
    case BOOL:
        return TypeUtils::toString(val.booleanVal);
    case INT64:
        return TypeUtils::toString(val.int64Val);
    case INT32:
        return TypeUtils::toString(val.int32Val);
    case INT16:
        return TypeUtils::toString(val.int16Val);
    case DOUBLE:
        return TypeUtils::toString(val.doubleVal);
    case DATE:
        return TypeUtils::toString(val.dateVal);
    case TIMESTAMP:
        return TypeUtils::toString(val.timestampVal);
    case INTERVAL:
        return TypeUtils::toString(val.intervalVal);
    case INTERNAL_ID:
        return TypeUtils::toString(val.internalIDVal);
    case STRING:
        return strVal;
    case VAR_LIST:
    case FIXED_LIST: {
        std::string result = "[";
        for (auto i = 0u; i < listVal.size(); ++i) {
            result += listVal[i]->toString();
            result += (i == listVal.size() - 1 ? "]" : ",");
        }
        return result;
    }
    case NODE:
        return nodeVal->toString();
    case REL:
        return relVal->toString();
    case FLOAT:
        return TypeUtils::toString(val.floatVal);
    default:
        throw NotImplementedException("Value::toString for type " +
                                      Types::dataTypeToString(dataType) + " is not implemented.");
    }
}

Value::Value() : dataType{ANY}, isNull_{true} {}

Value::Value(DataType dataType) : dataType{std::move(dataType)}, isNull_{true} {}

void Value::validateType(DataTypeID typeID) const {
    validateType(DataType(typeID));
}

void Value::validateType(const DataType& type) const {
    if (type != dataType) {
        throw RuntimeException(
            StringUtils::string_format("Cannot get %s value from the %s result value.",
                Types::dataTypeToString(type).c_str(), Types::dataTypeToString(dataType).c_str()));
    }
}

std::vector<std::unique_ptr<Value>> Value::convertKUVarListToVector(ku_list_t& list) const {
    std::vector<std::unique_ptr<Value>> listResultValue;
    auto numBytesPerElement = Types::getDataTypeSize(*dataType.childType);
    for (auto i = 0; i < list.size; i++) {
        auto childValue = std::make_unique<Value>(Value::createDefaultValue(*dataType.childType));
        childValue->copyValueFrom(
            reinterpret_cast<uint8_t*>(list.overflowPtr + i * numBytesPerElement));
        listResultValue.emplace_back(std::move(childValue));
    }
    return listResultValue;
}

std::vector<std::unique_ptr<Value>> Value::convertKUFixedListToVector(
    const uint8_t* fixedList) const {
    std::vector<std::unique_ptr<Value>> fixedListResultVal{dataType.fixedNumElementsInList};
    auto numBytesPerElement = Types::getDataTypeSize(*dataType.childType);
    switch (dataType.childType->typeID) {
    case common::DataTypeID::INT64: {
        putValuesIntoVector<int64_t>(fixedListResultVal, fixedList, numBytesPerElement);
    } break;
    case common::DataTypeID::INT32: {
        putValuesIntoVector<int32_t>(fixedListResultVal, fixedList, numBytesPerElement);
    } break;
    case common::DataTypeID::INT16: {
        putValuesIntoVector<int16_t>(fixedListResultVal, fixedList, numBytesPerElement);
    } break;
    case common::DataTypeID::DOUBLE: {
        putValuesIntoVector<double_t>(fixedListResultVal, fixedList, numBytesPerElement);
    } break;
    case common::DataTypeID::FLOAT: {
        putValuesIntoVector<float_t>(fixedListResultVal, fixedList, numBytesPerElement);
    } break;
    case common::DataTypeID::FLOAT: {
        for (auto i = 0; i < dataType.fixedNumElementsInList; ++i) {
            fixedListResultVal.emplace_back(
                std::make_unique<Value>(*(float_t*)(fixedList + i * numBytesPerElement)));
        }
    } break;
    default:
        assert(false);
    }
    return fixedListResultVal;
}

static std::string propertiesToString(
    const std::vector<std::pair<std::string, std::unique_ptr<Value>>>& properties) {
    std::string result = "{";
    for (auto i = 0u; i < properties.size(); ++i) {
        auto& [name, value] = properties[i];
        result += name + ":" + value->toString();
        result += (i == properties.size() - 1 ? "" : ", ");
    }
    result += "}";
    return result;
}

NodeVal::NodeVal(std::unique_ptr<Value> idVal, std::unique_ptr<Value> labelVal)
    : idVal{std::move(idVal)}, labelVal{std::move(labelVal)} {}

NodeVal::NodeVal(const NodeVal& other) {
    idVal = other.idVal->copy();
    labelVal = other.labelVal->copy();
    for (auto& [key, val] : other.properties) {
        addProperty(key, val->copy());
    }
}

void NodeVal::addProperty(const std::string& key, std::unique_ptr<Value> value) {
    properties.emplace_back(key, std::move(value));
}

const std::vector<std::pair<std::string, std::unique_ptr<Value>>>& NodeVal::getProperties() const {
    return properties;
}

Value* NodeVal::getNodeIDVal() {
    return idVal.get();
}

Value* NodeVal::getLabelVal() {
    return labelVal.get();
}

nodeID_t NodeVal::getNodeID() const {
    return idVal->getValue<nodeID_t>();
}

std::string NodeVal::getLabelName() const {
    return labelVal->getValue<std::string>();
}

std::unique_ptr<NodeVal> NodeVal::copy() const {
    return std::make_unique<NodeVal>(*this);
}

std::string NodeVal::toString() const {
    std::string result = "(";
    result += "label:" + labelVal->toString() + ", ";
    result += idVal->toString() + ", ";
    result += propertiesToString(properties);
    result += ")";
    return result;
}

RelVal::RelVal(std::unique_ptr<Value> srcNodeIDVal, std::unique_ptr<Value> dstNodeIDVal,
    std::unique_ptr<Value> labelVal)
    : srcNodeIDVal{std::move(srcNodeIDVal)},
      dstNodeIDVal{std::move(dstNodeIDVal)}, labelVal{std::move(labelVal)} {}

RelVal::RelVal(const RelVal& other) {
    srcNodeIDVal = other.srcNodeIDVal->copy();
    dstNodeIDVal = other.dstNodeIDVal->copy();
    labelVal = other.labelVal->copy();
    for (auto& [key, val] : other.properties) {
        addProperty(key, val->copy());
    }
}

void RelVal::addProperty(const std::string& key, std::unique_ptr<Value> value) {
    properties.emplace_back(key, std::move(value));
}

const std::vector<std::pair<std::string, std::unique_ptr<Value>>>& RelVal::getProperties() const {
    return properties;
}

Value* RelVal::getSrcNodeIDVal() {
    return srcNodeIDVal.get();
}

Value* RelVal::getDstNodeIDVal() {
    return dstNodeIDVal.get();
}

nodeID_t RelVal::getSrcNodeID() const {
    return srcNodeIDVal->getValue<nodeID_t>();
}

nodeID_t RelVal::getDstNodeID() const {
    return dstNodeIDVal->getValue<nodeID_t>();
}

std::string RelVal::getLabelName() {
    return labelVal->getValue<std::string>();
}

std::string RelVal::toString() const {
    std::string result;
    result += "(" + srcNodeIDVal->toString() + ")";
    result += "-[label:" + labelVal->toString() + ", " + propertiesToString(properties) + "]->";
    result += "(" + dstNodeIDVal->toString() + ")";
    return result;
}

std::unique_ptr<RelVal> RelVal::copy() const {
    return std::make_unique<RelVal>(*this);
}

} // namespace common
} // namespace kuzu<|MERGE_RESOLUTION|>--- conflicted
+++ resolved
@@ -47,11 +47,7 @@
     case BOOL:
         return Value(true);
     case DOUBLE:
-<<<<<<< HEAD
-        return Value((double)0);
-=======
         return Value((double_t)0);
->>>>>>> 0a105ab6
     case DATE:
         return Value(date_t());
     case TIMESTAMP:
@@ -63,11 +59,7 @@
     case STRING:
         return Value(std::string(""));
     case FLOAT:
-<<<<<<< HEAD
-        return Value(float(0));
-=======
         return Value((float_t)0);
->>>>>>> 0a105ab6
     case VAR_LIST:
     case FIXED_LIST:
         return Value(dataType, std::vector<std::unique_ptr<Value>>{});
