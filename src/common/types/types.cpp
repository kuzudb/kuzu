#include "common/types/types.h"

#include <stdexcept>

#include "common/exception.h"
#include "common/types/types_include.h"

namespace kuzu {
namespace common {

DataType::DataType() : typeID{ANY}, childType{nullptr} {}

DataType::DataType(DataTypeID typeID) : typeID{typeID}, childType{nullptr} {
    assert(typeID != VAR_LIST && typeID != FIXED_LIST);
}

DataType::DataType(DataTypeID typeID, std::unique_ptr<DataType> childType)
    : typeID{typeID}, childType{std::move(childType)} {
    assert(typeID == VAR_LIST);
}

DataType::DataType(
    DataTypeID typeID, std::unique_ptr<DataType> childType, uint64_t fixedNumElementsInList)
    : typeID{typeID}, childType{std::move(childType)}, fixedNumElementsInList{
                                                           fixedNumElementsInList} {
    assert(typeID == FIXED_LIST);
}

DataType::DataType(const DataType& other) {
    switch (other.typeID) {
    case FIXED_LIST:
    case VAR_LIST: {
        typeID = other.typeID;
        childType = other.childType->copy();
        fixedNumElementsInList = other.fixedNumElementsInList;
    } break;
    case ANY:
    case NODE:
    case REL:
    case INTERNAL_ID:
    case BOOL:
    case INT64:
    case INT32:
    case INT16:
    case DOUBLE:
    case FLOAT:
    case DATE:
    case TIMESTAMP:
    case INTERVAL:
    case FLOAT:
    case STRING: {
        typeID = other.typeID;
    } break;
    default:
        throw InternalException("Unsupported DataType: " + Types::dataTypeToString(other) + ".");
    }
}

DataType::DataType(DataType&& other) noexcept
    : typeID{other.typeID}, childType{std::move(other.childType)},
      fixedNumElementsInList{other.fixedNumElementsInList} {}

std::vector<DataTypeID> DataType::getNumericalTypeIDs() {
<<<<<<< HEAD
    return std::vector<DataTypeID>{INT64, DOUBLE, FLOAT};
=======
    return std::vector<DataTypeID>{INT64, INT32, INT16, DOUBLE, FLOAT};
>>>>>>> 0a105ab6
}

std::vector<DataTypeID> DataType::getAllValidTypeIDs() {
    // TODO(Ziyi): Add FIX_LIST type to allValidTypeID when we support functions on VAR_LIST.
<<<<<<< HEAD
    return std::vector<DataTypeID>{
        INTERNAL_ID, BOOL, INT64, DOUBLE, STRING, DATE, TIMESTAMP, INTERVAL, VAR_LIST, FLOAT};
=======
    return std::vector<DataTypeID>{INTERNAL_ID, BOOL, INT64, INT32, INT16, DOUBLE, STRING, DATE,
        TIMESTAMP, INTERVAL, VAR_LIST, FLOAT};
>>>>>>> 0a105ab6
}

DataType& DataType::operator=(const DataType& other) {
    switch (other.typeID) {
    case FIXED_LIST:
    case VAR_LIST: {
        typeID = other.typeID;
        childType = other.childType->copy();
        fixedNumElementsInList = other.fixedNumElementsInList;
    } break;
    case ANY:
    case NODE:
    case REL:
    case INTERNAL_ID:
    case BOOL:
    case INT64:
    case INT32:
    case INT16:
    case DOUBLE:
    case FLOAT:
    case DATE:
    case TIMESTAMP:
    case INTERVAL:
    case FLOAT:
    case STRING: {
        typeID = other.typeID;
    } break;
    default:
        throw InternalException("Unsupported DataType: " + Types::dataTypeToString(other) + ".");
    }
    return *this;
}

bool DataType::operator==(const DataType& other) const {
    switch (other.typeID) {
    case FIXED_LIST: {
        return typeID == other.typeID && *childType == *other.childType &&
               fixedNumElementsInList == other.fixedNumElementsInList;
    }
    case VAR_LIST: {
        return typeID == other.typeID && *childType == *other.childType;
    }
    case ANY:
    case NODE:
    case REL:
    case INTERNAL_ID:
    case BOOL:
    case INT64:
    case INT32:
    case INT16:
    case DOUBLE:
    case FLOAT:
    case DATE:
    case TIMESTAMP:
    case INTERVAL:
    case FLOAT:
    case STRING:
        return typeID == other.typeID;
    default:
        throw InternalException("Unsupported DataType: " + Types::dataTypeToString(other) + ".");
    }
}

bool DataType::operator!=(const DataType& other) const {
    return !((*this) == other);
}

DataType& DataType::operator=(DataType&& other) noexcept {
    typeID = other.typeID;
    childType = std::move(other.childType);
    fixedNumElementsInList = other.fixedNumElementsInList;
    return *this;
}

std::unique_ptr<DataType> DataType::copy() {
    switch (typeID) {
    case FIXED_LIST: {
        return make_unique<DataType>(typeID, childType->copy(), fixedNumElementsInList);
    }
    case VAR_LIST: {
        return make_unique<DataType>(typeID, childType->copy());
    }
    case ANY:
    case NODE:
    case REL:
    case INTERNAL_ID:
    case BOOL:
    case INT64:
    case INT32:
    case INT16:
    case DOUBLE:
    case FLOAT:
    case DATE:
    case TIMESTAMP:
    case INTERVAL:
    case STRING:
    case FLOAT:
        return std::make_unique<DataType>(typeID);
    default:
        throw InternalException("Unsupported DataType: " + Types::dataTypeToString(typeID) + ".");
    }
}

DataTypeID DataType::getTypeID() const {
    return typeID;
}

DataType* DataType::getChildType() const {
    return childType.get();
}

DataType Types::dataTypeFromString(const std::string& dataTypeString) {
    DataType dataType;
    if (dataTypeString.ends_with("[]")) {
        dataType.typeID = VAR_LIST;
        dataType.childType = std::make_unique<DataType>(
            dataTypeFromString(dataTypeString.substr(0, dataTypeString.size() - 2)));
    } else if (dataTypeString.ends_with("]")) {
        dataType.typeID = FIXED_LIST;
        auto leftBracketPos = dataTypeString.find('[');
        auto rightBracketPos = dataTypeString.find(']');
        dataType.childType = std::make_unique<DataType>(
            dataTypeFromString(dataTypeString.substr(0, leftBracketPos)));
        dataType.fixedNumElementsInList = std::strtoll(
            dataTypeString.substr(leftBracketPos + 1, rightBracketPos - leftBracketPos - 1).c_str(),
            nullptr, 0 /* base */);
    } else {
        dataType.typeID = dataTypeIDFromString(dataTypeString);
    }
    return dataType;
}

DataTypeID Types::dataTypeIDFromString(const std::string& dataTypeIDString) {
    if ("INTERNAL_ID" == dataTypeIDString) {
        return INTERNAL_ID;
    } else if ("INT64" == dataTypeIDString) {
        return INT64;
    } else if ("INT32" == dataTypeIDString) {
        return INT32;
    } else if ("INT16" == dataTypeIDString) {
        return INT16;
    } else if ("INT" == dataTypeIDString) {
        return INT32;
    } else if ("DOUBLE" == dataTypeIDString) {
        return DOUBLE;
    } else if ("FLOAT" == dataTypeIDString) {
        return FLOAT;
    } else if ("BOOLEAN" == dataTypeIDString) {
        return BOOL;
    } else if ("STRING" == dataTypeIDString) {
        return STRING;
    } else if ("DATE" == dataTypeIDString) {
        return DATE;
    } else if ("TIMESTAMP" == dataTypeIDString) {
        return TIMESTAMP;
    } else if ("INTERVAL" == dataTypeIDString) {
        return INTERVAL;
    } else if ("FLOAT" == dataTypeIDString) {
        return FLOAT;
    } else {
        throw InternalException("Cannot parse dataTypeID: " + dataTypeIDString);
    }
}

std::string Types::dataTypeToString(const DataType& dataType) {
    switch (dataType.typeID) {
    case VAR_LIST: {
        assert(dataType.childType);
        return dataTypeToString(*dataType.childType) + "[]";
    }
    case FIXED_LIST: {
        assert(dataType.childType);
        return dataTypeToString(*dataType.childType) + "[" +
               std::to_string(dataType.fixedNumElementsInList) + "]";
    }
    case ANY:
    case NODE:
    case REL:
    case INTERNAL_ID:
    case BOOL:
    case INT64:
    case INT32:
    case INT16:
    case DOUBLE:
    case FLOAT:
    case DATE:
    case TIMESTAMP:
    case INTERVAL:
    case STRING:
    case FLOAT:
        return dataTypeToString(dataType.typeID);
    default:
        throw InternalException("Unsupported DataType: " + Types::dataTypeToString(dataType) + ".");
    }
}

std::string Types::dataTypeToString(DataTypeID dataTypeID) {
    switch (dataTypeID) {
    case ANY:
        return "ANY";
    case NODE:
        return "NODE";
    case REL:
        return "REL";
    case INTERNAL_ID:
        return "INTERNAL_ID";
    case BOOL:
        return "BOOL";
    case INT64:
        return "INT64";
    case INT32:
        return "INT32";
    case INT16:
        return "INT16";
    case DOUBLE:
        return "DOUBLE";
    case FLOAT:
        return "FLOAT";
    case DATE:
        return "DATE";
    case TIMESTAMP:
        return "TIMESTAMP";
    case INTERVAL:
        return "INTERVAL";
    case STRING:
        return "STRING";
    case VAR_LIST:
        return "VAR_LIST";
    case FIXED_LIST:
        return "FIXED_LIST";
    case FLOAT:
        return "FLOAT";
    default:
        throw InternalException(
            "Unsupported DataType: " + Types::dataTypeToString(dataTypeID) + ".");
    }
}

std::string Types::dataTypesToString(const std::vector<DataType>& dataTypes) {
    std::vector<DataTypeID> dataTypeIDs;
    for (auto& dataType : dataTypes) {
        dataTypeIDs.push_back(dataType.typeID);
    }
    return dataTypesToString(dataTypeIDs);
}

std::string Types::dataTypesToString(const std::vector<DataTypeID>& dataTypeIDs) {
    if (dataTypeIDs.empty()) {
        return {""};
    }
    std::string result = "(" + Types::dataTypeToString(dataTypeIDs[0]);
    for (auto i = 1u; i < dataTypeIDs.size(); ++i) {
        result += "," + Types::dataTypeToString(dataTypeIDs[i]);
    }
    result += ")";
    return result;
}

uint32_t Types::getDataTypeSize(DataTypeID dataTypeID) {
    switch (dataTypeID) {
    case INTERNAL_ID:
        return sizeof(internalID_t);
    case BOOL:
        return sizeof(uint8_t);
    case INT64:
        return sizeof(int64_t);
    case INT32:
        return sizeof(int32_t);
    case INT16:
        return sizeof(int16_t);
    case DOUBLE:
        return sizeof(double_t);
    case FLOAT:
        return sizeof(float_t);
    case DATE:
        return sizeof(date_t);
    case TIMESTAMP:
        return sizeof(timestamp_t);
    case INTERVAL:
        return sizeof(interval_t);
    case STRING:
        return sizeof(ku_string_t);
    case VAR_LIST:
        return sizeof(ku_list_t);
    case FLOAT:
        return sizeof(float_t);
    default:
        throw InternalException(
            "Cannot infer the size of dataTypeID: " + dataTypeToString(dataTypeID) + ".");
    }
}

uint32_t Types::getDataTypeSize(const DataType& dataType) {
    switch (dataType.typeID) {
    case FIXED_LIST:
        return getDataTypeSize(*dataType.childType) * dataType.fixedNumElementsInList;
    case INTERNAL_ID:
    case BOOL:
    case INT64:
    case INT32:
    case INT16:
    case DOUBLE:
    case FLOAT:
    case DATE:
    case TIMESTAMP:
    case INTERVAL:
    case STRING:
    case VAR_LIST:
    case FLOAT:
        return getDataTypeSize(dataType.typeID);
    default:
        throw InternalException(
            "Cannot infer the size of dataTypeID: " + dataTypeToString(dataType.typeID) + ".");
    }
}

RelDirection operator!(RelDirection& direction) {
    return (FWD == direction) ? BWD : FWD;
}

std::string getRelDirectionAsString(RelDirection direction) {
    return (FWD == direction) ? "forward" : "backward";
}

} // namespace common
} // namespace kuzu<|MERGE_RESOLUTION|>--- conflicted
+++ resolved
@@ -61,22 +61,13 @@
       fixedNumElementsInList{other.fixedNumElementsInList} {}
 
 std::vector<DataTypeID> DataType::getNumericalTypeIDs() {
-<<<<<<< HEAD
-    return std::vector<DataTypeID>{INT64, DOUBLE, FLOAT};
-=======
     return std::vector<DataTypeID>{INT64, INT32, INT16, DOUBLE, FLOAT};
->>>>>>> 0a105ab6
 }
 
 std::vector<DataTypeID> DataType::getAllValidTypeIDs() {
     // TODO(Ziyi): Add FIX_LIST type to allValidTypeID when we support functions on VAR_LIST.
-<<<<<<< HEAD
-    return std::vector<DataTypeID>{
-        INTERNAL_ID, BOOL, INT64, DOUBLE, STRING, DATE, TIMESTAMP, INTERVAL, VAR_LIST, FLOAT};
-=======
     return std::vector<DataTypeID>{INTERNAL_ID, BOOL, INT64, INT32, INT16, DOUBLE, STRING, DATE,
         TIMESTAMP, INTERVAL, VAR_LIST, FLOAT};
->>>>>>> 0a105ab6
 }
 
 DataType& DataType::operator=(const DataType& other) {
