--- conflicted
+++ resolved
@@ -45,17 +45,10 @@
     }
     if (pkCount == 0) {
         // Raise exception when no PRIMARY KEY is specified.
-<<<<<<< HEAD
         throw ParserException("Can not find primary key.");
     } else if (pkCount > 1) {
+        // Raise exception when multiple PRIMARY KEY are specified.
         throw ParserException("Found multiple primary keys.");
-=======
-        throw ParserException(
-            "Error while handling PRIMARY KEY Definition: please specify PRIMARY KEY.");
-    } else if (pkCount > 1) {
-        throw ParserException(
-            "Error while handling PRIMARY KEY Definition: multiple PRIMARY KEY found.");
->>>>>>> a83a96c1
     }
     return pkName;
 }
